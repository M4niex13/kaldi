--- conflicted
+++ resolved
@@ -61,13 +61,8 @@
     fst::StdVectorFst normalization_fst;
     ReadFstKaldi(normalization_fst_rxfilename, &normalization_fst);
 
-<<<<<<< HEAD
-    if (scale <= 0.0) {
-      KALDI_ERR << "Invalid scale on normalization FST; must be > 0.0";
-=======
     if (scale < 0.0) {
       KALDI_ERR << "Invalid scale on normalization FST; must be >= 0.0";
->>>>>>> 82efedb0
     }
 
     if (scale != 1.0) {
