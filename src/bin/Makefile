--- conflicted
+++ resolved
@@ -22,13 +22,8 @@
         matrix-logprob matrix-sum latgen-tracking-mapped \
         build-pfile-from-ali get-post-on-ali tree-info am-info \
         vector-sum matrix-sum-rows est-pca sum-lda-accs sum-mllt-accs \
-<<<<<<< HEAD
-        transform-vec align-text matrix-dim vector-apply-log
-=======
-        transform-vec align-text matrix-dim \
 				loglikes-to-post copy-post-mapped weight-pdf-post \
-				split-speakers-on-diarization-assigments
->>>>>>> cfc47bda
+				split-speakers-on-diarization-assigments vector-apply-log
 
 
 OBJFILES =
