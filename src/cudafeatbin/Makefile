all:
		
EXTRA_CXXFLAGS = -Wno-sign-compare
include ../kaldi.mk

ifeq ($(CUDA), true)
ifneq ($(WITH_CUDADECODER), 0)

# Make sure we have CUDA_ARCH from kaldi.mk,
ifndef CUDA_ARCH
  $(error CUDA_ARCH is undefined, run 'src/configure')
endif

LDFLAGS += $(CUDA_LDFLAGS)
LDLIBS += $(CUDA_LDLIBS)

<<<<<<< HEAD
BINFILES = compute-mfcc-feats-cuda \
						apply-cmvn-online-cuda \
						compute-online-feats-cuda \
						compute-fbank-feats-cuda \
						apply-batched-cmvn-online-cuda \
						compute-mfcc-online-batched-cuda \
						compute-online-feats-batched-cuda
=======
BINFILES =

ifeq ($(CUDA), true)
  BINFILES += compute-mfcc-feats-cuda \
							apply-cmvn-online-cuda \
							compute-online-feats-cuda \
							compute-fbank-feats-cuda \
							apply-batched-cmvn-online-cuda \
							compute-mfcc-online-batched-cuda \
							compute-fbank-online-batched-cuda \
							compute-online-feats-batched-cuda 
endif
>>>>>>> 134b1e91

OBJFILES =

TESTFILES =

ADDLIBS = ../cudafeat/kaldi-cudafeat.a ../online2/kaldi-online2.a  \
          ../ivector/kaldi-ivector.a ../decoder/kaldi-decoder.a \
          ../lat/kaldi-lat.a ../cudamatrix/kaldi-cudamatrix.a \
          ../hmm/kaldi-hmm.a ../feat/kaldi-feat.a \
          ../transform/kaldi-transform.a ../gmm/kaldi-gmm.a \
          ../tree/kaldi-tree.a ../util/kaldi-util.a ../matrix/kaldi-matrix.a \
          ../base/kaldi-base.a

else
all:
		$(warning "Not building cudadecoder extension -- to build with it, configure with --with-cudadecoder[=true]")
endif

endif

include ../makefiles/default_rules.mk<|MERGE_RESOLUTION|>--- conflicted
+++ resolved
@@ -14,28 +14,14 @@
 LDFLAGS += $(CUDA_LDFLAGS)
 LDLIBS += $(CUDA_LDLIBS)
 
-<<<<<<< HEAD
 BINFILES = compute-mfcc-feats-cuda \
 						apply-cmvn-online-cuda \
 						compute-online-feats-cuda \
 						compute-fbank-feats-cuda \
 						apply-batched-cmvn-online-cuda \
 						compute-mfcc-online-batched-cuda \
+            compute-fbank-online-batched-cuda \
 						compute-online-feats-batched-cuda
-=======
-BINFILES =
-
-ifeq ($(CUDA), true)
-  BINFILES += compute-mfcc-feats-cuda \
-							apply-cmvn-online-cuda \
-							compute-online-feats-cuda \
-							compute-fbank-feats-cuda \
-							apply-batched-cmvn-online-cuda \
-							compute-mfcc-online-batched-cuda \
-							compute-fbank-online-batched-cuda \
-							compute-online-feats-batched-cuda 
-endif
->>>>>>> 134b1e91
 
 OBJFILES =
 
