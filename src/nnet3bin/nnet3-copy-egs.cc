// nnet3bin/nnet3-copy-egs.cc

// Copyright 2012-2015  Johns Hopkins University (author:  Daniel Povey)
//                2014  Vimal Manohar

// See ../../COPYING for clarification regarding multiple authors
//
// Licensed under the Apache License, Version 2.0 (the "License");
// you may not use this file except in compliance with the License.
// You may obtain a copy of the License at
//
//  http://www.apache.org/licenses/LICENSE-2.0
//
// THIS CODE IS PROVIDED *AS IS* BASIS, WITHOUT WARRANTIES OR CONDITIONS OF ANY
// KIND, EITHER EXPRESS OR IMPLIED, INCLUDING WITHOUT LIMITATION ANY IMPLIED
// WARRANTIES OR CONDITIONS OF TITLE, FITNESS FOR A PARTICULAR PURPOSE,
// MERCHANTABLITY OR NON-INFRINGEMENT.
// See the Apache 2 License for the specific language governing permissions and
// limitations under the License.

#include "base/kaldi-common.h"
#include "util/common-utils.h"
#include "hmm/transition-model.h"
#include "nnet3/nnet-example.h"
#include "nnet3/nnet-example-utils.h"

namespace kaldi {
namespace nnet3 {

// returns an integer randomly drawn with expected value "expected_count"
// (will be either floor(expected_count) or ceil(expected_count)).
int32 GetCount(double expected_count) {
  KALDI_ASSERT(expected_count >= 0.0);
  int32 ans = floor(expected_count);
  expected_count -= ans;
  if (WithProb(expected_count))
    ans++;
  return ans;
}

/** Returns true if the "eg" contains just a single example, meaning
    that all the "n" values in the indexes are zero, and the example
    has NnetIo members named both "input" and "output"

    Also computes the minimum and maximum "t" values in the "input" and
    "output" NnetIo members.
 */
bool ContainsSingleExample(const NnetExample &eg,
                           int32 *min_input_t,
                           int32 *max_input_t,
                           int32 *min_output_t,
                           int32 *max_output_t) {
  bool done_input = false, done_output = false;
  int32 num_indexes = eg.io.size();
  for (int32 i = 0; i < num_indexes; i++) {
    const NnetIo &io = eg.io[i];
    std::vector<Index>::const_iterator iter = io.indexes.begin(),
                                        end = io.indexes.end();
    // Should not have an empty input/output type.
    KALDI_ASSERT(!io.indexes.empty());
    if (io.name == "input" || io.name == "output") {
      int32 min_t = iter->t, max_t = iter->t;
      for (; iter != end; ++iter) {
        int32 this_t = iter->t;
        min_t = std::min(min_t, this_t);
        max_t = std::max(max_t, this_t);
        if (iter->n != 0) {
          KALDI_WARN << "Example does not contain just a single example; "
                     << "too late to do frame selection or reduce context.";
          return false;
        }
      }
      if (io.name == "input") {
        done_input = true;
        *min_input_t = min_t;
        *max_input_t = max_t;
      } else {
        KALDI_ASSERT(io.name == "output");
        done_output = true;
        *min_output_t = min_t;
        *max_output_t = max_t;
      }
    } else {
      for (; iter != end; ++iter) {
        if (iter->n != 0) {
          KALDI_WARN << "Example does not contain just a single example; "
                     << "too late to do frame selection or reduce context.";
          return false;
        }
      }
    }
  }
  if (!done_input) {
    KALDI_WARN << "Example does not have any input named 'input'";
    return false;
  }
  if (!done_output) {
    KALDI_WARN << "Example does not have any output named 'output'";
    return false;
  }
  return true;
}

struct QuantizationOptions {
  void Register(OptionsItf *opts) {
    opts->Register("bin-boundaries", &bin_boundaries_str, "Bin boundaries");
  }
  
  std::string bin_boundaries_str;
};

class ExampleSelector {
 public:
  bool SelectFromExample(const NnetExample &eg,
                         NnetExample *eg_out) const;
  
  void QuantizeExample(const NnetExample &eg,
                       NnetExample *eg_out) const;

  ExampleSelector(std::string frame_str, 
                  int32 left_context, int32 right_context,
                  const QuantizationOptions &quantization_opts,
                  bool quantize_input): frame_str_(frame_str), 
                  left_context_(left_context), right_context_(right_context),
                  quantize_input_(quantize_input), 
                  quantization_opts_(quantization_opts) { 
    if (!SplitStringToFloats(quantization_opts_.bin_boundaries_str, ":", false,
                               &bin_boundaries_)) {
      KALDI_ERR << "Bad value for --bin-boundaries option: "
                << quantization_opts_.bin_boundaries_str;
    }
    
    if (quantize_input && NumBins() <= 1) {
      KALDI_ERR << "Bad value for --bin-boundaries option: "
                << quantization_opts_.bin_boundaries_str;
    }
  }

 private:

  void FilterExample(const NnetExample &eg, 
                     int32 min_input_t,
                     int32 max_input_t,
                     int32 min_output_t,
                     int32 max_output_t,
                     NnetExample *eg_out) const;

  void FilterAndQuantizeGeneralMatrixRows(const GeneralMatrix &in,
                                          const std::vector<bool> &keep_rows,
                                          GeneralMatrix *out) const;

  void QuantizeGeneralMatrix(const GeneralMatrix &in,
                             GeneralMatrix *out) const;

  void QuantizeFeats(const MatrixBase<BaseFloat> &in, SparseMatrix<BaseFloat> *out) const;
  void QuantizeFeats(SparseMatrix<BaseFloat> *out) const;
  
  int32 NumBins() const { return bin_boundaries_.size() + 1; }

  std::string frame_str_;
  int32 left_context_;
  int32 right_context_;
  bool quantize_input_;

  const QuantizationOptions &quantization_opts_;
  
  std::vector<BaseFloat> bin_boundaries_;
};

void ExampleSelector::QuantizeFeats(const MatrixBase<BaseFloat> &in,
                                     SparseMatrix<BaseFloat> *out) const {
  out->Resize(in.NumRows(), in.NumCols() * NumBins());
  for (size_t t = 0; t < in.NumRows(); t++) {
    std::vector<std::pair<int32, BaseFloat> > bins(in.NumCols());
    for (size_t j = 0; j < in.NumCols(); j++) {
      auto bin = std::lower_bound(bin_boundaries_.begin(), 
                                  bin_boundaries_.end(), in(t,j));
      size_t k;
      if (bin != bin_boundaries_.end()) 
        k = static_cast<size_t>(bin - bin_boundaries_.begin());
      else {
        k = static_cast<size_t>(NumBins() - 1);
        KALDI_ASSERT(k == bin_boundaries_.end() - bin_boundaries_.begin());
      }
      
      KALDI_ASSERT(k >= 0 && k < NumBins());
      KALDI_ASSERT(j + NumBins() + k < out->NumCols());
      
      bins[j] = std::make_pair(j * NumBins() + k, 1.0);
    }
    out->SetRow(t, SparseVector<BaseFloat>(out->NumCols(), bins));
  }
}

void ExampleSelector::QuantizeFeats (SparseMatrix<BaseFloat> *out) const {
  SparseVector<BaseFloat> *row = out->Data();
  for (size_t t = 0; t < out->NumRows(); t++, ++row) {
    std::pair<int32, BaseFloat> *pairs = row->Data();
    for (size_t j = 0; j < (out->Row(t)).NumElements(); j++, ++pairs) {
      auto bin = std::lower_bound(bin_boundaries_.begin(), 
                                  bin_boundaries_.end(), pairs->second);
      size_t k;
      if (bin != bin_boundaries_.end()) 
        k = static_cast<size_t>(bin - bin_boundaries_.begin());
      else 
        k = static_cast<size_t>(NumBins());
      
      pairs->first = pairs->first * NumBins() + k;
      pairs->second = 1.0;
    }
  }
}

void ExampleSelector::QuantizeGeneralMatrix (const GeneralMatrix &in,  
                                             GeneralMatrix *out) const {
  out->Clear();
  switch (in.Type()) {
    case kCompressedMatrix: {
                              const CompressedMatrix &cmat = in.GetCompressedMatrix();
                              Matrix<BaseFloat> full_mat(cmat);
                              SparseMatrix<BaseFloat> smat;
                              QuantizeFeats(full_mat, &smat);
                              out->SwapSparseMatrix(&smat);
                              return;
                            }
    case kSparseMatrix: {
                          SparseMatrix<BaseFloat> smat(in.GetSparseMatrix());
                          QuantizeFeats(&smat);
                          out->SwapSparseMatrix(&smat);
                          return;
                        }
    case kFullMatrix: {
                        const Matrix<BaseFloat> &full_mat = in.GetFullMatrix();
                        SparseMatrix<BaseFloat> smat;
                        QuantizeFeats(full_mat, &smat);
                        out->SwapSparseMatrix(&smat);
                        return;
                      }
    default:
                      KALDI_ERR << "Invalid general-matrix type.";
  }
}

void ExampleSelector::FilterAndQuantizeGeneralMatrixRows(
                              const GeneralMatrix &in,  
                              const std::vector<bool> &keep_rows, 
                              GeneralMatrix *out) const {
  out->Clear();
  KALDI_ASSERT(keep_rows.size() == static_cast<size_t>(in.NumRows()));
  int32 num_kept_rows = 0;
  std::vector<bool>::const_iterator iter = keep_rows.begin(),
    end = keep_rows.end();
  for (; iter != end; ++iter)
    if (*iter)
      num_kept_rows++;
  if (num_kept_rows == 0)
    KALDI_ERR << "No kept rows";
  switch (in.Type()) {
    case kCompressedMatrix: {
                              const CompressedMatrix &cmat = in.GetCompressedMatrix();
                              Matrix<BaseFloat> full_mat_out;
                              FilterCompressedMatrixRows(cmat, keep_rows, &full_mat_out);
                              SparseMatrix<BaseFloat> smat_out;
                              QuantizeFeats(full_mat_out, &smat_out);
                              out->SwapSparseMatrix(&smat_out);
                              return;
                            }
    case kSparseMatrix: {
                          const SparseMatrix<BaseFloat> &smat = in.GetSparseMatrix();
                          SparseMatrix<BaseFloat> smat_out;
                          FilterSparseMatrixRows(smat, keep_rows, &smat_out);
                          QuantizeFeats(&smat_out);
                          return;
                        }
    case kFullMatrix: {
                        const Matrix<BaseFloat> &full_mat = in.GetFullMatrix();
                        Matrix<BaseFloat> full_mat_out;
                        FilterMatrixRows(full_mat, keep_rows, &full_mat_out);
                        SparseMatrix<BaseFloat> smat_out;
                        QuantizeFeats(full_mat_out, &smat_out);
                        out->SwapSparseMatrix(&smat_out);
                        return;
                      }
    default:
                      KALDI_ERR << "Invalid general-matrix type.";
  }
}

void ExampleSelector::QuantizeExample(const NnetExample &eg,
                                      NnetExample *eg_out) const {
  eg_out->io.clear();
  eg_out->io.resize(eg.io.size());
  for (size_t i = 0; i < eg.io.size(); i++) {
    bool is_input = false;
    const NnetIo &io_in = eg.io[i];
    NnetIo &io_out = eg_out->io[i];
    const std::string &name = io_in.name;
    io_out.name = name;
    if (name == "input") {
      is_input = true;
    } 
    io_out.indexes = io_in.indexes;
    if (!is_input || !quantize_input_) // Just copy everything.
      io_out.features = io_in.features;
    else {
      QuantizeGeneralMatrix(io_in.features, &io_out.features);
    }
  }
}

/**
   This function filters the indexes (and associated feature rows) in a
   NnetExample, removing any index/row in an NnetIo named "input" with t <
   min_input_t or t > max_input_t and any index/row in an NnetIo named "output" with t <
   min_output_t or t > max_output_t.
   Will crash if filtering removes all Indexes of "input" or "output".
 */
void ExampleSelector::FilterExample(const NnetExample &eg,
                                    int32 min_input_t,
                                    int32 max_input_t,
                                    int32 min_output_t,
                                    int32 max_output_t,
                                    NnetExample *eg_out) const {
  eg_out->io.clear();
  eg_out->io.resize(eg.io.size());
  for (size_t i = 0; i < eg.io.size(); i++) {
    bool is_input_or_output = false, is_input = false;
    int32 min_t, max_t;
    const NnetIo &io_in = eg.io[i];
    NnetIo &io_out = eg_out->io[i];
    const std::string &name = io_in.name;
    io_out.name = name;
    if (name == "input") {
      min_t = min_input_t;
      max_t = max_input_t;
      is_input_or_output = true;
      is_input = true;
    } else if (name == "output") {
      min_t = min_output_t;
      max_t = max_output_t;
      is_input_or_output = true;
    } else {
      is_input_or_output = false;
    }
    if (!is_input_or_output) {  // Just copy everything.
      io_out.indexes = io_in.indexes;
      io_out.features = io_in.features;
    } else {
      const std::vector<Index> &indexes_in = io_in.indexes;
      std::vector<Index> &indexes_out = io_out.indexes;
      indexes_out.reserve(indexes_in.size());
      int32 num_indexes = indexes_in.size(), num_kept = 0;
      KALDI_ASSERT(io_in.features.NumRows() == num_indexes);
      std::vector<bool> keep(num_indexes, false);
      std::vector<Index>::const_iterator iter_in = indexes_in.begin(),
                                          end_in = indexes_in.end();
      std::vector<bool>::iterator iter_out = keep.begin();
      for (; iter_in != end_in; ++iter_in,++iter_out) {
        int32 t = iter_in->t;
        bool is_within_range = (t >= min_t && t <= max_t);
        *iter_out = is_within_range;
        if (is_within_range) {
          indexes_out.push_back(*iter_in);
          num_kept++;
        }
      }
      KALDI_ASSERT(iter_out == keep.end());
      if (num_kept == 0)
        KALDI_ERR << "FilterExample removed all indexes for '" << name << "'";

      if (is_input && quantize_input_)
        FilterAndQuantizeGeneralMatrixRows(io_in.features, keep,
                                           &io_out.features);
      else
        FilterGeneralMatrixRows(io_in.features, keep,
                                &io_out.features);

      KALDI_ASSERT(io_out.features.NumRows() == num_kept &&
                   indexes_out.size() == static_cast<size_t>(num_kept));
    }
  }
}


/**
   This function is responsible for possibly selecting one frame from multiple
   supervised frames, and reducing the left and right context as specified.  If
   frame == "" it does not reduce the supervised frames; if frame == "random" it
   selects one random frame; otherwise it expects frame to be an integer, and
   will select only the output with that frame index (or return false if there was
   no such output).

   If left_context != -1 it removes any inputs with t < (smallest output - left_context).
      If left_context != -1 it removes any inputs with t < (smallest output - left_context).

   It returns true if it was able to select a frame.  We only anticipate it ever
   returning false in situations where frame is an integer, and the eg came from
   the end of a file and has a smaller than normal number of supervised frames.

*/
<<<<<<< HEAD
bool ExampleSelector::SelectFromExample(const NnetExample &eg,
                                        NnetExample *eg_out) const {
=======
bool SelectFromExample(const NnetExample &eg,
                       std::string frame_str,
                       int32 left_context,
                       int32 right_context,
                       int32 frame_shift,
                       NnetExample *eg_out) {
>>>>>>> 14edfd47
  int32 min_input_t, max_input_t,
      min_output_t, max_output_t;
  if (!ContainsSingleExample(eg, &min_input_t, &max_input_t,
                             &min_output_t, &max_output_t))
    KALDI_ERR << "Too late to perform frame selection/context reduction on "
              << "these examples (already merged?)";
  if (frame_str_ != "") {
    // select one frame.
    if (frame_str_ == "random") {
      min_output_t = max_output_t = RandInt(min_output_t,
                                                          max_output_t);
    } else {
      int32 frame;
      if (!ConvertStringToInteger(frame_str_, &frame))
        KALDI_ERR << "Invalid option --frame='" << frame_str_ << "'";
      if (frame < min_output_t || frame > max_output_t) {
        // Frame is out of range.  Should happen only rarely.  Calling code
        // makes sure of this.
        return false;
      }
      min_output_t = max_output_t = frame;
    }
  }
  // There may come a time when we want to remove or make it possible to disable
  // the error messages below.  The std::max and std::min expressions may seem
  // unnecessary but are intended to make life easier if and when we do that.
  if (left_context_ != -1) {
    if (min_input_t > min_output_t - left_context_)
      KALDI_ERR << "You requested --left-context=" << left_context_
                << ", but example only has left-context of "
                <<  (min_output_t - min_input_t);
    min_input_t = std::max(min_input_t, min_output_t - left_context_);
  }
  if (right_context_ != -1) {
    if (max_input_t < max_output_t + right_context_)
      KALDI_ERR << "You requested --right-context=" << right_context_
                << ", but example only has right-context of "
                <<  (max_input_t - max_output_t);
    max_input_t = std::min(max_input_t, max_output_t + right_context_);
  }

  FilterExample(eg,
                min_input_t, max_input_t,
                min_output_t, max_output_t,
                eg_out);
<<<<<<< HEAD

=======
  if (frame_shift != 0) {
    std::vector<std::string> exclude_names;  // we can later make this
    exclude_names.push_back(std::string("ivector")); // configurable.
    ShiftExampleTimes(frame_shift, exclude_names, eg_out);
  }
>>>>>>> 14edfd47
  return true;
}


} // namespace nnet3
} // namespace kaldi

int main(int argc, char *argv[]) {
  try {
    using namespace kaldi;
    using namespace kaldi::nnet3;
    typedef kaldi::int32 int32;
    typedef kaldi::int64 int64;

    const char *usage =
        "Copy examples (single frames or fixed-size groups of frames) for neural\n"
        "network training, possibly changing the binary mode.  Supports multiple wspecifiers, in\n"
        "which case it will write the examples round-robin to the outputs.\n"
        "\n"
        "Usage:  nnet3-copy-egs [options] <egs-rspecifier> <egs-wspecifier1> [<egs-wspecifier2> ...]\n"
        "\n"
        "e.g.\n"
        "nnet3-copy-egs ark:train.egs ark,t:text.egs\n"
        "or:\n"
        "nnet3-copy-egs ark:train.egs ark:1.egs ark:2.egs\n";

    bool random = false;
    int32 srand_seed = 0;
    int32 frame_shift = 0;
    BaseFloat keep_proportion = 1.0;

    // The following config variables, if set, can be used to extract a single
    // frame of labels from a multi-frame example, and/or to reduce the amount
    // of context.
    int32 left_context = -1, right_context = -1;

    // you can set frame to a number to select a single frame with a particular
    // offset, or to 'random' to select a random single frame.
    std::string frame_str;
<<<<<<< HEAD
 
    bool quantize_input = false;

    QuantizationOptions quantization_opts;
=======
>>>>>>> 14edfd47

    ParseOptions po(usage);
    quantization_opts.Register(&po);

    po.Register("random", &random, "If true, will write frames to output "
                "archives randomly, not round-robin.");
    po.Register("frame-shift", &frame_shift, "Allows you to shift time values "
                "in the supervision data (excluding iVector data).  Only really "
                "useful in clockwork topologies (i.e. any topology for which "
                "modulus != 1).  Shifting is done after any frame selection.");
    po.Register("keep-proportion", &keep_proportion, "If <1.0, this program will "
                "randomly keep this proportion of the input samples.  If >1.0, it will "
                "in expectation copy a sample this many times.  It will copy it a number "
                "of times equal to floor(keep-proportion) or ceil(keep-proportion).");
    po.Register("srand", &srand_seed, "Seed for random number generator "
                "(only relevant if --random=true or --keep-proportion != 1.0)");
    po.Register("frame", &frame_str, "This option can be used to select a single "
                "frame from each multi-frame example.  Set to a number 0, 1, etc. "
                "to select a frame with a given index, or 'random' to select a "
                "random frame.");
    po.Register("left-context", &left_context, "Can be used to truncate the "
                "feature left-context that we output.");
    po.Register("right-context", &right_context, "Can be used to truncate the "
                "feature right-context that we output.");
<<<<<<< HEAD
    po.Register("quantize-input", &quantize_input, "If true, quantize input");
    
=======


>>>>>>> 14edfd47
    po.Read(argc, argv);

    srand(srand_seed);

    if (po.NumArgs() < 2) {
      po.PrintUsage();
      exit(1);
    }

    std::string examples_rspecifier = po.GetArg(1);

    SequentialNnetExampleReader example_reader(examples_rspecifier);

    int32 num_outputs = po.NumArgs() - 1;
    std::vector<NnetExampleWriter*> example_writers(num_outputs);
    for (int32 i = 0; i < num_outputs; i++)
      example_writers[i] = new NnetExampleWriter(po.GetArg(i+2));

<<<<<<< HEAD
    ExampleSelector selector(frame_str, left_context, right_context, 
                             quantization_opts, quantize_input);
=======
>>>>>>> 14edfd47

    int64 num_read = 0, num_written = 0;
    for (; !example_reader.Done(); example_reader.Next(), num_read++) {
      // count is normally 1; could be 0, or possibly >1.
      int32 count = GetCount(keep_proportion);
      std::string key = example_reader.Key();
      const NnetExample &eg = example_reader.Value();
      for (int32 c = 0; c < count; c++) {
        int32 index = (random ? Rand() : num_written) % num_outputs;
<<<<<<< HEAD
        if (frame_str.empty() && left_context == -1 && right_context == -1
            && !quantize_input) {
=======
        if (frame_str == "" && left_context == -1 && right_context == -1 &&
            frame_shift == 0) {
>>>>>>> 14edfd47
          example_writers[index]->Write(key, eg);
          num_written++;
        } else { // the --frame option or context options were set.
          NnetExample eg_modified;
<<<<<<< HEAD
          if (! ( frame_str.empty() && left_context == -1 && right_context == -1 ) ) {
            if (selector.SelectFromExample(eg, &eg_modified)) {
              // this branch of the if statement will almost always be taken (should only
              // not be taken for shorter-than-normal egs from the end of a file.
              example_writers[index]->Write(key, eg_modified);
              num_written++;
            }
          } else {
            selector.QuantizeExample(eg, &eg_modified);
=======
          if (SelectFromExample(eg, frame_str, left_context, right_context,
                                frame_shift, &eg_modified)) {
            // this branch of the if statement will almost always be taken (should only
            // not be taken for shorter-than-normal egs from the end of a file.
>>>>>>> 14edfd47
            example_writers[index]->Write(key, eg_modified);
            num_written++;
          }
        }
      }
    }

    for (int32 i = 0; i < num_outputs; i++)
      delete example_writers[i];
    KALDI_LOG << "Read " << num_read << " neural-network training examples, wrote "
              << num_written;
    return (num_written == 0 ? 1 : 0);
  } catch(const std::exception &e) {
    std::cerr << e.what() << '\n';
    return -1;
  }
}

<|MERGE_RESOLUTION|>--- conflicted
+++ resolved
@@ -119,10 +119,11 @@
 
   ExampleSelector(std::string frame_str, 
                   int32 left_context, int32 right_context,
+                  int32 frame_shift,
                   const QuantizationOptions &quantization_opts,
                   bool quantize_input): frame_str_(frame_str), 
                   left_context_(left_context), right_context_(right_context),
-                  quantize_input_(quantize_input), 
+                  frame_shift_(frame_shift), quantize_input_(quantize_input), 
                   quantization_opts_(quantization_opts) { 
     if (!SplitStringToFloats(quantization_opts_.bin_boundaries_str, ":", false,
                                &bin_boundaries_)) {
@@ -398,17 +399,8 @@
    the end of a file and has a smaller than normal number of supervised frames.
 
 */
-<<<<<<< HEAD
 bool ExampleSelector::SelectFromExample(const NnetExample &eg,
                                         NnetExample *eg_out) const {
-=======
-bool SelectFromExample(const NnetExample &eg,
-                       std::string frame_str,
-                       int32 left_context,
-                       int32 right_context,
-                       int32 frame_shift,
-                       NnetExample *eg_out) {
->>>>>>> 14edfd47
   int32 min_input_t, max_input_t,
       min_output_t, max_output_t;
   if (!ContainsSingleExample(eg, &min_input_t, &max_input_t,
@@ -454,15 +446,11 @@
                 min_input_t, max_input_t,
                 min_output_t, max_output_t,
                 eg_out);
-<<<<<<< HEAD
-
-=======
-  if (frame_shift != 0) {
+  if (frame_shift_ != 0) {
     std::vector<std::string> exclude_names;  // we can later make this
     exclude_names.push_back(std::string("ivector")); // configurable.
-    ShiftExampleTimes(frame_shift, exclude_names, eg_out);
-  }
->>>>>>> 14edfd47
+    ShiftExampleTimes(frame_shift_, exclude_names, eg_out);
+  }
   return true;
 }
 
@@ -502,13 +490,10 @@
     // you can set frame to a number to select a single frame with a particular
     // offset, or to 'random' to select a random single frame.
     std::string frame_str;
-<<<<<<< HEAD
  
     bool quantize_input = false;
 
     QuantizationOptions quantization_opts;
-=======
->>>>>>> 14edfd47
 
     ParseOptions po(usage);
     quantization_opts.Register(&po);
@@ -533,13 +518,8 @@
                 "feature left-context that we output.");
     po.Register("right-context", &right_context, "Can be used to truncate the "
                 "feature right-context that we output.");
-<<<<<<< HEAD
     po.Register("quantize-input", &quantize_input, "If true, quantize input");
     
-=======
-
-
->>>>>>> 14edfd47
     po.Read(argc, argv);
 
     srand(srand_seed);
@@ -558,11 +538,8 @@
     for (int32 i = 0; i < num_outputs; i++)
       example_writers[i] = new NnetExampleWriter(po.GetArg(i+2));
 
-<<<<<<< HEAD
-    ExampleSelector selector(frame_str, left_context, right_context, 
+    ExampleSelector selector(frame_str, left_context, right_context, frame_shift,
                              quantization_opts, quantize_input);
-=======
->>>>>>> 14edfd47
 
     int64 num_read = 0, num_written = 0;
     for (; !example_reader.Done(); example_reader.Next(), num_read++) {
@@ -572,18 +549,12 @@
       const NnetExample &eg = example_reader.Value();
       for (int32 c = 0; c < count; c++) {
         int32 index = (random ? Rand() : num_written) % num_outputs;
-<<<<<<< HEAD
-        if (frame_str.empty() && left_context == -1 && right_context == -1
-            && !quantize_input) {
-=======
         if (frame_str == "" && left_context == -1 && right_context == -1 &&
-            frame_shift == 0) {
->>>>>>> 14edfd47
+            && !quantize_input && frame_shift == 0) {
           example_writers[index]->Write(key, eg);
           num_written++;
         } else { // the --frame option or context options were set.
           NnetExample eg_modified;
-<<<<<<< HEAD
           if (! ( frame_str.empty() && left_context == -1 && right_context == -1 ) ) {
             if (selector.SelectFromExample(eg, &eg_modified)) {
               // this branch of the if statement will almost always be taken (should only
@@ -593,12 +564,6 @@
             }
           } else {
             selector.QuantizeExample(eg, &eg_modified);
-=======
-          if (SelectFromExample(eg, frame_str, left_context, right_context,
-                                frame_shift, &eg_modified)) {
-            // this branch of the if statement will almost always be taken (should only
-            // not be taken for shorter-than-normal egs from the end of a file.
->>>>>>> 14edfd47
             example_writers[index]->Write(key, eg_modified);
             num_written++;
           }
