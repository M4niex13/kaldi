// nnet3bin/nnet3-copy.cc

// Copyright 2012  Johns Hopkins University (author:  Daniel Povey)
//           2015  Xingyu Na

// See ../../COPYING for clarification regarding multiple authors
//
// Licensed under the Apache License, Version 2.0 (the "License");
// you may not use this file except in compliance with the License.
// You may obtain a copy of the License at
//
//  http://www.apache.org/licenses/LICENSE-2.0
//
// THIS CODE IS PROVIDED *AS IS* BASIS, WITHOUT WARRANTIES OR CONDITIONS OF ANY
// KIND, EITHER EXPRESS OR IMPLIED, INCLUDING WITHOUT LIMITATION ANY IMPLIED
// WARRANTIES OR CONDITIONS OF TITLE, FITNESS FOR A PARTICULAR PURPOSE,
// MERCHANTABLITY OR NON-INFRINGEMENT.
// See the Apache 2 License for the specific language governing permissions and
// limitations under the License.

#include <typeinfo>
#include "base/kaldi-common.h"
#include "util/common-utils.h"
#include "hmm/transition-model.h"
#include "nnet3/am-nnet-simple.h"
#include "nnet3/nnet-utils.h"

int main(int argc, char *argv[]) {
  try {
    using namespace kaldi;
    using namespace kaldi::nnet3;
    typedef kaldi::int32 int32;

    const char *usage =
        "Copy 'raw' nnet3 neural network to standard output\n"
        "Also supports setting all the learning rates to a value\n"
        "(the --learning-rate option)\n"
        "\n"
        "Usage:  nnet3-copy [options] <nnet-in> <nnet-out>\n"
        "e.g.:\n"
        " nnet3-copy --binary=false 0.raw text.raw\n";

    bool binary_write = true;
<<<<<<< HEAD
    BaseFloat learning_rate = -1;
    std::string rename_node_names = "";
=======
    BaseFloat learning_rate = -1,
      dropout = 0.0;
    std::string nnet_config, edits_config, edits_str;
    BaseFloat scale = 1.0;
>>>>>>> ba58e8e5

    ParseOptions po(usage);
    po.Register("binary", &binary_write, "Write output in binary mode");
    po.Register("learning-rate", &learning_rate,
                "If supplied, all the learning rates of updatable components"
                "are set to this value.");
<<<<<<< HEAD
    po.Register("rename-node-names", &rename_node_names, "Comma-separated list of node names need to be modified"
                " and their new name. e.g. 'affine0/affine0-lang1,affine1/affine1-lang1'");
   
    po.Read(argc, argv);
=======
    po.Register("nnet-config", &nnet_config,
                "Name of nnet3 config file that can be used to add or replace "
                "components or nodes of the neural network (the same as you "
                "would give to nnet3-init).");
    po.Register("edits-config", &edits_config,
                "Name of edits-config file that can be used to modify the network "
                "(applied after nnet-config).  See comments for ReadEditConfig()"
                "in nnet3/nnet-utils.h to see currently supported commands.");
    po.Register("edits", &edits_str,
                "Can be used as an inline alternative to edits-config; semicolons "
                "will be converted to newlines before parsing.  E.g. "
                "'--edits=remove-orphans'.");
    po.Register("set-dropout-proportion", &dropout, "Set dropout proportion "
                "in all DropoutComponent to this value.");
    po.Register("scale", &scale, "The parameter matrices are scaled"
                " by the specified value.");
    po.Read(argc, argv);

>>>>>>> ba58e8e5
    if (po.NumArgs() != 2) {
      po.PrintUsage();
      exit(1);
    }

    std::string raw_nnet_rxfilename = po.GetArg(1),
                raw_nnet_wxfilename = po.GetArg(2);

    Nnet nnet;
    ReadKaldiObject(raw_nnet_rxfilename, &nnet);
<<<<<<< HEAD
     
=======

    if (!nnet_config.empty()) {
      Input ki(nnet_config);
      nnet.ReadConfig(ki.Stream());
    }

>>>>>>> ba58e8e5
    if (learning_rate >= 0)
      SetLearningRate(learning_rate, &nnet);
    
    if (scale != 1.0)
      ScaleNnet(scale, &nnet);
    
    if (dropout > 0)
      SetDropoutProportion(dropout, &nnet);

    if (!edits_config.empty()) {
      Input ki(edits_config);
      ReadEditConfig(ki.Stream(), &nnet);
    }
    if (!edits_str.empty()) {
      for (size_t i = 0; i < edits_str.size(); i++)
        if (edits_str[i] == ';')
          edits_str[i] = '\n';
      std::istringstream is(edits_str);
      ReadEditConfig(is, &nnet);
    }

    if (!rename_node_names.empty()) 
      RenameNodes(rename_node_names, &nnet);

    WriteKaldiObject(nnet, raw_nnet_wxfilename, binary_write);
    KALDI_LOG << "Copied raw neural net from " << raw_nnet_rxfilename
              << " to " << raw_nnet_wxfilename;

    return 0;
  } catch(const std::exception &e) {
    std::cerr << e.what() << '\n';
    return -1;
  }
}<|MERGE_RESOLUTION|>--- conflicted
+++ resolved
@@ -41,27 +41,19 @@
         " nnet3-copy --binary=false 0.raw text.raw\n";
 
     bool binary_write = true;
-<<<<<<< HEAD
-    BaseFloat learning_rate = -1;
     std::string rename_node_names = "";
-=======
     BaseFloat learning_rate = -1,
       dropout = 0.0;
     std::string nnet_config, edits_config, edits_str;
     BaseFloat scale = 1.0;
->>>>>>> ba58e8e5
 
     ParseOptions po(usage);
     po.Register("binary", &binary_write, "Write output in binary mode");
     po.Register("learning-rate", &learning_rate,
                 "If supplied, all the learning rates of updatable components"
                 "are set to this value.");
-<<<<<<< HEAD
     po.Register("rename-node-names", &rename_node_names, "Comma-separated list of node names need to be modified"
                 " and their new name. e.g. 'affine0/affine0-lang1,affine1/affine1-lang1'");
-   
-    po.Read(argc, argv);
-=======
     po.Register("nnet-config", &nnet_config,
                 "Name of nnet3 config file that can be used to add or replace "
                 "components or nodes of the neural network (the same as you "
@@ -80,7 +72,6 @@
                 " by the specified value.");
     po.Read(argc, argv);
 
->>>>>>> ba58e8e5
     if (po.NumArgs() != 2) {
       po.PrintUsage();
       exit(1);
@@ -91,16 +82,12 @@
 
     Nnet nnet;
     ReadKaldiObject(raw_nnet_rxfilename, &nnet);
-<<<<<<< HEAD
-     
-=======
 
     if (!nnet_config.empty()) {
       Input ki(nnet_config);
       nnet.ReadConfig(ki.Stream());
     }
 
->>>>>>> ba58e8e5
     if (learning_rate >= 0)
       SetLearningRate(learning_rate, &nnet);
     
