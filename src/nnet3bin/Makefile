
all:
EXTRA_CXXFLAGS = -Wno-sign-compare
include ../kaldi.mk

LDFLAGS += $(CUDA_LDFLAGS)
LDLIBS += $(CUDA_LDLIBS)

BINFILES = nnet3-init nnet3-info nnet3-get-egs nnet3-copy-egs nnet3-subset-egs \
   nnet3-shuffle-egs nnet3-acc-lda-stats nnet3-merge-egs \
   nnet3-compute-from-egs nnet3-train nnet3-am-init nnet3-am-train-transitions \
   nnet3-am-adjust-priors nnet3-am-copy nnet3-compute-prob \
<<<<<<< HEAD
   nnet3-average nnet3-am-info nnet3-combine nnet3-get-egs-dense-targets
=======
   nnet3-average nnet3-am-info nnet3-combine nnet3-latgen-faster
>>>>>>> a7398bc2

OBJFILES =

# Add this dependency to force cuda-compiled.o to be rebuilt when we reconfigure.
cuda-compiled.o: ../kaldi.mk

TESTFILES =

ADDLIBS = ../nnet3/kaldi-nnet3.a ../nnet/kaldi-nnet.a ../gmm/kaldi-gmm.a \
         ../decoder/kaldi-decoder.a ../lat/kaldi-lat.a ../hmm/kaldi-hmm.a  \
         ../transform/kaldi-transform.a ../tree/kaldi-tree.a ../thread/kaldi-thread.a \
         ../cudamatrix/kaldi-cudamatrix.a ../matrix/kaldi-matrix.a \
         ../util/kaldi-util.a ../base/kaldi-base.a 

include ../makefiles/default_rules.mk<|MERGE_RESOLUTION|>--- conflicted
+++ resolved
@@ -10,11 +10,7 @@
    nnet3-shuffle-egs nnet3-acc-lda-stats nnet3-merge-egs \
    nnet3-compute-from-egs nnet3-train nnet3-am-init nnet3-am-train-transitions \
    nnet3-am-adjust-priors nnet3-am-copy nnet3-compute-prob \
-<<<<<<< HEAD
-   nnet3-average nnet3-am-info nnet3-combine nnet3-get-egs-dense-targets
-=======
-   nnet3-average nnet3-am-info nnet3-combine nnet3-latgen-faster
->>>>>>> a7398bc2
+   nnet3-average nnet3-am-info nnet3-combine nnet3-latgen-faster nnet3-get-egs-dense-targets
 
 OBJFILES =
 
