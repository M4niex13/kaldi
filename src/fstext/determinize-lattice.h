// fstext/determinize-lattice.h

// Copyright 2009-2011  Microsoft Corporation

// Licensed under the Apache License, Version 2.0 (the "License");
// you may not use this file except in compliance with the License.
// You may obtain a copy of the License at
//
//  http://www.apache.org/licenses/LICENSE-2.0
//
// THIS CODE IS PROVIDED *AS IS* BASIS, WITHOUT WARRANTIES OR CONDITIONS OF ANY
// KIND, EITHER EXPRESS OR IMPLIED, INCLUDING WITHOUT LIMITATION ANY IMPLIED
// WARRANTIES OR CONDITIONS OF TITLE, FITNESS FOR A PARTICULAR PURPOSE,
// MERCHANTABLITY OR NON-INFRINGEMENT.
// See the Apache 2 License for the specific language governing permissions and
// limitations under the License.

#ifndef KALDI_FSTEXT_DETERMINIZE_LATTICE_H_
#define KALDI_FSTEXT_DETERMINIZE_LATTICE_H_
#include <fst/fstlib.h>
#include <fst/fst-decl.h>
#include <algorithm>
#include <map>
#include <set>
#include <vector>
#include "fstext/lattice-weight.h"

namespace fst {

/// \addtogroup fst_extensions
///  @{


// For example of usage, see test-determinize-lattice.cc

/*
   DeterminizeLattice implements a special form of determinization
   with epsilon removal, optimized for a phase of lattice generation.
   Its input is an FST with weight-type BaseWeightType (usually a pair of floats,
   with a lexicographical type of order, such as LatticeWeightTpl<float>).
   Typically this would be a state-level lattice, with input symbols equal to
   words, and output-symbols equal to p.d.f's (so like the inverse of HCLG).  Imagine representing this as an
   acceptor of type CompactLatticeWeightTpl<float>, in which the input/output
   symbols are words, and the weights contain the original weights together with
   strings (with zero or one symbol in them) containing the original output labels
   (the p.d.f.'s).  We determinize this using acceptor determinization with
   epsilon removal.  Remember (from lattice-weight.h) that
   CompactLatticeWeightTpl has a special kind of semiring where we always take
   the string corresponding to the best cost (of type BaseWeightType), and
   discard the other.  This corresponds to taking the best output-label sequence
   (of p.d.f.'s) for each input-label sequence (of words).  We couldn't use the
   Gallic weight for this, or it would die as soon as it detected that the input
   FST was non-functional.  In our case, any acyclic FST (and many cyclic ones)
   can be determinized.
   We assume that there is a function
      Compare(const BaseWeightType &a, const BaseWeightType &b)
   that returns (-1, 0, 1) according to whether (a < b, a == b, a > b) in the
   total order on the BaseWeightType... this information should be the
   same as NaturalLess would give, but it's more efficient to do it this way.
   You can define this for things like TropicalWeight if you need to instantiate
   this class for that weight type.

   We implement this determinization in a special way to make it efficient for
   the types of FSTs that we will apply it to.  One issue is that if we
   explicitly represent the strings (in CompactLatticeWeightTpl) as vectors of
   type vector<IntType>, the algorithm takes time quadratic in the length of
   words (in states), because propagating each arc involves copying a whole
   vector (of integers representing p.d.f.'s).  Instead we use a hash structure
   where each string is a pointer (Entry*), and uses a hash from (Entry*,
   IntType), to the successor string (and a way to get the latest IntType and the
   ancestor Entry*).  [this is the class LatticeStringRepository].

   Another issue is that rather than representing a determinized-state as a
   collection of (state, weight), we represent it in a couple of reduced forms.
   Suppose a determinized-state is a collection of (state, weight) pairs; call
   this the "canonical representation".  Note: these collections are always
   normalized to remove any common weight and string part.  Define end-states as
   the subset of states that have an arc out of them with a label on, or are
   final.  If we represent a determinized-state a the set of just its (end-state,
   weight) pairs, this will be a valid and more compact representation, and will
   lead to a smaller set of determinized states (like early minimization).  Call
   this collection of (end-state, weight) pairs the "minimal representation".  As
   a mechanism to reduce compute, we can also consider another representation.
   In the determinization algorithm, we start off with a set of (begin-state,
   weight) pairs (where the "begin-states" are initial or have a label on the
   transition into them), and the "canonical representation" consists of the
   epsilon-closure of this set (i.e. follow epsilons).  Call this set of
   (begin-state, weight) pairs, appropriately normalized, the "initial
   representation".  If two initial representations are the same, the "canonical
   representation" and hence the "minimal representation" will be the same.  We
   can use this to reduce compute.  Note that if two initial representations are
   different, this does not preclude the other representations from being the same.
   
*/   

struct DeterminizeLatticeOptions {
<<<<<<< HEAD
  float delta;
=======
  float delta; // A small offset used to measure equality of weights.
>>>>>>> 5103ad3c
  int max_mem; // If >0, determinization will fail and return false
  // when the algorithm's (approximate) memory consumption crosses this threshold.
  int max_loop; // If >0, can be used to detect non-determinizable input
  // (a case that wouldn't be caught by max_mem).
  DeterminizeLatticeOptions(): delta(kDelta),
                               max_mem(-1),
                               max_loop(-1) { }
};

/**
    This function implements the normal version of DeterminizeLattice, in which the
    output strings are represented using sequences of arcs, where all but the
    first one has an epsilon on the input side.  The debug_ptr argument is an
    optional pointer to a bool that, if it becomes true while the algorithm is
    executing, the algorithm will print a traceback and terminate (used in
    fstdeterminizestar.cc debug non-terminating determinization).
    More efficient if ifst is arc-sorted on input label.
    If the #arcs gets more than max_states, it will throw std::runtime_error (otherwise
    this code does not use exceptions).  This is mainly useful for debug.
*/
template<class Weight, class IntType>
bool DeterminizeLattice(
    const Fst<ArcTpl<Weight> > &ifst,
    MutableFst<ArcTpl<Weight> > *ofst,
    DeterminizeLatticeOptions opts = DeterminizeLatticeOptions(),
    bool *debug_ptr = NULL);


/*  This is a version of DeterminizeLattice with a slightly more "natural" output format,
    where the output sequences are encoded using the CompactLatticeArcTpl template
    (i.e. the sequences of output symbols are represented directly as strings)
    More efficient if ifst is arc-sorted on input label.
    If the #arcs gets more than max_arcs, it will throw std::runtime_error (otherwise
    this code does not use exceptions).  This is mainly useful for debug.
*/
template<class Weight, class IntType>
bool DeterminizeLattice(
    const Fst<ArcTpl<Weight> >&ifst,
    MutableFst<ArcTpl<CompactLatticeWeightTpl<Weight, IntType> > > *ofst,
    DeterminizeLatticeOptions opts = DeterminizeLatticeOptions(),
    bool *debug_ptr = NULL);




/// @} end "addtogroup fst_extensions"

} // end namespace fst

#include "fstext/determinize-lattice-inl.h"

#endif<|MERGE_RESOLUTION|>--- conflicted
+++ resolved
@@ -94,11 +94,7 @@
 */   
 
 struct DeterminizeLatticeOptions {
-<<<<<<< HEAD
-  float delta;
-=======
   float delta; // A small offset used to measure equality of weights.
->>>>>>> 5103ad3c
   int max_mem; // If >0, determinization will fail and return false
   // when the algorithm's (approximate) memory consumption crosses this threshold.
   int max_loop; // If >0, can be used to detect non-determinizable input
