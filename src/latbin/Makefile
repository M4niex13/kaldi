
all:

EXTRA_CXXFLAGS = -Wno-sign-compare -fopenmp # not sure if I should add it here TODO(hxu) seems it's not used here!
include ../kaldi.mk

EXTRA_LDFLAGS = -fopenmp

BINFILES = lattice-best-path lattice-prune lattice-equivalent lattice-to-nbest \
           lattice-lmrescore lattice-scale lattice-union lattice-to-post \
           lattice-determinize lattice-oracle lattice-rmali \
           lattice-compose lattice-boost-ali lattice-copy lattice-to-fst \
           lattice-to-phone-lattice lattice-interp lattice-project \
           lattice-add-trans-probs lattice-difference lattice-word-align \
           nbest-to-linear nbest-to-lattice lattice-1best linear-to-nbest \
           lattice-mbr-decode lattice-align-words lattice-to-mpe-post \
           lattice-copy-backoff nbest-to-ctm lattice-determinize-pruned \
           lattice-to-ctm-conf lattice-arcgraph lattice-combine lattice-reverse \
           lattice-rescore-mapped lattice-depth lattice-align-phones \
           lattice-to-smbr-post lattice-determinize-pruned-parallel \
           lattice-add-penalty lattice-align-words-lexicon lattice-push \
           lattice-minimize lattice-limit-depth lattice-depth-per-frame \
           lattice-confidence lattice-determinize-phone-pruned \
           lattice-determinize-phone-pruned-parallel lattice-expand-ngram \
           lattice-lmrescore-const-arpa lattice-lmrescore-rnnlm nbest-to-prons \
<<<<<<< HEAD
           lattice-lmrescore-cuedrnnlm
=======
           lattice-arc-post lattice-determinize-non-compact
>>>>>>> 6c7c0170

OBJFILES =



TESTFILES =

ADDLIBS = ../lat/kaldi-lat.a ../lm/kaldi-lm.a ../fstext/kaldi-fstext.a \
          ../hmm/kaldi-hmm.a ../tree/kaldi-tree.a ../util/kaldi-util.a \
          ../thread/kaldi-thread.a ../matrix/kaldi-matrix.a \
          ../base/kaldi-base.a 

include ../makefiles/default_rules.mk<|MERGE_RESOLUTION|>--- conflicted
+++ resolved
@@ -23,11 +23,11 @@
            lattice-confidence lattice-determinize-phone-pruned \
            lattice-determinize-phone-pruned-parallel lattice-expand-ngram \
            lattice-lmrescore-const-arpa lattice-lmrescore-rnnlm nbest-to-prons \
-<<<<<<< HEAD
-           lattice-lmrescore-cuedrnnlm
-=======
-           lattice-arc-post lattice-determinize-non-compact
->>>>>>> 6c7c0170
+           lattice-arc-post lattice-determinize-non-compact lattice-lmrescore-cuedrnnlm
+#<<<<<<< HEAD
+#           lattice-lmrescore-cuedrnnlm
+#=======
+#>>>>>>> 6c7c0170812a1f7dfb5c09c078787e79ee72333a
 
 OBJFILES =
 
