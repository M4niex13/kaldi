
all:

EXTRA_CXXFLAGS = -Wno-sign-compare
include ../kaldi.mk

LDFLAGS += $(CUDA_LDFLAGS)
LDLIBS += $(CUDA_LDLIBS)

BINFILES = lattice-best-path lattice-prune lattice-equivalent lattice-to-nbest \
           lattice-lmrescore lattice-scale lattice-union lattice-to-post \
           lattice-determinize lattice-oracle lattice-rmali \
           lattice-compose lattice-boost-ali lattice-copy lattice-to-fst \
           lattice-to-phone-lattice lattice-interp lattice-project \
           lattice-add-trans-probs lattice-difference \
           nbest-to-linear nbest-to-lattice lattice-1best linear-to-nbest \
           lattice-mbr-decode lattice-align-words lattice-to-mpe-post \
           lattice-copy-backoff nbest-to-ctm lattice-determinize-pruned \
           lattice-to-ctm-conf lattice-combine \
           lattice-rescore-mapped lattice-depth lattice-align-phones \
           lattice-to-smbr-post lattice-determinize-pruned-parallel \
           lattice-add-penalty lattice-align-words-lexicon lattice-push \
           lattice-minimize lattice-limit-depth lattice-depth-per-frame \
           lattice-confidence lattice-determinize-phone-pruned \
           lattice-determinize-phone-pruned-parallel lattice-expand-ngram \
           lattice-lmrescore-const-arpa lattice-lmrescore-rnnlm nbest-to-prons \
<<<<<<< HEAD
           lattice-arc-post lattice-determinize-non-compact lattice-lmrescore-kaldi-rnnlm
=======
           lattice-arc-post lattice-determinize-non-compact \
           lattice-lmrescore-pruned
>>>>>>> 60db2841

OBJFILES =

cuda-compiled.o: ../kaldi.mk


TESTFILES =

ADDLIBS = ../rnnlm/kaldi-rnnlm.a ../lat/kaldi-lat.a ../nnet3/kaldi-nnet3.a ../lm/kaldi-lm.a \
          ../fstext/kaldi-fstext.a ../hmm/kaldi-hmm.a ../tree/kaldi-tree.a \
          ../util/kaldi-util.a \
          ../cudamatrix/kaldi-cudamatrix.a ../matrix/kaldi-matrix.a \
          ../base/kaldi-base.a

include ../makefiles/default_rules.mk<|MERGE_RESOLUTION|>--- conflicted
+++ resolved
@@ -24,12 +24,8 @@
            lattice-confidence lattice-determinize-phone-pruned \
            lattice-determinize-phone-pruned-parallel lattice-expand-ngram \
            lattice-lmrescore-const-arpa lattice-lmrescore-rnnlm nbest-to-prons \
-<<<<<<< HEAD
-           lattice-arc-post lattice-determinize-non-compact lattice-lmrescore-kaldi-rnnlm
-=======
-           lattice-arc-post lattice-determinize-non-compact \
+           lattice-arc-post lattice-determinize-non-compact lattice-lmrescore-kaldi-rnnlm \
            lattice-lmrescore-pruned
->>>>>>> 60db2841
 
 OBJFILES =
 
