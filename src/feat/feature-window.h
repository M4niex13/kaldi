// feat/feature-window.h

// Copyright 2009-2011  Karel Vesely;  Petr Motlicek;  Saarland University
//           2014-2016  Johns Hopkins University (author: Daniel Povey)

// See ../../COPYING for clarification regarding multiple authors
//
// Licensed under the Apache License, Version 2.0 (the "License");
// you may not use this file except in compliance with the License.
// You may obtain a copy of the License at
//
//  http://www.apache.org/licenses/LICENSE-2.0
//
// THIS CODE IS PROVIDED *AS IS* BASIS, WITHOUT WARRANTIES OR CONDITIONS OF ANY
// KIND, EITHER EXPRESS OR IMPLIED, INCLUDING WITHOUT LIMITATION ANY IMPLIED
// WARRANTIES OR CONDITIONS OF TITLE, FITNESS FOR A PARTICULAR PURPOSE,
// MERCHANTABLITY OR NON-INFRINGEMENT.
// See the Apache 2 License for the specific language governing permissions and
// limitations under the License.

#ifndef KALDI_FEAT_FEATURE_WINDOW_H_
#define KALDI_FEAT_FEATURE_WINDOW_H_

#include <map>
#include <string>

#include "matrix/matrix-lib.h"
#include "util/common-utils.h"
#include "base/kaldi-error.h"

namespace kaldi {
/// @addtogroup  feat FeatureExtraction
/// @{

struct FrameExtractionOptions {
  BaseFloat samp_freq;
  BaseFloat frame_shift_ms;  // in milliseconds.
  BaseFloat frame_length_ms;  // in milliseconds.
  BaseFloat dither;  // Amount of dithering, 0.0 means no dither.
  BaseFloat preemph_coeff;  // Preemphasis coefficient.
  bool remove_dc_offset;  // Subtract mean of wave before FFT.
  std::string window_type;  // e.g. Hamming window
  bool round_to_power_of_two;
  BaseFloat blackman_coeff;
  int32 num_fft_bins;
  bool snip_edges;
  // May be "hamming", "rectangular", "povey", "hanning", "blackman"
  // "povey" is a window I made to be similar to Hamming but to go to zero at the
  // edges, it's pow((0.5 - 0.5*cos(n/N*2*pi)), 0.85)
  // I just don't think the Hamming window makes sense as a windowing function.
  FrameExtractionOptions():
      samp_freq(16000),
      frame_shift_ms(10.0),
      frame_length_ms(25.0),
      dither(1.0),
      preemph_coeff(0.97),
      remove_dc_offset(true),
      window_type("povey"),
      round_to_power_of_two(true),
      blackman_coeff(0.42),
      num_fft_bins(128),
      snip_edges(true){ }

  void Register(OptionsItf *opts) {
    opts->Register("sample-frequency", &samp_freq,
                   "Waveform data sample frequency (must match the waveform file, "
                   "if specified there)");
    opts->Register("frame-length", &frame_length_ms, "Frame length in milliseconds");
    opts->Register("frame-shift", &frame_shift_ms, "Frame shift in milliseconds");
    opts->Register("preemphasis-coefficient", &preemph_coeff,
                   "Coefficient for use in signal preemphasis");
    opts->Register("remove-dc-offset", &remove_dc_offset,
                   "Subtract mean from waveform on each frame");
    opts->Register("dither", &dither, "Dithering constant (0.0 means no dither)");
    opts->Register("window-type", &window_type, "Type of window "
                   "(\"hamming\"|\"hanning\"|\"povey\"|\"rectangular\""
                   "|\"blackmann\")");
    opts->Register("blackman-coeff", &blackman_coeff,
                   "Constant coefficient for generalized Blackman window.");
    opts->Register("round-to-power-of-two", &round_to_power_of_two,
<<<<<<< HEAD
                   "If true, round window size to power of two.");
    opts->Register("num-fft-bins", &num_fft_bins,
                   "Number of FFT bins to compute spectrogram");
=======
                   "If true, round window size to power of two by zero-padding "
                   "input to FFT.");
>>>>>>> 1f51ef5d
    opts->Register("snip-edges", &snip_edges,
                   "If true, end effects will be handled by outputting only frames that "
                   "completely fit in the file, and the number of frames depends on the "
                   "frame-length.  If false, the number of frames depends only on the "
                   "frame-shift, and we reflect the data at the ends.");
  }
  int32 WindowShift() const {
    return static_cast<int32>(samp_freq * 0.001 * frame_shift_ms);
  }
  int32 WindowSize() const {
    return static_cast<int32>(samp_freq * 0.001 * frame_length_ms);
  }
  int32 PaddedWindowSize() const {
    return (round_to_power_of_two ? RoundUpToNearestPowerOfTwo(WindowSize()) :
                                    WindowSize());
  }
  int32 NumFftBins() const {
    int32 padded_window_size = PaddedWindowSize();
    if (num_fft_bins > padded_window_size)
      return (round_to_power_of_two ? RoundUpToNearestPowerOfTwo(num_fft_bins) :
          num_fft_bins);
    return padded_window_size;
  }
};


struct FeatureWindowFunction {
  FeatureWindowFunction() {}
  explicit FeatureWindowFunction(const FrameExtractionOptions &opts);
  FeatureWindowFunction(const FeatureWindowFunction &other):
      window(other.window) { }
  Vector<BaseFloat> window;
};


/**
   This function returns the number of frames that we can extract from a wave
   file with the given number of samples in it (assumed to have the same
   sampling rate as specified in 'opts').

      @param [in] wave_length  The number of samples in the wave file.
      @param [in] opts     The frame-extraction options class

      @param [in] flush   True if we are asserting that this number of samples is
             'all there is', false if we expecting more data to possibly come
             in.  This only makes a difference to the answer if opts.snips_edges
             == false.  For offline feature extraction you always want flush ==
             true.  In an online-decoding context, once you know (or decide) that
             no more data is coming in, you'd call it with flush == true at the
             end to flush out any remaining data.
*/
int32 NumFrames(int64 num_samples,
                const FrameExtractionOptions &opts,
                bool flush = true);

/*
   This function returns the index of the first sample of the frame indexed
   'frame'.  If snip-edges=true, it just returns frame * opts.WindowShift(); if
   snip-edges=false, the formula is a little more complicated and the result may
   be negative.
*/
int64 FirstSampleOfFrame(int32 frame,
                         const FrameExtractionOptions &opts);



void Dither(VectorBase<BaseFloat> *waveform, BaseFloat dither_value);

void Preemphasize(VectorBase<BaseFloat> *waveform, BaseFloat preemph_coeff);

/**
  This function does all the windowing steps after actually
  extracting the windowed signal: depeding on the
  configuration, it does dithering, dc offset removal,
  preemphasis, and multiplication by the windowing function.
   @param [in] opts  The options class to be used
   @param [in] window_function  The windowing function-- should have
                    been initialized using 'opts'.
   @param [in,out] window  A vector of size opts.WindowSize().  Note:
      it will typically be a sub-vector of a larger vector of size
      opts.PaddedWindowSize(), with the remaining samples zero,
      as the FFT code is more efficient if it operates on data with
      power-of-two size.
   @param [out]   log_energy_pre_window If non-NULL, then after dithering and
      DC offset removal, this function will write to this pointer the log of
      the total energy (i.e. sum-squared) of the frame.
 */
void ProcessWindow(const FrameExtractionOptions &opts,
                   const FeatureWindowFunction &window_function,
                   VectorBase<BaseFloat> *window,
                   BaseFloat *log_energy_pre_window = NULL);


/*
  ExtractWindow() extracts a windowed frame of waveform (possibly with a
  power-of-two, padded size, depending on the config), including all the
  proessing done by ProcessWindow().

  @param [in] sample_offset  If 'wave' is not the entire waveform, but
                   part of it to the left has been discarded, then the
                   number of samples prior to 'wave' that we have
                   already discarded.  Set this to zero if you are
                   processing the entire waveform in one piece, or
                   if you get 'no matching function' compilation
                   errors when updating the code.
  @param [in] wave  The waveform
  @param [in] f     The frame index to be extracted, with
                    0 <= f < NumFrames(sample_offset + wave.Dim(), opts, true)
  @param [in] opts  The options class to be used
  @param [in] window_function  The windowing function, as derived from the
                    options class.
  @param [out] window  The windowed, possibly-padded waveform to be
                     extracted.  Will be resized as needed.
  @param [out] log_energy_pre_window  If non-NULL, the log-energy of
                   the signal prior to pre-emphasis and multiplying by
                   the windowing function will be written to here.
*/
void ExtractWindow(int64 sample_offset,
                   const VectorBase<BaseFloat> &wave,
                   int32 f,
                   const FrameExtractionOptions &opts,
                   const FeatureWindowFunction &window_function,
                   Vector<BaseFloat> *window,
                   BaseFloat *log_energy_pre_window = NULL);


// ExtractWaveformRemainder is useful if the waveform is coming in segments.
// It extracts the bit of the waveform at the end of this block that you
// would have to append the next bit of waveform to, if you wanted to have
// the same effect as everything being in one big block.
void ExtractWaveformRemainder(const VectorBase<BaseFloat> &wave,
                              const FrameExtractionOptions &opts,
                              Vector<BaseFloat> *wave_remainder);


/// @} End of "addtogroup feat"
}  // namespace kaldi


#endif  // KALDI_FEAT_FEATURE_WINDOW_H_<|MERGE_RESOLUTION|>--- conflicted
+++ resolved
@@ -78,14 +78,10 @@
     opts->Register("blackman-coeff", &blackman_coeff,
                    "Constant coefficient for generalized Blackman window.");
     opts->Register("round-to-power-of-two", &round_to_power_of_two,
-<<<<<<< HEAD
-                   "If true, round window size to power of two.");
+                   "If true, round window size to power of two by zero-padding "
+                   "input to FFT.");
     opts->Register("num-fft-bins", &num_fft_bins,
                    "Number of FFT bins to compute spectrogram");
-=======
-                   "If true, round window size to power of two by zero-padding "
-                   "input to FFT.");
->>>>>>> 1f51ef5d
     opts->Register("snip-edges", &snip_edges,
                    "If true, end effects will be handled by outputting only frames that "
                    "completely fit in the file, and the number of frames depends on the "
