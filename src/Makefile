# This is the top-level Makefile for Kaldi.
# Also see kaldi.mk which supplies options and some rules
# used by the Makefiles in the subdirectories.

SHELL := /bin/bash


SUBDIRS = base matrix util feat tree thread gmm transform sgmm \
          fstext hmm lm decoder lat kws cudamatrix nnet segmenter \
          bin fstbin gmmbin fgmmbin sgmmbin featbin \
<<<<<<< HEAD
          nnetbin latbin sgmm2 sgmm2bin nnet2 nnet3 nnet3bin nnet2bin kwsbin \
          ivector ivectorbin online2 online2bin lmbin segmenterbin 

MEMTESTDIRS = base matrix util feat tree thread gmm transform sgmm \
          fstext hmm lm decoder lat kws nnet segmenter \
=======
          nnetbin latbin sgmm2 sgmm2bin nnet2 nnet3 chain nnet3bin nnet2bin kwsbin \
          ivector ivectorbin online2 online2bin lmbin chainbin

MEMTESTDIRS = base matrix util feat tree thread gmm transform sgmm \
          fstext hmm lm decoder lat nnet kws chain \
>>>>>>> 7bc34fe9
          bin fstbin gmmbin fgmmbin sgmmbin featbin \
          nnetbin latbin sgmm2 nnet2 nnet3 nnet2bin nnet3bin sgmm2bin kwsbin \
          ivector ivectorbin online2 online2bin lmbin segmenterbin

CUDAMEMTESTDIR = cudamatrix

SUBDIRS_LIB = $(filter-out %bin, $(SUBDIRS))


# Optional subdirectories
EXT_SUBDIRS = online onlinebin  # python-kaldi-decoding
EXT_SUBDIRS_LIB = $(filter-out %bin, $(EXT_SUBDIRS))

include kaldi.mk

# Reset the default goal, so that the all target will become default
.DEFAULT_GOAL :=
all: checkversion test_dependencies kaldi.mk mklibdir $(SUBDIRS)
	-echo Done

mklibdir:
	test -d $(KALDILIBDIR) || mkdir $(KALDILIBDIR)

#I don't want to call rm -rf
rmlibdir:
ifneq ($(KALDILIBDIR), )
	-rm $(KALDILIBDIR)/*{.so,.a,.o}
	-rmdir $(KALDILIBDIR)
else
	@true
endif

.PHONY: checkversion
checkversion:
ifeq ($(shell ./configure --version),$(CONFIGURE_VERSION))
	@echo "The version of configure script matches kaldi.mk version. Good."
else
	$(error The kaldi.mk file was generated using a different version of configure script. Run the configure script again.)
endif

biglib: $(SUBDIRS_LIB)
ifeq ($(KALDI_FLAVOR), dynamic)
ifeq ($(shell uname), Darwin)
	$(CXX) -dynamiclib -o $(KALDILIBDIR)/libkaldi.dylib -install_name @rpath/libkaldi.dylib -framework Accelerate $(LDFLAGS) $(SUBDIRS_LIB:=/*.dylib)
else
ifeq ($(shell uname), Linux)
	#$(warning the following command will probably fail, in that case add -fPIC to your CXXFLAGS and remake all)
	$(CXX) -shared -o $(KALDILIBDIR)/libkaldi.so -Wl,-soname=libkaldi.so,--whole-archive  $(SUBDIRS_LIB:=/kaldi-*.a) -Wl,--no-whole-archive
else
	$(error Dynamic libraries not supported on this platform. Run configure with --static flag. )
endif
endif
endif

biglibext: $(EXT_SUBDIRS_LIB)
ifeq ($(KALDI_FLAVOR), dynamic)
ifeq ($(shell uname), Darwin)
	$(CXX) -dynamiclib -o $(KALDILIBDIR)/libkaldi_ext.dylib -install_name @rpath/libkaldi_ext.dylib -framework Accelerate $(LDFLAGS) $(EXT_SUBDIRS_LIB:=/*.dylib)
else
ifeq ($(shell uname), Linux)
	#$(warning The following command will probably fail, in that case add -fPIC to your CXXFLAGS and remake all.)
	$(CXX) -shared -o $(KALDILIBDIR)/libkaldi_ext.so -Wl,-soname=libkaldi_ext.so,--whole-archive  $(EXT_SUBDIRS_LIB:=/kaldi-*.a) -Wl,--no-whole-archive
else
	$(error Dynamic libraries not supported on this platform. Run configure with --static flag. )
endif
endif
endif

kaldi.mk:
	@[ -f kaldi.mk ] || { echo "kaldi.mk does not exist; you have to run ./configure"; exit 1; }

# Compile optional stuff
ext: test_dependencies ext_depend $(SUBDIRS) $(EXT_SUBDIRS)
	-echo Done

ifndef OPENFST_VER
$(error Please rerun configure: OPENFST_VER is not defined, likely kaldi.mk was produced by older configure script.)
endif
# Note: OPENFST_VER is determined by configure and added to kaldi.mk
OPENFST_VER_NUM := $(shell echo $(OPENFST_VER) | sed 's/\./ /g' | xargs printf "%d%02d%02d")
test_dependencies:
ifeq ("$(shell expr $(OPENFST_VER_NUM) \< 10302)","1")
	$(error OpenFst $(OPENFST_VER) is not supported. You now need OpenFst >= 1.3.2.)
endif

check_portaudio:
	@[ -d ../tools/portaudio ] || ( cd ../tools;  ./install_portaudio.sh )


clean: rmlibdir
	-for x in $(SUBDIRS) $(EXT_SUBDIRS); do $(MAKE) -C $$x clean; done

test: $(addsuffix /test, $(SUBDIRS))

ext_test: $(addsuffix /test, $(EXT_SUBDIRS))

# Define an implicit rule, expands to e.g.:
#  base/test: base
#     $(MAKE) -C base test
%/test: % mklibdir
	$(MAKE) -C $< test

cudavalgrind:
	-for x in $(CUDAMEMTESTDIR); do $(MAKE) -C $$x valgrind || { echo "valgrind on $$x failed"; exit 1; }; done

valgrind:
	-for x in $(MEMTESTDIRS); do $(MAKE) -C $$x valgrind || { echo "valgrind on $$x failed"; exit 1; }; done


depend: $(addsuffix /depend, $(SUBDIRS))

%/depend:
	$(MAKE) -C $(dir $@) depend


ext_depend: check_portaudio
	-for x in $(EXT_SUBDIRS); do $(MAKE) -C $$x depend; done


.PHONY: $(SUBDIRS)
$(SUBDIRS) : mklibdir
	$(MAKE) -C $@

.PHONY: $(EXT_SUBDIRS)
$(EXT_SUBDIRS) : mklibdir
	$(MAKE) -C $@


### Dependency list ###
# this is necessary for correct parallel compilation
#1)The tools depend on all the libraries

<<<<<<< HEAD
bin fstbin gmmbin fgmmbin sgmmbin sgmm2bin featbin nnetbin nnet2bin nnet3bin latbin ivectorbin lmbin kwsbin online2bin segmenterbin: \
=======
bin fstbin gmmbin fgmmbin sgmmbin sgmm2bin featbin nnetbin nnet2bin nnet3bin chainbin latbin ivectorbin lmbin kwsbin online2bin: \
>>>>>>> 7bc34fe9
 base matrix util feat tree optimization thread gmm transform sgmm sgmm2 fstext hmm \
 lm decoder lat cudamatrix nnet nnet2 nnet3 ivector segmenter 

#2)The libraries have inter-dependencies
base:
matrix : base
util: base matrix
thread: util matrix base
feat: base matrix util gmm transform tree thread
tree: base util matrix
optimization: base matrix
gmm: base util matrix tree thread
transform: base util matrix gmm tree thread
sgmm: base util matrix gmm tree transform thread hmm
sgmm2: base util matrix gmm tree transform thread hmm
fstext: base util matrix tree
hmm: base tree matrix util
lm: base util fstext
decoder: base util matrix gmm sgmm hmm tree transform lat
lat: base util hmm tree matrix
cudamatrix: base util matrix
nnet: base util matrix cudamatrix
nnet2: base util matrix thread lat gmm hmm tree transform cudamatrix
<<<<<<< HEAD
nnet3: base util matrix thread lat gmm hmm tree transform cudamatrix
ivector: base util matrix thread transform tree gmm 
segmenter: base matrix util gmm thread
=======
nnet3: base util matrix thread lat gmm hmm tree transform cudamatrix chain
chain: lat hmm tree fstext matrix cudamatrix util base
ivector: base util matrix thread transform tree gmm
>>>>>>> 7bc34fe9
#3)Dependencies for optional parts of Kaldi
onlinebin: base matrix util feat tree optimization gmm transform sgmm sgmm2 fstext hmm lm decoder lat cudamatrix nnet nnet2 online thread
# python-kaldi-decoding: base matrix util feat tree optimization thread gmm transform sgmm sgmm2 fstext hmm decoder lat online
online: decoder gmm transform feat matrix util base lat hmm thread tree
online2: decoder gmm transform feat matrix util base lat hmm thread ivector cudamatrix nnet2
kws: base util hmm tree matrix lat
<|MERGE_RESOLUTION|>--- conflicted
+++ resolved
@@ -8,22 +8,13 @@
 SUBDIRS = base matrix util feat tree thread gmm transform sgmm \
           fstext hmm lm decoder lat kws cudamatrix nnet segmenter \
           bin fstbin gmmbin fgmmbin sgmmbin featbin \
-<<<<<<< HEAD
-          nnetbin latbin sgmm2 sgmm2bin nnet2 nnet3 nnet3bin nnet2bin kwsbin \
-          ivector ivectorbin online2 online2bin lmbin segmenterbin 
+          nnetbin latbin sgmm2 sgmm2bin nnet2 nnet3 chain nnet3bin nnet2bin kwsbin \
+          ivector ivectorbin online2 online2bin lmbin chainbin segmenterbin 
 
 MEMTESTDIRS = base matrix util feat tree thread gmm transform sgmm \
-          fstext hmm lm decoder lat kws nnet segmenter \
-=======
-          nnetbin latbin sgmm2 sgmm2bin nnet2 nnet3 chain nnet3bin nnet2bin kwsbin \
-          ivector ivectorbin online2 online2bin lmbin chainbin
-
-MEMTESTDIRS = base matrix util feat tree thread gmm transform sgmm \
-          fstext hmm lm decoder lat nnet kws chain \
->>>>>>> 7bc34fe9
-          bin fstbin gmmbin fgmmbin sgmmbin featbin \
+          fstext hmm lm decoder lat nnet kws chain segmenter \
           nnetbin latbin sgmm2 nnet2 nnet3 nnet2bin nnet3bin sgmm2bin kwsbin \
-          ivector ivectorbin online2 online2bin lmbin segmenterbin
+          ivector ivectorbin online2 online2bin lmbin chainbin segmenterbin
 
 CUDAMEMTESTDIR = cudamatrix
 
@@ -153,11 +144,7 @@
 # this is necessary for correct parallel compilation
 #1)The tools depend on all the libraries
 
-<<<<<<< HEAD
-bin fstbin gmmbin fgmmbin sgmmbin sgmm2bin featbin nnetbin nnet2bin nnet3bin latbin ivectorbin lmbin kwsbin online2bin segmenterbin: \
-=======
-bin fstbin gmmbin fgmmbin sgmmbin sgmm2bin featbin nnetbin nnet2bin nnet3bin chainbin latbin ivectorbin lmbin kwsbin online2bin: \
->>>>>>> 7bc34fe9
+bin fstbin gmmbin fgmmbin sgmmbin sgmm2bin featbin nnetbin nnet2bin nnet3bin chainbin latbin ivectorbin lmbin kwsbin online2bin segmenterbin: \
  base matrix util feat tree optimization thread gmm transform sgmm sgmm2 fstext hmm \
  lm decoder lat cudamatrix nnet nnet2 nnet3 ivector segmenter 
 
@@ -181,15 +168,10 @@
 cudamatrix: base util matrix
 nnet: base util matrix cudamatrix
 nnet2: base util matrix thread lat gmm hmm tree transform cudamatrix
-<<<<<<< HEAD
-nnet3: base util matrix thread lat gmm hmm tree transform cudamatrix
+nnet3: base util matrix thread lat gmm hmm tree transform cudamatrix chain
+chain: lat hmm tree fstext matrix cudamatrix util base
 ivector: base util matrix thread transform tree gmm 
 segmenter: base matrix util gmm thread
-=======
-nnet3: base util matrix thread lat gmm hmm tree transform cudamatrix chain
-chain: lat hmm tree fstext matrix cudamatrix util base
-ivector: base util matrix thread transform tree gmm
->>>>>>> 7bc34fe9
 #3)Dependencies for optional parts of Kaldi
 onlinebin: base matrix util feat tree optimization gmm transform sgmm sgmm2 fstext hmm lm decoder lat cudamatrix nnet nnet2 online thread
 # python-kaldi-decoding: base matrix util feat tree optimization thread gmm transform sgmm sgmm2 fstext hmm decoder lat online
