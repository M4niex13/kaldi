--- conflicted
+++ resolved
@@ -265,847 +265,6 @@
 }
 
 
-<<<<<<< HEAD
-void LatticeFasterOnlineDecoder::PossiblyResizeHash(size_t num_toks) {
-  size_t new_sz = static_cast<size_t>(static_cast<BaseFloat>(num_toks)
-                                      * config_.hash_ratio);
-  if (new_sz > toks_.Size()) {
-    toks_.SetSize(new_sz);
-  }
-}
-
-// FindOrAddToken either locates a token in hash of toks_,
-// or if necessary inserts a new, empty token (i.e. with no forward links)
-// for the current frame.  [note: it's inserted if necessary into hash toks_
-// and also into the singly linked list of tokens active on this frame
-// (whose head is at active_toks_[frame]).
-inline LatticeFasterOnlineDecoder::Token *LatticeFasterOnlineDecoder::FindOrAddToken(
-    StateId state, int32 frame_plus_one, BaseFloat tot_cost,
-    Token *backpointer, bool *changed) {
-  // Returns the Token pointer.  Sets "changed" (if non-NULL) to true
-  // if the token was newly created or the cost changed.
-  KALDI_ASSERT(frame_plus_one < active_toks_.size());
-  Token *&toks = active_toks_[frame_plus_one].toks;
-  Elem *e_found = toks_.Find(state);
-  if (e_found == NULL) {  // no such token presently.
-    const BaseFloat extra_cost = 0.0;
-    // tokens on the currently final frame have zero extra_cost
-    // as any of them could end up
-    // on the winning path.
-    Token *new_tok = new Token (tot_cost, extra_cost, NULL, toks, backpointer);
-    // NULL: no forward links yet
-    toks = new_tok;
-    num_toks_++;
-    toks_.Insert(state, new_tok);
-    if (changed) *changed = true;
-    return new_tok;
-  } else {
-    Token *tok = e_found->val;  // There is an existing Token for this state.
-    if (tok->tot_cost > tot_cost) {  // replace old token
-      tok->tot_cost = tot_cost;
-      tok->backpointer = backpointer;
-      // we don't allocate a new token, the old stays linked in active_toks_
-      // we only replace the tot_cost
-      // in the current frame, there are no forward links (and no extra_cost)
-      // only in ProcessNonemitting we have to delete forward links
-      // in case we visit a state for the second time
-      // those forward links, that lead to this replaced token before:
-      // they remain and will hopefully be pruned later (PruneForwardLinks...)
-      if (changed) *changed = true;
-    } else {
-      if (changed) *changed = false;
-    }
-    return tok;
-  }
-}
-
-// prunes outgoing links for all tokens in active_toks_[frame]
-// it's called by PruneActiveTokens
-// all links, that have link_extra_cost > lattice_beam are pruned
-void LatticeFasterOnlineDecoder::PruneForwardLinks(
-    int32 frame_plus_one, bool *extra_costs_changed,
-    bool *links_pruned, BaseFloat delta) {
-  // delta is the amount by which the extra_costs must change
-  // If delta is larger,  we'll tend to go back less far
-  //    toward the beginning of the file.
-  // extra_costs_changed is set to true if extra_cost was changed for any token
-  // links_pruned is set to true if any link in any token was pruned
-
-  *extra_costs_changed = false;
-  *links_pruned = false;
-  KALDI_ASSERT(frame_plus_one >= 0 && frame_plus_one < active_toks_.size());
-  if (active_toks_[frame_plus_one].toks == NULL) {  // empty list; should not happen.
-    if (!warned_) {
-      KALDI_WARN << "No tokens alive [doing pruning].. warning first "
-          "time only for each utterance\n";
-      warned_ = true;
-    }
-  }
-
-  // We have to iterate until there is no more change, because the links
-  // are not guaranteed to be in topological order.
-  bool changed = true;  // difference new minus old extra cost >= delta ?
-  while (changed) {
-    changed = false;
-    for (Token *tok = active_toks_[frame_plus_one].toks;
-         tok != NULL; tok = tok->next) {
-      ForwardLink *link, *prev_link = NULL;
-      // will recompute tok_extra_cost for tok.
-      BaseFloat tok_extra_cost = std::numeric_limits<BaseFloat>::infinity();
-      // tok_extra_cost is the best (min) of link_extra_cost of outgoing links
-      for (link = tok->links; link != NULL; ) {
-        // See if we need to excise this link...
-        Token *next_tok = link->next_tok;
-        BaseFloat link_extra_cost = next_tok->extra_cost +
-            ((tok->tot_cost + link->acoustic_cost + link->graph_cost)
-             - next_tok->tot_cost);  // difference in brackets is >= 0
-        // link_exta_cost is the difference in score between the best paths
-        // through link source state and through link destination state
-        KALDI_ASSERT(link_extra_cost == link_extra_cost);  // check for NaN
-        if (link_extra_cost > config_.lattice_beam) {  // excise link
-          ForwardLink *next_link = link->next;
-          if (prev_link != NULL) prev_link->next = next_link;
-          else tok->links = next_link;
-          delete link;
-          link = next_link;  // advance link but leave prev_link the same.
-          *links_pruned = true;
-        } else {   // keep the link and update the tok_extra_cost if needed.
-          if (link_extra_cost < 0.0) {  // this is just a precaution.
-            if (link_extra_cost < -0.01)
-              KALDI_WARN << "Negative extra_cost: " << link_extra_cost;
-            link_extra_cost = 0.0;
-          }
-          if (link_extra_cost < tok_extra_cost)
-            tok_extra_cost = link_extra_cost;
-          prev_link = link;  // move to next link
-          link = link->next;
-        }
-      }  // for all outgoing links
-      if (fabs(tok_extra_cost - tok->extra_cost) > delta)
-        changed = true;   // difference new minus old is bigger than delta
-      tok->extra_cost = tok_extra_cost;
-      // will be +infinity or <= lattice_beam_.
-      // infinity indicates, that no forward link survived pruning
-    }  // for all Token on active_toks_[frame]
-    if (changed) *extra_costs_changed = true;
-
-    // Note: it's theoretically possible that aggressive compiler
-    // optimizations could cause an infinite loop here for small delta and
-    // high-dynamic-range scores.
-  } // while changed
-}
-
-// PruneForwardLinksFinal is a version of PruneForwardLinks that we call
-// on the final frame.  If there are final tokens active, it uses
-// the final-probs for pruning, otherwise it treats all tokens as final.
-void LatticeFasterOnlineDecoder::PruneForwardLinksFinal() {
-  KALDI_ASSERT(!active_toks_.empty());
-  int32 frame_plus_one = active_toks_.size() - 1;
-
-  if (active_toks_[frame_plus_one].toks == NULL )  // empty list; should not happen.
-    KALDI_WARN << "No tokens alive at end of file\n";
-
-  typedef unordered_map<Token*, BaseFloat>::const_iterator IterType;
-  ComputeFinalCosts(&final_costs_, &final_relative_cost_, &final_best_cost_);
-  decoding_finalized_ = true;
-  // We call DeleteElems() as a nicety, not because it's really necessary;
-  // otherwise there would be a time, after calling PruneTokensForFrame() on the
-  // final frame, when toks_.GetList() or toks_.Clear() would contain pointers
-  // to nonexistent tokens.
-  DeleteElems(toks_.Clear());
-
-  // Now go through tokens on this frame, pruning forward links...  may have to
-  // iterate a few times until there is no more change, because the list is not
-  // in topological order.  This is a modified version of the code in
-  // PruneForwardLinks, but here we also take account of the final-probs.
-  bool changed = true;
-  BaseFloat delta = 1.0e-05;
-  while (changed) {
-    changed = false;
-    for (Token *tok = active_toks_[frame_plus_one].toks;
-         tok != NULL; tok = tok->next) {
-      ForwardLink *link, *prev_link = NULL;
-      // will recompute tok_extra_cost.  It has a term in it that corresponds
-      // to the "final-prob", so instead of initializing tok_extra_cost to infinity
-      // below we set it to the difference between the (score+final_prob) of this token,
-      // and the best such (score+final_prob).
-      BaseFloat final_cost;
-      if (final_costs_.empty()) {
-        final_cost = 0.0;
-      } else {
-        IterType iter = final_costs_.find(tok);
-        if (iter != final_costs_.end())
-          final_cost = iter->second;
-        else
-          final_cost = std::numeric_limits<BaseFloat>::infinity();
-      }
-      BaseFloat tok_extra_cost = tok->tot_cost + final_cost - final_best_cost_;
-      // tok_extra_cost will be a "min" over either directly being final, or
-      // being indirectly final through other links, and the loop below may
-      // decrease its value:
-      for (link = tok->links; link != NULL; ) {
-        // See if we need to excise this link...
-        Token *next_tok = link->next_tok;
-        BaseFloat link_extra_cost = next_tok->extra_cost +
-            ((tok->tot_cost + link->acoustic_cost + link->graph_cost)
-             - next_tok->tot_cost);
-        if (link_extra_cost > config_.lattice_beam) {  // excise link
-          ForwardLink *next_link = link->next;
-          if (prev_link != NULL) prev_link->next = next_link;
-          else tok->links = next_link;
-          delete link;
-          link = next_link; // advance link but leave prev_link the same.
-        } else { // keep the link and update the tok_extra_cost if needed.
-          if (link_extra_cost < 0.0) { // this is just a precaution.
-            if (link_extra_cost < -0.01)
-              KALDI_WARN << "Negative extra_cost: " << link_extra_cost;
-            link_extra_cost = 0.0;
-          }
-          if (link_extra_cost < tok_extra_cost)
-            tok_extra_cost = link_extra_cost;
-          prev_link = link;
-          link = link->next;
-        }
-      }
-      // prune away tokens worse than lattice_beam above best path.  This step
-      // was not necessary in the non-final case because then, this case
-      // showed up as having no forward links.  Here, the tok_extra_cost has
-      // an extra component relating to the final-prob.
-      if (tok_extra_cost > config_.lattice_beam)
-        tok_extra_cost = std::numeric_limits<BaseFloat>::infinity();
-      // to be pruned in PruneTokensForFrame
-
-      if (!ApproxEqual(tok->extra_cost, tok_extra_cost, delta))
-        changed = true;
-      tok->extra_cost = tok_extra_cost; // will be +infinity or <= lattice_beam_.
-    }
-  } // while changed
-
-}
-
-BaseFloat LatticeFasterOnlineDecoder::FinalRelativeCost() const {
-  if (!decoding_finalized_) {
-    BaseFloat relative_cost;
-    ComputeFinalCosts(NULL, &relative_cost, NULL);
-    return relative_cost;
-  } else {
-    // we're not allowed to call that function if FinalizeDecoding() has
-    // been called; return a cached value.
-    return final_relative_cost_;
-  }
-}
-
-
-// Prune away any tokens on this frame that have no forward links.
-// [we don't do this in PruneForwardLinks because it would give us
-// a problem with dangling pointers].
-// It's called by PruneActiveTokens if any forward links have been pruned
-void LatticeFasterOnlineDecoder::PruneTokensForFrame(int32 frame_plus_one) {
-  KALDI_ASSERT(frame_plus_one >= 0 && frame_plus_one < active_toks_.size());
-  Token *&toks = active_toks_[frame_plus_one].toks;
-  if (toks == NULL)
-    KALDI_WARN << "No tokens alive [doing pruning]\n";
-  Token *tok, *next_tok, *prev_tok = NULL;
-  for (tok = toks; tok != NULL; tok = next_tok) {
-    next_tok = tok->next;
-    if (tok->extra_cost == std::numeric_limits<BaseFloat>::infinity()) {
-      // token is unreachable from end of graph; (no forward links survived)
-      // excise tok from list and delete tok.
-      if (prev_tok != NULL) prev_tok->next = tok->next;
-      else toks = tok->next;
-      delete tok;
-      num_toks_--;
-    } else {  // fetch next Token
-      prev_tok = tok;
-    }
-  }
-}
-
-// Go backwards through still-alive tokens, pruning them, starting not from
-// the current frame (where we want to keep all tokens) but from the frame before
-// that.  We go backwards through the frames and stop when we reach a point
-// where the delta-costs are not changing (and the delta controls when we consider
-// a cost to have "not changed").
-void LatticeFasterOnlineDecoder::PruneActiveTokens(BaseFloat delta) {
-  int32 cur_frame_plus_one = NumFramesDecoded();
-  int32 num_toks_begin = num_toks_;
-  // The index "f" below represents a "frame plus one", i.e. you'd have to subtract
-  // one to get the corresponding index for the decodable object.
-  for (int32 f = cur_frame_plus_one - 1; f >= 0; f--) {
-    // Reason why we need to prune forward links in this situation:
-    // (1) we have never pruned them (new TokenList)
-    // (2) we have not yet pruned the forward links to the next f,
-    // after any of those tokens have changed their extra_cost.
-    if (active_toks_[f].must_prune_forward_links) {
-      bool extra_costs_changed = false, links_pruned = false;
-      PruneForwardLinks(f, &extra_costs_changed, &links_pruned, delta);
-      if (extra_costs_changed && f > 0) // any token has changed extra_cost
-        active_toks_[f-1].must_prune_forward_links = true;
-      if (links_pruned) // any link was pruned
-        active_toks_[f].must_prune_tokens = true;
-      active_toks_[f].must_prune_forward_links = false; // job done
-    }
-    if (f+1 < cur_frame_plus_one &&      // except for last f (no forward links)
-        active_toks_[f+1].must_prune_tokens) {
-      PruneTokensForFrame(f+1);
-      active_toks_[f+1].must_prune_tokens = false;
-    }
-  }
-  KALDI_VLOG(4) << "PruneActiveTokens: pruned tokens from " << num_toks_begin
-                << " to " << num_toks_;
-}
-
-void LatticeFasterOnlineDecoder::ComputeFinalCosts(
-    unordered_map<Token*, BaseFloat> *final_costs,
-    BaseFloat *final_relative_cost,
-    BaseFloat *final_best_cost) const {
-  KALDI_ASSERT(!decoding_finalized_);
-  if (final_costs != NULL)
-    final_costs->clear();
-  const Elem *final_toks = toks_.GetList();
-  BaseFloat infinity = std::numeric_limits<BaseFloat>::infinity();
-  BaseFloat best_cost = infinity,
-      best_cost_with_final = infinity;
-  while (final_toks != NULL) {
-    StateId state = final_toks->key;
-    Token *tok = final_toks->val;
-    const Elem *next = final_toks->tail;
-    BaseFloat final_cost = fst_.Final(state).Value();
-    BaseFloat cost = tok->tot_cost,
-        cost_with_final = cost + final_cost;
-    best_cost = std::min(cost, best_cost);
-    best_cost_with_final = std::min(cost_with_final, best_cost_with_final);
-    if (final_costs != NULL && final_cost != infinity)
-      (*final_costs)[tok] = final_cost;
-    final_toks = next;
-  }
-  if (final_relative_cost != NULL) {
-    if (best_cost == infinity && best_cost_with_final == infinity) {
-      // Likely this will only happen if there are no tokens surviving.
-      // This seems the least bad way to handle it.
-      *final_relative_cost = infinity;
-    } else {
-      *final_relative_cost = best_cost_with_final - best_cost;
-    }
-  }
-  if (final_best_cost != NULL) {
-    if (best_cost_with_final != infinity) { // final-state exists.
-      *final_best_cost = best_cost_with_final;
-    } else { // no final-state exists.
-      *final_best_cost = best_cost;
-    }
-  }
-}
-
-
-LatticeFasterOnlineDecoder::BestPathIterator LatticeFasterOnlineDecoder::BestPathEnd(
-    bool use_final_probs,
-    BaseFloat *final_cost_out) const {
-  if (decoding_finalized_ && !use_final_probs)
-    KALDI_ERR << "You cannot call FinalizeDecoding() and then call "
-              << "BestPathEnd() with use_final_probs == false";
-  KALDI_ASSERT(NumFramesDecoded() > 0 &&
-               "You cannot call BestPathEnd if no frames were decoded.");
-  
-  unordered_map<Token*, BaseFloat> final_costs_local;
-
-  const unordered_map<Token*, BaseFloat> &final_costs =
-      (decoding_finalized_ ? final_costs_ : final_costs_local);
-  if (!decoding_finalized_ && use_final_probs)
-    ComputeFinalCosts(&final_costs_local, NULL, NULL);
-  
-  // Singly linked list of tokens on last frame (access list through "next"
-  // pointer).
-  BaseFloat best_cost = std::numeric_limits<BaseFloat>::infinity();
-  BaseFloat best_final_cost = 0;
-  Token *best_tok = NULL;
-  for (Token *tok = active_toks_.back().toks; tok != NULL; tok = tok->next) {
-    BaseFloat cost = tok->tot_cost, final_cost = 0.0;
-    if (use_final_probs && !final_costs.empty()) {
-      // if we are instructed to use final-probs, and any final tokens were
-      // active on final frame, include the final-prob in the cost of the token.
-      unordered_map<Token*, BaseFloat>::const_iterator iter = final_costs.find(tok);
-      if (iter != final_costs.end()) {
-        final_cost = iter->second;
-        cost += final_cost;
-      } else {
-        cost = std::numeric_limits<BaseFloat>::infinity();
-      }
-    }
-    if (cost < best_cost) {
-      best_cost = cost;
-      best_tok = tok;
-      best_final_cost = final_cost;
-    }
-  }    
-  if (best_tok == NULL) {  // this should not happen, and is likely a code error or
-    // caused by infinities in likelihoods, but I'm not making
-    // it a fatal error for now.
-    KALDI_WARN << "No final token found.";
-  }
-  if (final_cost_out)
-    *final_cost_out = best_final_cost;
-  return BestPathIterator(best_tok, NumFramesDecoded() - 1);
-}
-
-
-LatticeFasterOnlineDecoder::BestPathIterator LatticeFasterOnlineDecoder::TraceBackBestPath(
-    BestPathIterator iter, LatticeArc *oarc) const {
-  KALDI_ASSERT(!iter.Done() && oarc != NULL);
-  Token *tok = static_cast<Token*>(iter.tok);
-  int32 cur_t = iter.frame, ret_t = cur_t;
-  if (tok->backpointer != NULL) {
-    ForwardLink *link;
-    for (link = tok->backpointer->links;
-         link != NULL; link = link->next) {
-      if (link->next_tok == tok) { // this is the link to "tok"
-        oarc->ilabel = link->ilabel;
-        oarc->olabel = link->olabel;
-        BaseFloat graph_cost = link->graph_cost,
-            acoustic_cost = link->acoustic_cost;
-        if (link->ilabel != 0) {
-          KALDI_ASSERT(static_cast<size_t>(cur_t) < cost_offsets_.size());
-          acoustic_cost -= cost_offsets_[cur_t];
-          ret_t--;
-        }
-        oarc->weight = LatticeWeight(graph_cost, acoustic_cost);
-        break;
-      }
-    }
-    if (link == NULL) { // Did not find correct link.
-      KALDI_ERR << "Error tracing best-path back (likely "
-                << "bug in token-pruning algorithm)";
-    }
-  } else {
-    oarc->ilabel = 0;
-    oarc->olabel = 0;
-    oarc->weight = LatticeWeight::One(); // zero costs.
-  }
-  return BestPathIterator(tok->backpointer, ret_t);
-}
-
-
-void LatticeFasterOnlineDecoder::AdvanceDecoding(DecodableInterface *decodable,
-                                                   int32 max_num_frames) {
-  KALDI_ASSERT(!active_toks_.empty() && !decoding_finalized_ &&
-               "You must call InitDecoding() before AdvanceDecoding");
-  int32 num_frames_ready = decodable->NumFramesReady();
-  // num_frames_ready must be >= num_frames_decoded, or else
-  // the number of frames ready must have decreased (which doesn't
-  // make sense) or the decodable object changed between calls
-  // (which isn't allowed).
-  KALDI_ASSERT(num_frames_ready >= NumFramesDecoded());
-  int32 target_frames_decoded = num_frames_ready;
-  if (max_num_frames >= 0)
-    target_frames_decoded = std::min(target_frames_decoded,
-                                     NumFramesDecoded() + max_num_frames);
-  while (NumFramesDecoded() < target_frames_decoded) {
-    if (NumFramesDecoded() % config_.prune_interval == 0) {
-      PruneActiveTokens(config_.lattice_beam * config_.prune_scale);
-    }
-    // note: ProcessEmitting() increments NumFramesDecoded().
-    BaseFloat cost_cutoff = ProcessEmittingWrapper(decodable);
-    ProcessNonemittingWrapper(cost_cutoff);
-  }
-}
-
-
-// FinalizeDecoding() is a version of PruneActiveTokens that we call
-// (optionally) on the final frame.  Takes into account the final-prob of
-// tokens.  This function used to be called PruneActiveTokensFinal().
-void LatticeFasterOnlineDecoder::FinalizeDecoding() {
-  int32 final_frame_plus_one = NumFramesDecoded();
-  int32 num_toks_begin = num_toks_;
-  // PruneForwardLinksFinal() prunes final frame (with final-probs), and
-  // sets decoding_finalized_.
-  PruneForwardLinksFinal();
-  for (int32 f = final_frame_plus_one - 1; f >= 0; f--) {
-    bool b1, b2; // values not used.
-    BaseFloat dontcare = 0.0; // delta of zero means we must always update
-    PruneForwardLinks(f, &b1, &b2, dontcare);
-    PruneTokensForFrame(f + 1);
-  }
-  PruneTokensForFrame(0);
-  KALDI_VLOG(4) << "pruned tokens from " << num_toks_begin
-                << " to " << num_toks_;
-}
-
-/// Gets the weight cutoff.  Also counts the active tokens.
-BaseFloat LatticeFasterOnlineDecoder::GetCutoff(Elem *list_head, size_t *tok_count,
-                                                BaseFloat *adaptive_beam, Elem **best_elem) {
-  BaseFloat best_weight = std::numeric_limits<BaseFloat>::infinity();
-  // positive == high cost == bad.
-  size_t count = 0;
-  if (config_.max_active == std::numeric_limits<int32>::max() &&
-      config_.min_active == 0) {
-    for (Elem *e = list_head; e != NULL; e = e->tail, count++) {
-      BaseFloat w = static_cast<BaseFloat>(e->val->tot_cost);
-      if (w < best_weight) {
-        best_weight = w;
-        if (best_elem) *best_elem = e;
-      }
-    }
-    if (tok_count != NULL) *tok_count = count;
-    if (adaptive_beam != NULL) *adaptive_beam = config_.beam;
-    return best_weight + config_.beam;
-  } else {
-    tmp_array_.clear();
-    for (Elem *e = list_head; e != NULL; e = e->tail, count++) {
-      BaseFloat w = e->val->tot_cost;
-      tmp_array_.push_back(w);
-      if (w < best_weight) {
-        best_weight = w;
-        if (best_elem) *best_elem = e;
-      }
-    }
-    if (tok_count != NULL) *tok_count = count;
-    
-    BaseFloat beam_cutoff = best_weight + config_.beam,
-        min_active_cutoff = std::numeric_limits<BaseFloat>::infinity(),
-        max_active_cutoff = std::numeric_limits<BaseFloat>::infinity();
-
-    KALDI_VLOG(6) << "Number of tokens active on frame " << NumFramesDecoded()
-                  << " is " << tmp_array_.size();
-
-    if (tmp_array_.size() > static_cast<size_t>(config_.max_active)) {
-      std::nth_element(tmp_array_.begin(),
-                       tmp_array_.begin() + config_.max_active,
-                       tmp_array_.end());
-      max_active_cutoff = tmp_array_[config_.max_active];
-    }
-    if (max_active_cutoff < beam_cutoff) { // max_active is tighter than beam.
-      if (adaptive_beam)
-        *adaptive_beam = max_active_cutoff - best_weight + config_.beam_delta;
-      return max_active_cutoff;
-    }    
-    if (tmp_array_.size() > static_cast<size_t>(config_.min_active)) {
-      if (config_.min_active == 0) min_active_cutoff = best_weight;
-      else {
-        std::nth_element(tmp_array_.begin(),
-                         tmp_array_.begin() + config_.min_active,
-                         tmp_array_.size() > static_cast<size_t>(config_.max_active) ?
-                         tmp_array_.begin() + config_.max_active :
-                         tmp_array_.end());
-        min_active_cutoff = tmp_array_[config_.min_active];
-      }
-    }
-
-    if (min_active_cutoff > beam_cutoff) { // min_active is looser than beam.
-      if (adaptive_beam)
-        *adaptive_beam = min_active_cutoff - best_weight + config_.beam_delta;
-      return min_active_cutoff;
-    } else {
-      *adaptive_beam = config_.beam;
-      return beam_cutoff;
-    }
-  }
-}
-
-
-template <typename FstType>
-BaseFloat LatticeFasterOnlineDecoder::ProcessEmitting(
-    DecodableInterface *decodable) {
-  KALDI_ASSERT(active_toks_.size() > 0);
-  int32 frame = active_toks_.size() - 1; // frame is the frame-index
-  // (zero-based) used to get likelihoods
-  // from the decodable object.
-  active_toks_.resize(active_toks_.size() + 1);
-
-  Elem *final_toks = toks_.Clear(); // analogous to swapping prev_toks_ / cur_toks_
-  // in simple-decoder.h.   Removes the Elems from
-  // being indexed in the hash in toks_.
-  Elem *best_elem = NULL;
-  BaseFloat adaptive_beam;
-  size_t tok_cnt;
-  BaseFloat cur_cutoff = GetCutoff(final_toks, &tok_cnt, &adaptive_beam, &best_elem);
-  PossiblyResizeHash(tok_cnt);  // This makes sure the hash is always big enough.
-
-  BaseFloat next_cutoff = std::numeric_limits<BaseFloat>::infinity();
-  // pruning "online" before having seen all tokens
-
-  BaseFloat cost_offset = 0.0; // Used to keep probabilities in a good
-  // dynamic range.
-  const FstType &fst = dynamic_cast<const FstType&>(fst_);
-
-  // First process the best token to get a hopefully
-  // reasonably tight bound on the next cutoff.  The only
-  // products of the next block are "next_cutoff" and "cost_offset".
-  if (best_elem) {
-    StateId state = best_elem->key;
-    Token *tok = best_elem->val;
-    cost_offset = - tok->tot_cost;
-    for (fst::ArcIterator<FstType> aiter(fst, state);
-         !aiter.Done();
-         aiter.Next()) {
-      const Arc &arc = aiter.Value();
-      if (arc.ilabel != 0) {  // propagate..
-        BaseFloat new_weight = arc.weight.Value() + cost_offset - 
-            decodable->LogLikelihood(frame, arc.ilabel) + tok->tot_cost;
-        if (new_weight + adaptive_beam < next_cutoff)
-          next_cutoff = new_weight + adaptive_beam;
-      }
-    }
-  }
-
-  // Store the offset on the acoustic likelihoods that we're applying.
-  // Could just do cost_offsets_.push_back(cost_offset), but we
-  // do it this way as it's more robust to future code changes.
-  cost_offsets_.resize(frame + 1, 0.0);
-  cost_offsets_[frame] = cost_offset;
-
-  // the tokens are now owned here, in final_toks, and the hash is empty.
-  // 'owned' is a complex thing here; the point is we need to call DeleteElem
-  // on each elem 'e' to let toks_ know we're done with them.
-  for (Elem *e = final_toks, *e_tail; e != NULL; e = e_tail) {
-    // loop this way because we delete "e" as we go.
-    StateId state = e->key;
-    Token *tok = e->val;
-    if (tok->tot_cost <= cur_cutoff) {
-      for (fst::ArcIterator<FstType> aiter(fst, state);
-           !aiter.Done();
-           aiter.Next()) {
-        const Arc &arc = aiter.Value();
-        if (arc.ilabel != 0) {  // propagate..
-          BaseFloat ac_cost = cost_offset -
-              decodable->LogLikelihood(frame, arc.ilabel),
-              graph_cost = arc.weight.Value(),
-              cur_cost = tok->tot_cost,
-              tot_cost = cur_cost + ac_cost + graph_cost;
-          if (tot_cost > next_cutoff) continue;
-          else if (tot_cost + adaptive_beam < next_cutoff)
-            next_cutoff = tot_cost + adaptive_beam; // prune by best current token
-          // Note: the frame indexes into active_toks_ are one-based,
-          // hence the + 1.
-          Token *next_tok = FindOrAddToken(arc.nextstate,
-                                           frame + 1, tot_cost, tok, NULL);
-          // NULL: no change indicator needed
-
-          // Add ForwardLink from tok to next_tok (put on head of list tok->links)
-          tok->links = new ForwardLink(next_tok, arc.ilabel, arc.olabel,
-                                       graph_cost, ac_cost, tok->links);
-        }
-      } // for all arcs
-    }
-    e_tail = e->tail;
-    toks_.Delete(e); // delete Elem
-  }
-  return next_cutoff;
-}
-
-template BaseFloat LatticeFasterOnlineDecoder::
-    ProcessEmitting<fst::ConstFst<fst::StdArc>>(DecodableInterface *decodable);
-template BaseFloat LatticeFasterOnlineDecoder::
-    ProcessEmitting<fst::VectorFst<fst::StdArc>>(DecodableInterface *decodable);
-template BaseFloat LatticeFasterOnlineDecoder::
-    ProcessEmitting<fst::Fst<fst::StdArc>>(DecodableInterface *decodable);
-
-BaseFloat LatticeFasterOnlineDecoder::ProcessEmittingWrapper(
-        DecodableInterface *decodable) {
-  if (fst_.Type() == "const") {
-    return LatticeFasterOnlineDecoder::
-        ProcessEmitting<fst::ConstFst<Arc>>(decodable);
-  } else if (fst_.Type() == "vector") {
-    return LatticeFasterOnlineDecoder::
-        ProcessEmitting<fst::VectorFst<Arc>>(decodable);
-  } else {
-    return LatticeFasterOnlineDecoder::
-        ProcessEmitting<fst::Fst<Arc>>(decodable);
-  }
-}
-
-template <typename FstType> 
-void LatticeFasterOnlineDecoder::ProcessNonemitting(BaseFloat cutoff) {
-  KALDI_ASSERT(!active_toks_.empty());
-  int32 frame = static_cast<int32>(active_toks_.size()) - 2;
-  // Note: "frame" is the time-index we just processed, or -1 if
-  // we are processing the nonemitting transitions before the
-  // first frame (called from InitDecoding()).
-  const FstType &fst = dynamic_cast<const FstType&>(fst_);
-
-  // Processes nonemitting arcs for one frame.  Propagates within toks_.
-  // Note-- this queue structure is is not very optimal as
-  // it may cause us to process states unnecessarily (e.g. more than once),
-  // but in the baseline code, turning this vector into a set to fix this
-  // problem did not improve overall speed.
-
-  KALDI_ASSERT(queue_.empty());
-  for (const Elem *e = toks_.GetList(); e != NULL;  e = e->tail) {
-    StateId state = e->key;
-    if (fst_.NumInputEpsilons(state) != 0)
-      queue_.push_back(state);
-  }
-  if (queue_.empty()) {
-    if (!warned_) {
-      KALDI_WARN << "Error, no surviving tokens: frame is " << frame;
-      warned_ = true;
-    }
-  }
-
-  while (!queue_.empty()) {
-    StateId state = queue_.back();
-    queue_.pop_back();
-
-    Token *tok = toks_.Find(state)->val;  // would segfault if state not in toks_ but this can't happen.
-    BaseFloat cur_cost = tok->tot_cost;
-    if (cur_cost > cutoff) // Don't bother processing successors.
-      continue;
-    // If "tok" has any existing forward links, delete them,
-    // because we're about to regenerate them.  This is a kind
-    // of non-optimality (remember, this is the simple decoder),
-    // but since most states are emitting it's not a huge issue.
-    tok->DeleteForwardLinks(); // necessary when re-visiting
-    tok->links = NULL;
-    for (fst::ArcIterator<FstType> aiter(fst, state);
-         !aiter.Done();
-         aiter.Next()) {
-      const Arc &arc = aiter.Value();
-      if (arc.ilabel == 0) {  // propagate nonemitting only...
-        BaseFloat graph_cost = arc.weight.Value(),
-            tot_cost = cur_cost + graph_cost;
-        if (tot_cost < cutoff) {
-          bool changed;
-
-          Token *new_tok = FindOrAddToken(arc.nextstate, frame + 1, tot_cost,
-                                          tok, &changed);
-
-          tok->links = new ForwardLink(new_tok, 0, arc.olabel,
-                                       graph_cost, 0, tok->links);
-
-          // "changed" tells us whether the new token has a different
-          // cost from before, or is new [if so, add into queue].
-          if (changed && fst_.NumInputEpsilons(arc.nextstate) != 0) 
-            queue_.push_back(arc.nextstate);
-        }
-      }
-    } // for all arcs
-  } // while queue not empty
-}
-
-template void LatticeFasterOnlineDecoder::
-    ProcessNonemitting<fst::ConstFst<fst::StdArc>>(BaseFloat cutoff);
-template void LatticeFasterOnlineDecoder::
-    ProcessNonemitting<fst::VectorFst<fst::StdArc>>(BaseFloat cutoff);
-template void LatticeFasterOnlineDecoder::
-    ProcessNonemitting<fst::Fst<fst::StdArc>>(BaseFloat cutoff);
-
-void LatticeFasterOnlineDecoder::ProcessNonemittingWrapper(
-        BaseFloat cost_cutoff) {
-  if (fst_.Type() == "const") {
-    return LatticeFasterOnlineDecoder::
-        ProcessNonemitting<fst::ConstFst<Arc>>(cost_cutoff);
-  } else if (fst_.Type() == "vector") {
-    return LatticeFasterOnlineDecoder::
-        ProcessNonemitting<fst::VectorFst<Arc>>(cost_cutoff);
-  } else {
-    return LatticeFasterOnlineDecoder::
-        ProcessNonemitting<fst::Fst<Arc>>(cost_cutoff);
-  }
-}
-
-void LatticeFasterOnlineDecoder::DeleteElems(Elem *list) {
-  for (Elem *e = list, *e_tail; e != NULL; e = e_tail) {
-    // Token::TokenDelete(e->val);
-    e_tail = e->tail;
-    toks_.Delete(e);
-  }
-}
-
-void LatticeFasterOnlineDecoder::ClearActiveTokens() { // a cleanup routine, at utt end/begin
-  for (size_t i = 0; i < active_toks_.size(); i++) {
-    // Delete all tokens alive on this frame, and any forward
-    // links they may have.
-    for (Token *tok = active_toks_[i].toks; tok != NULL; ) {
-      tok->DeleteForwardLinks();
-      Token *next_tok = tok->next;
-      delete tok;
-      num_toks_--;
-      tok = next_tok;
-    }
-  }
-  active_toks_.clear();
-  KALDI_ASSERT(num_toks_ == 0);
-}
-
-// static
-void LatticeFasterOnlineDecoder::TopSortTokens(Token *tok_list,
-                                               std::vector<Token*> *topsorted_list) {
-  unordered_map<Token*, int32> token2pos;
-  typedef unordered_map<Token*, int32>::iterator IterType;
-  int32 num_toks = 0;
-  for (Token *tok = tok_list; tok != NULL; tok = tok->next)
-    num_toks++;
-  int32 cur_pos = 0;
-  // We assign the tokens numbers num_toks - 1, ... , 2, 1, 0.
-  // This is likely to be in closer to topological order than
-  // if we had given them ascending order, because of the way
-  // new tokens are put at the front of the list.
-  for (Token *tok = tok_list; tok != NULL; tok = tok->next)
-    token2pos[tok] = num_toks - ++cur_pos;
-
-  unordered_set<Token*> reprocess;
-
-  for (IterType iter = token2pos.begin(); iter != token2pos.end(); ++iter) {
-    Token *tok = iter->first;
-    int32 pos = iter->second;
-    for (ForwardLink *link = tok->links; link != NULL; link = link->next) {
-      if (link->ilabel == 0) {
-        // We only need to consider epsilon links, since non-epsilon links
-        // transition between frames and this function only needs to sort a list
-        // of tokens from a single frame.
-        IterType following_iter = token2pos.find(link->next_tok);
-        if (following_iter != token2pos.end()) { // another token on this frame,
-                                                 // so must consider it.
-          int32 next_pos = following_iter->second;
-          if (next_pos < pos) { // reassign the position of the next Token.
-            following_iter->second = cur_pos++;
-            reprocess.insert(link->next_tok);
-          }
-        }
-      }
-    }
-    // In case we had previously assigned this token to be reprocessed, we can
-    // erase it from that set because it's "happy now" (we just processed it).
-    reprocess.erase(tok);
-  }
-
-  size_t max_loop = 1000000, loop_count; // max_loop is to detect epsilon cycles.
-  for (loop_count = 0;
-       !reprocess.empty() && loop_count < max_loop; ++loop_count) {
-    std::vector<Token*> reprocess_vec;
-    for (unordered_set<Token*>::iterator iter = reprocess.begin();
-         iter != reprocess.end(); ++iter)
-      reprocess_vec.push_back(*iter);
-    reprocess.clear();
-    for (std::vector<Token*>::iterator iter = reprocess_vec.begin();
-         iter != reprocess_vec.end(); ++iter) {
-      Token *tok = *iter;
-      int32 pos = token2pos[tok];
-      // Repeat the processing we did above (for comments, see above).
-      for (ForwardLink *link = tok->links; link != NULL; link = link->next) {
-        if (link->ilabel == 0) {
-          IterType following_iter = token2pos.find(link->next_tok);
-          if (following_iter != token2pos.end()) {
-            int32 next_pos = following_iter->second;
-            if (next_pos < pos) {
-              following_iter->second = cur_pos++;
-              reprocess.insert(link->next_tok);
-            }
-          }
-        }
-      }
-    }
-  }
-  KALDI_ASSERT(loop_count < max_loop && "Epsilon loops exist in your decoding "
-               "graph (this is not allowed!)");
-
-  topsorted_list->clear();
-  topsorted_list->resize(cur_pos, NULL);  // create a list with NULLs in between.
-  for (IterType iter = token2pos.begin(); iter != token2pos.end(); ++iter)
-    (*topsorted_list)[iter->second] = iter->first;
-}
-
-=======
->>>>>>> 8b54ef83
 
 // Instantiate the template for the FST types that we'll need.
 template class LatticeFasterOnlineDecoderTpl<fst::Fst<fst::StdArc> >;
