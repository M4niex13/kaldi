all:

EXTRA_CXXFLAGS = -Wno-sign-compare
include ../kaldi.mk

TESTFILES =

OBJFILES = training-graph-compiler.o lattice-simple-decoder.o lattice-faster-decoder.o \
   lattice-faster-online-decoder.o simple-decoder.o faster-decoder.o \
   decoder-wrappers.o simple-hmm-graph-compiler.o

LIBNAME = kaldi-decoder

<<<<<<< HEAD
ADDLIBS = ../lat/kaldi-lat.a ../sgmm/kaldi-sgmm.a ../hmm/kaldi-hmm.a \
					../simplehmm/kaldi-simplehmm.a \
=======
ADDLIBS = ../lat/kaldi-lat.a ../hmm/kaldi-hmm.a \
>>>>>>> 4a58ab98
          ../transform/kaldi-transform.a ../gmm/kaldi-gmm.a \
          ../tree/kaldi-tree.a ../util/kaldi-util.a ../thread/kaldi-thread.a \
          ../matrix/kaldi-matrix.a ../base/kaldi-base.a

include ../makefiles/default_rules.mk<|MERGE_RESOLUTION|>--- conflicted
+++ resolved
@@ -11,12 +11,8 @@
 
 LIBNAME = kaldi-decoder
 
-<<<<<<< HEAD
-ADDLIBS = ../lat/kaldi-lat.a ../sgmm/kaldi-sgmm.a ../hmm/kaldi-hmm.a \
+ADDLIBS = ../lat/kaldi-lat.a ../hmm/kaldi-hmm.a \
 					../simplehmm/kaldi-simplehmm.a \
-=======
-ADDLIBS = ../lat/kaldi-lat.a ../hmm/kaldi-hmm.a \
->>>>>>> 4a58ab98
           ../transform/kaldi-transform.a ../gmm/kaldi-gmm.a \
           ../tree/kaldi-tree.a ../util/kaldi-util.a ../thread/kaldi-thread.a \
           ../matrix/kaldi-matrix.a ../base/kaldi-base.a
