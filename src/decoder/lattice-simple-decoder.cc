--- conflicted
+++ resolved
@@ -569,17 +569,7 @@
       queue.push_back(state);
     best_cost = std::min(best_cost, iter->second->tot_cost);
   }
-<<<<<<< HEAD
-  if (queue.empty()) {
-    if (!warned_) {
-      KALDI_LOG << "Error in ProcessNonEmitting: no surviving tokens: frame is "
-                << frame;
-      warned_ = true;
-    }
-  }
-=======
-
->>>>>>> e1875182
+
   BaseFloat cutoff = best_cost + config_.beam;
 
   while (!queue.empty()) {
