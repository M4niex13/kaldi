--- conflicted
+++ resolved
@@ -14,14 +14,9 @@
     apply-cmvn-sliding compute-cmvn-stats-two-channel compute-kaldi-pitch-feats \
     process-kaldi-pitch-feats compare-feats wav-to-duration add-deltas-sdc \
     compute-and-process-kaldi-pitch-feats modify-cmvn-stats wav-copy \
-<<<<<<< HEAD
-    wav-reverberate append-vector-to-feats detect-sinusoids shift-feats \
-    concat-feats append-post-to-feats post-to-feats vector-to-feat \
+    wav-reverberate append-vector-to-feats shift-feats concat-feats \
+    append-post-to-feats post-to-feats vector-to-feat \
 		extract-column compute-snr-targets
-=======
-    wav-reverberate append-vector-to-feats shift-feats concat-feats \
-	append-post-to-feats post-to-feats
->>>>>>> 4a58ab98
 
 OBJFILES =
 
