--- conflicted
+++ resolved
@@ -1,7 +1,6 @@
 // featbin/wav-reverberate.cc
 
 // Copyright 2015  Tom Ko
-//           2015  Vimal Manohar
 
 // See ../../COPYING for clarification regarding multiple authors
 //
@@ -29,27 +28,16 @@
    This function is to repeatedly concatenate signal1 by itself 
    to match the length of signal2 and add the two signals together.
 */
-void AddVectorsOfUnequalLength(const Vector<BaseFloat> &signal1, 
-                               Vector<BaseFloat> *signal2,
-                               Vector<BaseFloat> *signal1_added) {
-  if (signal1_added)
-    KALDI_ASSERT(signal2->Dim() == signal1_added->Dim());
+void AddVectorsOfUnequalLength(const Vector<BaseFloat> &signal1, Vector<BaseFloat> *signal2) {
   for (int32 po = 0; po < signal2->Dim(); po += signal1.Dim()) {
     int32 block_length = signal1.Dim();
     if (signal2->Dim() - po < block_length) block_length = signal2->Dim() - po;
     signal2->Range(po, block_length).AddVec(1.0, signal1.Range(0, block_length));
-    if (signal1_added)
-      signal1_added->Range(po, block_length).CopyFromVec(
-                                              signal1.Range(0, block_length));
   }
 }
 
 BaseFloat MaxAbsolute(const Vector<BaseFloat> &vector) {
   return std::max(std::abs(vector.Max()), std::abs(vector.Min()));
-}
-
-inline BaseFloat ComputeEnergy(const Vector<BaseFloat> &vec) {
-  return VecVec(vec, vec) / vec.Dim();
 }
 
 /* 
@@ -79,7 +67,7 @@
   FFTbasedBlockConvolveSignals(early_rir, &early_reverb);
 
   // compute the energy
-  return ComputeEnergy(early_reverb);
+  return VecVec(early_reverb, early_reverb) / early_reverb.Dim();
 }
 
 /*
@@ -91,36 +79,23 @@
    the sampling frequency, the SNR(dB), the noise and the signal respectively.
 */
 void DoReverberation(const Vector<BaseFloat> &rir, BaseFloat samp_freq,
-                     BaseFloat snr_db, Vector<BaseFloat> *noise,
-                     Vector<BaseFloat> *signal, 
-                     Vector<BaseFloat> *out_clean,
-                     Vector<BaseFloat> *out_noise = NULL) {
-  if (noise) {
-    float input_power;
-    
-    if (rir.Dim() > 0) {
-      input_power = ComputeEarlyReverbEnergy(rir, *signal, samp_freq);
-    } else {
-      input_power = ComputeEnergy(*signal);
-    }
+                        BaseFloat snr_db, Vector<BaseFloat> *noise,
+                        Vector<BaseFloat> *signal) {
+  if (noise->Dim()) {
+    float input_power = ComputeEarlyReverbEnergy(rir, *signal, samp_freq);
     float noise_power = VecVec(*noise, *noise) / noise->Dim();
-    float scale_factor = sqrt(pow(10, -snr_db / 10.0) * input_power / noise_power);
+    float scale_factor = sqrt(pow(10, -snr_db / 10) * input_power / noise_power);
     noise->Scale(scale_factor);
     KALDI_VLOG(1) << "Noise signal is being scaled with " << scale_factor
                   << " to generate output with SNR " << snr_db << "db\n";
   }
 
-  if (rir.Dim() > 0)
-    FFTbasedBlockConvolveSignals(rir, signal);
-
-  if (out_clean)
-    out_clean->CopyFromVec(*signal);
-
-  if (noise) {
-    AddVectorsOfUnequalLength(*noise, signal, out_noise);
-  }
-}
-
+  FFTbasedBlockConvolveSignals(rir, signal);
+
+  if (noise->Dim() > 0) {
+    AddVectorsOfUnequalLength(*noise, signal);
+  }
+}
 }
 
 int main(int argc, char *argv[]) {
@@ -131,23 +106,14 @@
         "Corrupts the wave files supplied via input pipe with the specified\n"
         "room-impulse response (rir_matrix) and additive noise distortions\n"
         "(specified by corresponding files).\n"
-<<<<<<< HEAD
-        "Usage: wav-reverberate <input-wave-file> [<rir-file>] <output-wave-file>\n"
-        " e.g.: wav-reverberate clean.wav large_room_rir.wav corrupted.wav\n";
-=======
         "Usage:  wav-reverberate [options...] <wav-in-rxfilename> "
         "<rir-rxfilename> <wav-out-wxfilename>\n"
         "e.g.\n"
         "wav-reverberate --noise-file=noise.wav \\\n"
         "  input.wav rir.wav output.wav\n";
->>>>>>> 084e4f69
 
     ParseOptions po(usage);
-    
     std::string noise_file;
-    std::string out_clean_file;
-    std::string out_noise_file;
-
     BaseFloat snr_db = 20;
     bool multi_channel_output = false;
     int32 input_channel = 0;
@@ -155,8 +121,6 @@
     int32 noise_channel = 0;
     bool normalize_output = true;
     BaseFloat volume = 0;
-    BaseFloat signal_db = 0, rms_energy_amplitude = 0.8;
-    bool normalize_by_amplitude = false, normalize_by_power = false;
 
     po.Register("multi-channel-output", &multi_channel_output,
                 "Specifies if the output should be multi-channel or not");
@@ -181,50 +145,23 @@
                 "If nonzero, a scaling factor on the signal that is applied "
                 "after reverberating and possibly adding noise. "
                 "If you set this option to a nonzero value, it will be as"
-                "if you had also specified --normalize-output=false. "
-                "If you set this option to a negative value, it will be "
-                "ignored and instead the --signal-db option would be used.");
-    po.Register("signal-db", &signal_db,
-                "Desired signal energy after corruption. This will be used "
-                "only if volume is less than 0");
-    po.Register("normalize-by-amplitude", &normalize_by_amplitude, 
-                "Make the maximum amplitude in the output signal to be 95% of "
-                "the amplitude range possible in wave output");
-    po.Register("normalize-by-power", &normalize_by_power,
-                "Make the amplitude such that the RMS energy of the signal "
-                "is rms-energy-amplitude fraction of the total range of "
-                "amplitudes possible in wave output");
-    po.Register("rms-energy-amplitude", &rms_energy_amplitude,
-                "Fraction of the range of amplitides possible in wave output");
-    po.Register("output-noise-file", &out_noise_file,
-                "Wave file to write the output noise file just before "
-                "adding it to the reverberated signal");
-    po.Register("output-clean-file", &out_clean_file,
-                "Wave file to write the output clean file just before "
-                "adding additive noise. It may have reverberation");
+                "if you had also specified --normalize-output=false.");
 
     po.Read(argc, argv);
-    if (po.NumArgs() != 3 && po.NumArgs() != 2) {
+    if (po.NumArgs() != 3) {
       po.PrintUsage();
       exit(1);
     }
+
     if (multi_channel_output) {
       if (rir_channel != 0 || noise_channel != 0)
         KALDI_WARN << "options for --rir-channel and --noise-channel"
                       "are ignored as --multi-channel-output is true.";
     }
 
-
     std::string input_wave_file = po.GetArg(1);
-    std::string output_wave_file = po.GetArg(po.NumArgs());
-
-    std::string rir_file;
-    if (po.NumArgs() == 3)
-      rir_file = po.GetArg(2);
-    
-    KALDI_VLOG(1) << "input-wav-file: " << input_wave_file;
-    KALDI_VLOG(1) << "output-wav-file: " << output_wave_file;
-    KALDI_VLOG(1) << "rir-file: " << (!rir_file.empty() ? rir_file : "None");
+    std::string rir_file = po.GetArg(2);
+    std::string output_wave_file = po.GetArg(3);
 
     WaveData input_wave;
     {
@@ -241,33 +178,20 @@
                   << " #channel: " << num_input_channel;
     KALDI_ASSERT(input_channel < num_input_channel);
 
-    BaseFloat samp_freq_rir = samp_freq_input;
-    int32 num_samp_rir = 0,
-          num_rir_channel = 1;
-
-    const Matrix<BaseFloat> *rir_matrix = NULL;
     WaveData rir_wave;
-
-    if (!rir_file.empty()) {
-      {
-        Input ki(rir_file);
-        rir_wave.Read(ki.Stream());
-      }
-      rir_matrix = &rir_wave.Data();
-
-      samp_freq_rir = rir_wave.SampFreq();
-      num_samp_rir = rir_matrix->NumCols();
-      num_rir_channel = rir_matrix->NumRows();
-      KALDI_VLOG(1) << "sampling frequency of rir: " << samp_freq_rir
-                    << " #samples: " << num_samp_rir
-                    << " #channel: " << num_rir_channel;
-      if (!multi_channel_output) {
-        KALDI_ASSERT(rir_channel < num_rir_channel);
-      }
-    } else {
-      rir_channel = 0;
-      // Cannot create multichannel output without an rir-file
-      KALDI_ASSERT(!multi_channel_output);    
+    {
+      Input ki(rir_file);
+      rir_wave.Read(ki.Stream());
+    }
+    const Matrix<BaseFloat> &rir_matrix = rir_wave.Data();
+    BaseFloat samp_freq_rir = rir_wave.SampFreq();
+    int32 num_samp_rir = rir_matrix.NumCols(),
+          num_rir_channel = rir_matrix.NumRows();
+    KALDI_VLOG(1) << "sampling frequency of rir: " << samp_freq_rir
+                  << " #samples: " << num_samp_rir
+                  << " #channel: " << num_rir_channel;
+    if (!multi_channel_output) {
+      KALDI_ASSERT(rir_channel < num_rir_channel);
     }
 
     Matrix<BaseFloat> noise_matrix;
@@ -294,9 +218,6 @@
     int32 num_output_channels = (multi_channel_output ? num_rir_channel : 1);
     Matrix<BaseFloat> out_matrix(num_output_channels, num_samp_input);
 
-    Matrix<BaseFloat> out_clean_matrix;
-    Matrix<BaseFloat> out_noise_matrix;
-
     for (int32 output_channel = 0; output_channel < num_output_channels; output_channel++) {
       Vector<BaseFloat> input(num_samp_input);
       input.CopyRowFromMat(input_matrix, input_channel);
@@ -304,88 +225,31 @@
 
       int32 this_rir_channel = (multi_channel_output ? output_channel : rir_channel);
       Vector<BaseFloat> rir(num_samp_rir);
-
-      if (rir_matrix != NULL) {
-        rir.CopyRowFromMat(*rir_matrix, this_rir_channel);
-        rir.Scale(1.0 / (1 << 15));
-      }
-
-      Vector<BaseFloat> noise;
+      rir.CopyRowFromMat(rir_matrix, this_rir_channel);
+      rir.Scale(1.0 / (1 << 15));
+
+      Vector<BaseFloat> noise(0);
       if (!noise_file.empty()) {
         noise.Resize(noise_matrix.NumCols());
         int32 this_noise_channel = (multi_channel_output ? output_channel : noise_channel);
         noise.CopyRowFromMat(noise_matrix, this_noise_channel);
       }
 
-      Vector<BaseFloat> clean_signal(input.Dim());
-      Vector<BaseFloat> noise_signal(input.Dim());
-      DoReverberation(rir, samp_freq_rir, snr_db, 
-          (!noise_file.empty() ? &noise : NULL), &input,
-          (!out_clean_file.empty() ? &clean_signal : NULL),
-          (!out_noise_file.empty() ? &noise_signal : NULL));
-
-      float power_after_reverb = ComputeEnergy(input);
-
-      if (volume > 0) {
+      DoReverberation(rir, samp_freq_rir, snr_db, &noise, &input);
+
+      float power_after_reverb = VecVec(input, input) / input.Dim();
+
+      if (volume > 0)
         input.Scale(volume);
-        if (!out_clean_file.empty())
-          clean_signal.Scale(volume);
-        if (!noise_file.empty()) 
-          noise.Scale(volume);
-      } else if (volume < 0) {
-        BaseFloat scale;
-
-        if (normalize_by_amplitude) {
-          BaseFloat max = MaxAbsolute(input);
-
-          scale = Exp( signal_db / 20.0 * Log(10.0) 
-                       - Log(max) + 15.0 * Log(2.0) + Log(0.95) );
-          
-        } else if (normalize_by_power) {
-          scale = Exp( signal_db / 20.0 * Log(10.0) 
-                      - 0.5 * Log(power_after_reverb)
-                      + 15.0 * Log(2.0) + Log(rms_energy_amplitude) ); 
-        }
-        
-        input.Scale(scale);
-
-        if (!out_clean_file.empty())
-          clean_signal.Scale(scale);
-        if (!noise_file.empty()) 
-          noise_signal.Scale(scale);
-      } else if (normalize_output)
+      else if (normalize_output)
         input.Scale(sqrt(power_before_reverb / power_after_reverb));
 
       out_matrix.CopyRowFromVec(input, output_channel);
-      
-      if (!out_clean_file.empty()) {
-        if (output_channel == 0)
-          out_clean_matrix.Resize(out_matrix.NumRows(), out_matrix.NumCols());
-        out_clean_matrix.CopyRowFromVec(clean_signal, output_channel);
-      }
-
-      if (!out_noise_file.empty()) {
-        if (output_channel == 0)
-          out_noise_matrix.Resize(out_matrix.NumRows(), out_matrix.NumCols());
-        out_noise_matrix.CopyRowFromVec(noise_signal, output_channel);
-      }
     }
 
     WaveData out_wave(samp_freq_input, out_matrix);
     Output ko(output_wave_file, false);
     out_wave.Write(ko.Stream());
-
-    if (!out_clean_file.empty()) {
-      WaveData out_clean_wave(samp_freq_input, out_clean_matrix);
-      Output ko(out_clean_file, false);
-      out_clean_wave.Write(ko.Stream());
-    }
-
-    if (!out_noise_file.empty()) {
-      WaveData out_noise_wave(samp_freq_input, out_noise_matrix);
-      Output ko(out_noise_file, false);
-      out_noise_wave.Write(ko.Stream());
-    }
 
     return 0;
   } catch(const std::exception &e) {
