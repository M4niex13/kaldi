// util/kaldi-holder.cc

// Copyright 2009-2011     Microsoft Corporation
//                2016     Xiaohui Zhang

// See ../../COPYING for clarification regarding multiple authors
//
// Licensed under the Apache License, Version 2.0 (the "License");
// you may not use this file except in compliance with the License.
// You may obtain a copy of the License at
//
//  http://www.apache.org/licenses/LICENSE-2.0
//
// THIS CODE IS PROVIDED *AS IS* BASIS, WITHOUT WARRANTIES OR CONDITIONS OF ANY
// KIND, EITHER EXPRESS OR IMPLIED, INCLUDING WITHOUT LIMITATION ANY IMPLIED
// WARRANTIES OR CONDITIONS OF TITLE, FITNESS FOR A PARTICULAR PURPOSE,
// MERCHANTABLITY OR NON-INFRINGEMENT.
// See the Apache 2 License for the specific language governing permissions and
// limitations under the License.

#include "util/kaldi-holder.h"
#include "matrix/kaldi-matrix.h"

namespace kaldi {

template<class Real>
bool ExtractObjectRange(const Matrix<Real> &input, const std::string &range,
                        Matrix<Real> *output) {
  if (range.empty()) {
    KALDI_ERR << "Empty range specifier.";
    return false;
  }
  std::vector<std::string> splits;
  SplitStringToVector(range, ",", false, &splits);
  if (!((splits.size() == 1 && !splits[0].empty()) ||
        (splits.size() == 2  && !splits[0].empty() && !splits[1].empty()))) {
    KALDI_ERR << "Invalid range specifier for matrix: " << range;
    return false;
  }
  std::vector<int32> row_range, col_range;
  bool status = true;
  if (splits[0] != ":")
    status = SplitStringToIntegers(splits[0], ":", false, &row_range);
  if (splits.size() == 2 && splits[1] != ":") {
    status = status && SplitStringToIntegers(splits[1], ":", false, &col_range);
  }
  if (row_range.size() == 0) {
    row_range.push_back(0);
    row_range.push_back(input.NumRows() - 1);
  }
  if (col_range.size() == 0) {
    col_range.push_back(0);
    col_range.push_back(input.NumCols() - 1);
  }

  // Length tolerance of 3 -- 2 to account for edge effects when
  // frame-length is 25ms and frame-shift is 10ms, and 1 for rounding effects
  // since segments are usually retained up to 2 decimal places.
  int32 length_tolerance = 3;
  if (!(status && row_range.size() == 2 && col_range.size() == 2 &&
        row_range[0] >= 0 && row_range[0] <= row_range[1] &&
        row_range[1] < input.NumRows() + length_tolerance &&
        col_range[0] >=0 &&
        col_range[0] <= col_range[1] && col_range[1] < input.NumCols())) {
    KALDI_ERR << "Invalid range specifier: " << range
              << " for matrix of size " << input.NumRows()
              << "x" << input.NumCols();
    return false;
  }

  if (row_range[1] >= input.NumRows())
    KALDI_WARN << "Row range " << row_range[0] << ":" << row_range[1]
               << " goes beyond the number of rows of the "
               << "matrix " << input.NumRows();
  int32 row_size = std::min(row_range[1], input.NumRows() - 1)
                   - row_range[0] + 1,
        col_size = col_range[1] - col_range[0] + 1;
  output->Resize(row_size, col_size, kUndefined);
  output->CopyFromMat(input.Range(row_range[0], row_size,
                                  col_range[0], col_size));
  return true;
}

// template instantiation
template bool ExtractObjectRange(const Matrix<double> &, const std::string &,
                                 Matrix<double> *);
template bool ExtractObjectRange(const Matrix<float> &, const std::string &,
                                 Matrix<float> *);

template<class Real>
bool ExtractObjectRange(const Vector<Real> &input, const std::string &range,
                        Vector<Real> *output) {
  if (range.empty()) {
    KALDI_ERR << "Empty range specifier.";
    return false;
  }
  std::vector<std::string> splits;
  SplitStringToVector(range, ",", false, &splits);
  if (!((splits.size() == 1 && !splits[0].empty()))) {
    KALDI_ERR << "Invalid range specifier for vector: " << range;
    return false;
  }
  std::vector<int32> index_range;
  bool status = true;
  if (splits[0] != ":")
    status = SplitStringToIntegers(splits[0], ":", false, &index_range);

  if (index_range.size() == 0) {
    index_range.push_back(0);
    index_range.push_back(input.Dim() - 1);
  }

<<<<<<< HEAD
  if (!(status && index_range.size() == 2 &&
        index_range[0] >= 0 && index_range[0] <= index_range[1] &&
        index_range[1] < input.Dim())) {
=======
  // Length tolerance of 3 -- 2 to account for edge effects when
  // frame-length is 25ms and frame-shift is 10ms, and 1 for rounding effects
  // since segments are usually retained up to 2 decimal places.
  int32 length_tolerance = 3;
  if (!(status && index_range.size() == 2 &&
        index_range[0] >= 0 && index_range[0] <= index_range[1] &&
        index_range[1] < input.Dim() + length_tolerance)) {
>>>>>>> 7af2128d
    KALDI_ERR << "Invalid range specifier: " << range
              << " for vector of size " << input.Dim();
    return false;
  }
<<<<<<< HEAD
  int32 size = index_range[1] - index_range[0] + 1;
=======

  if (index_range[1] >= input.Dim())
    KALDI_WARN << "Range " << index_range[0] << ":" << index_range[1]
               << " goes beyond the vector dimension " << input.Dim();
  int32 size = std::min(index_range[1], input.Dim() - 1) - index_range[0] + 1;
>>>>>>> 7af2128d
  output->Resize(size, kUndefined);
  output->CopyFromVec(input.Range(index_range[0], size));
  return true;
}

// template instantiation
template bool ExtractObjectRange(const Vector<double> &, const std::string &,
                                 Vector<double> *);
<<<<<<< HEAD
template bool ExtractObjectRange(const Vector<BaseFloat> &, const std::string &,
                                 Vector<BaseFloat> *);
=======
template bool ExtractObjectRange(const Vector<float> &, const std::string &,
                                 Vector<float> *);
>>>>>>> 7af2128d

bool ExtractRangeSpecifier(const std::string &rxfilename_with_range,
                           std::string *data_rxfilename,
                           std::string *range) {
  if (rxfilename_with_range.empty() ||
      rxfilename_with_range[rxfilename_with_range.size()-1] != ']')
    KALDI_ERR << "ExtractRangeRspecifier called wrongly.";
  std::vector<std::string> splits;
  SplitStringToVector(rxfilename_with_range, "[", false, &splits);
  if (splits.size() == 2 && !splits[0].empty() && splits[1].size() > 1) {
    *data_rxfilename = splits[0];
    range->assign(splits[1], 0, splits[1].size()-1);
    return true;
  }
  return false;
}

}  // end namespace kaldi<|MERGE_RESOLUTION|>--- conflicted
+++ resolved
@@ -110,11 +110,6 @@
     index_range.push_back(input.Dim() - 1);
   }
 
-<<<<<<< HEAD
-  if (!(status && index_range.size() == 2 &&
-        index_range[0] >= 0 && index_range[0] <= index_range[1] &&
-        index_range[1] < input.Dim())) {
-=======
   // Length tolerance of 3 -- 2 to account for edge effects when
   // frame-length is 25ms and frame-shift is 10ms, and 1 for rounding effects
   // since segments are usually retained up to 2 decimal places.
@@ -122,20 +117,15 @@
   if (!(status && index_range.size() == 2 &&
         index_range[0] >= 0 && index_range[0] <= index_range[1] &&
         index_range[1] < input.Dim() + length_tolerance)) {
->>>>>>> 7af2128d
     KALDI_ERR << "Invalid range specifier: " << range
               << " for vector of size " << input.Dim();
     return false;
   }
-<<<<<<< HEAD
-  int32 size = index_range[1] - index_range[0] + 1;
-=======
 
   if (index_range[1] >= input.Dim())
     KALDI_WARN << "Range " << index_range[0] << ":" << index_range[1]
                << " goes beyond the vector dimension " << input.Dim();
   int32 size = std::min(index_range[1], input.Dim() - 1) - index_range[0] + 1;
->>>>>>> 7af2128d
   output->Resize(size, kUndefined);
   output->CopyFromVec(input.Range(index_range[0], size));
   return true;
@@ -144,13 +134,8 @@
 // template instantiation
 template bool ExtractObjectRange(const Vector<double> &, const std::string &,
                                  Vector<double> *);
-<<<<<<< HEAD
-template bool ExtractObjectRange(const Vector<BaseFloat> &, const std::string &,
-                                 Vector<BaseFloat> *);
-=======
 template bool ExtractObjectRange(const Vector<float> &, const std::string &,
                                  Vector<float> *);
->>>>>>> 7af2128d
 
 bool ExtractRangeSpecifier(const std::string &rxfilename_with_range,
                            std::string *data_rxfilename,
