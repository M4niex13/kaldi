#!/bin/bash

# This configure script is hand-generated, not auto-generated.
# It creates the file kaldi.mk, which is %included by the Makefiles
# in the subdirectories.
# The file kaldi.mk is editable by hand -- for example, you may want to
# remove the options -g -O0 -DKALDI_PARANOID, or edit the
# DOUBLE_PRECISION variable (to be 1 not 0).


#  Example command lines:
# ./configure --shared  ## shared libraries.
# ./configure
# ./configure --mkl-root=/opt/intel/mkl
# ./configure --mkl-root=/opt/intel/mkl --threaded-math=yes
# ./configure --mkl-root=/opt/intel/mkl --threaded-math=yes --mkl-threading=tbb
#        # This is for MKL 11.3, which does not seem  to provide Intel OMP libs
# ./configure  --openblas-root=../tools/OpenBLAS/install  # before doing
#        # this, cd to ../tools and type "make openblas".  Note:
#        # this is not working correctly on all platforms, do "make test"
#        # and look out for segmentation faults.
# ./configure --atlas-root=../tools/ATLAS/build
# ./configure --use-cuda=no   # disable CUDA detection (will build cpu-only
#                             # version of kaldi even on CUDA-enabled machine
#        # Cross compile for armv8hf, this assumes that you have openfst built
#        # with the armv8-rpi3-linux-gnueabihf toolchain and installed to
#        # /opt/cross/armv8hf.  It also assumes that you have an ATLAS library
#        # built for the target install to /opt/cross/armv8hf and that the
#        # armv8-rpi3-linux-gnueabihf toolchain is available in your path
# ./configure --static --fst-root=/opt/cross/armv8hf --atlas-root=/opt/cross/armv8hf --host=armv8-rpi3-linux-gnueabihf
#        # Cross compile for Android on arm
#        # The only difference here is the addtion of the the --android-includes
#        # flag because the toolchains produced by the Android NDK don't always
#        # include the C++ stdlib headers in the normal cross compile include
#        # path
# ./configure --static --openblas-root=/opt/cross/arm-linux-androideabi \
# --fst-root=/opt/cross/arm-linux-androideabi --host=arm-linux-androideabi \
# --fst-version=1.4.1 --android-includes=/opt/cross/arm-linux-androideabi/sysroot/usr/include

<<<<<<< HEAD
#This should be incremented after every significant change of the configure script
#I.e. after each change that affects the kaldi.mk or the build system as whole
CONFIGURE_VERSION=5
=======
# This should be incremented after any significant change to the configure
# script, i.e. any change affecting kaldi.mk or the build system as a whole.
CONFIGURE_VERSION=5

if ! [ -x "$PWD/configure" ]; then
  echo 'You must run "configure" from the src/ directory.'
  exit 1
fi

function usage {
  cat <<EOF
'configure' configures Kaldi installation.

Usage: [VAR=VALUE]... $0 [OPTION]...

The default configuration is to build and link against static Kaldi libraries.
OpenFst and Math libraries are linked dynamically.

Configuration options:
  --help               Display this help message and exit
  --version            Display the version of 'configure' and exit
  --static             Build and link against static libraries [default=no]
  --shared             Build and link against shared libraries [default=no]
  --use-cuda           Build with CUDA [default=yes]
  --cudatk-dir=DIR     CUDA toolkit directory
  --double-precision   Build with double precision numbers [default=no]
  --static-fst         Build with static OpenFst libraries [default=no]
  --fst-root=DIR       OpenFst root directory [default=../tools/openfst/]
  --mathlib=LIB        Math library [default=ATLAS]
                       Supported libraries: ATLAS, MKL, CLAPACK, OPENBLAS.
  --static-math        Build with static math libraries [default=no]
  --threaded-math      Build with multi-threaded math libraries [default=no]
  --threaded-atlas     Build with multi-threaded ATLAS libraries [default=no]
  --atlas-root=DIR     ATLAS root directory [default=../tools/ATLAS/]
  --openblas-root=DIR  OpenBLAS root directory
  --clapack-root=DIR   CLAPACK root directory
  --mkl-root=DIR       MKL root directory
  --mkl-libdir=DIR     MKL library directory
  --mkl-threading=LIB  MKL threading layer [default=sequential]
                       Supported layers: sequential, iomp, tbb, gomp.
  --omp-libdir=DIR     OpenMP directory
  --speex-root=DIR     SPEEX root directory
  --speex-libdir=DIR   SPEEX library directory
  --speex-incdir=DIR   SPEEX include directory

Following environment variables can be used to override the compiler
or to provide additional flags to the compiler/linker.
  CXX         C++ compiler command
  CXXFLAGS    Additional C++ compiler flags, e.g. -I<include-dir>
  LDFLAGS     Additional linker flags, e.g. -L<lib-dir>
  LDLIBS      Additional libraries to pass to the linker, e.g. -l<lib>

EOF
}
>>>>>>> 80284fe3

function rel2abs {
  if [ ! -z "$1" ]; then
    local retval=`cd $1 2>/dev/null && pwd || exit 1`
    echo $retval
  fi
}

function read_dirname {
  local dir_name=`expr "X$1" : '[^=]*=\(.*\)'`;
  local retval=`rel2abs $dir_name`
  [ -z $retval ] && echo "Bad option '$1': no such directory" && exit 1;
  echo $retval
}

function is_set {
  local myvar=${1:-notset}
  if [ "$myvar" == "notset" ]; then
    return 1
  else
    return 0
  fi
}

function failure {
  echo "***configure failed: $* ***" >&2
  if [ -f kaldi.mk ]; then rm kaldi.mk; fi
  exit 1;
}

function check_exists {
  if [ ! -f $1 ]; then failure "$1 not found."; fi
}

function check_compiler {
  COMPILER=$1
  if ! which $COMPILER >&/dev/null; then
    failure "$COMPILER is not installed.
             You need g++ >= 4.7, Apple clang >= 5.0 or LLVM clang >= 3.3."
  else
    COMPILER_VER_INFO=$($COMPILER --version 2>/dev/null)
    if [[ $COMPILER_VER_INFO == *"g++"* ]]; then
      GCC_VER=$($COMPILER -dumpversion)
      GCC_VER_NUM=$(echo $GCC_VER | sed 's/\./ /g' | xargs printf "%d%02d%02d")
      if [ $GCC_VER_NUM -lt 40700 ]; then
        failure "$COMPILER (g++-$GCC_VER) is not supported.
                 You need g++ >= 4.7, Apple clang >= 5.0 or LLVM clang >= 3.3."
      elif [ $GCC_VER_NUM  == 40801 ] || [ $GCC_VER_NUM == 40802 ]; then
        failure "$COMPILER (g++-$GCC_VER) is not supported.
                 GCC 4.8.1 and 4.8.2 have a bug in the implementation of
                 the nth_element algorithm provided by the standard library.
                 This will cause Kaldi to crash (make test would fail).
                 Please use another C++ compiler with C++11 support.
                 You need g++ >= 4.7, Apple clang >= 5.0 or LLVM clang >= 3.3."
      fi
    elif [[ $COMPILER_VER_INFO == *"Apple"* ]]; then
      CLANG_VER=$(echo $COMPILER_VER_INFO | grep version | sed "s/.*version \([0-9\.]*\).*/\1/")
      CLANG_VER_NUM=$(echo $COMPILER_VER_INFO | grep version | sed "s/.*clang-\([0-9]*\).*/\1/")
      if [ $CLANG_VER_NUM -lt 500 ]; then
        failure "$COMPILER (Apple clang-$CLANG_VER) is not supported.
                 You need g++ >= 4.7, Apple clang >= 5.0 or LLVM clang >= 3.3."
      fi
    elif [[ $COMPILER_VER_INFO == *"LLVM"* ]]; then
      CLANG_VER=$(echo $COMPILER_VER_INFO | grep version | sed "s/.*version \([0-9\.]*\).*/\1/")
      CLANG_VER_NUM=$(echo $CLANG_VER | sed 's/\./ /g' | xargs printf "%d%02d")
      if [ $CLANG_VER_NUM -lt 303 ]; then
        failure "$COMPILER (LLVM clang-$CLANG_VER) is not supported.
                You need g++ >= 4.7, Apple clang >= 5.0 or LLVM clang >= 3.3."
      fi
    fi
  fi
}

function check_for_slow_expf {
  cd probe
  rm -f exp-test
  make -f Makefile.slow_expf 1>/dev/null
  ./exp-test
  if [ $? -eq 1 ]; then
    echo "*** WARNING: expf() seems to be slower than exp() on your machine. This is a known bug in old versions of glibc. Please consider updating glibc. ***"
    echo "*** Kaldi will be configured to use exp() instead of expf() in base/kaldi-math.h Exp() routine for single-precision floats. ***"
    echo "CXXFLAGS += -DKALDI_NO_EXPF" >> ../kaldi.mk
  fi
  cd ..
}

function check_library {
  local libpath=$1
  local libname=$2
  local libext=$3
  local full_libname="$libpath/$libname.$libext"
  ##echo "Testing $full_libname" >&2
  test -f "$full_libname" && return ;
  return 1
}

# If configuration sets any of these variables, we will switch the external
# math library. Here we unset them so that we can check later.
unset MKLROOT
unset CLAPACKROOT
unset OPENBLASROOT
unset MKLLIBDIR
unset HOST

<<<<<<< HEAD
function usage {
  echo 'Usage: ./configure [--static|--shared] [--threaded-atlas={yes|no}] [--atlas-root=ATLASROOT] [--fst-root=FSTROOT]
  [--openblas-root=OPENBLASROOOT] [--clapack-root=CLAPACKROOT] [--mkl-root=MKLROOT] [--mkl-libdir=MKLLIBDIR]
  [--omp-libdir=OMPDIR] [--static-fst={yes|no}] [--static-math={yes|no}] [--threaded-math={yes|no}] [--mathlib=ATLAS|MKL|CLAPACK|OPENBLAS]
  [--use-cuda={yes|no}] [--cudatk-dir=CUDATKDIR][--mkl-threading=sequential|iomp|tbb|gomp] [--fst-version=VERSION]
  [--host=HOST] [--android-includes=ANDROID_INC_DIR]';
}
=======
# These environment variables are OK.
CXX=${CXX:-g++}
ENV_CXXFLAGS=$CXXFLAGS
ENV_LDFLAGS=$LDFLAGS
ENV_LDLIBS=$LDLIBS
>>>>>>> 80284fe3

# Default configuration
dynamic_kaldi=false
use_cuda=true
static_fst=false
static_math=false
threaded_atlas=false
mkl_threading=sequential
<<<<<<< HEAD
# HOST and TARGET_ARCH are used when cross compiling, the user will specify HOST via the --host
# switch.  TARGET_ARCH will be the first value in HOST if set, and `uname -m` otherwise
HOST=""
TARGET_ARCH=""
android=false
=======
double_precision=false
>>>>>>> 80284fe3

MATHLIB='ATLAS'
ATLASROOT=`rel2abs ../tools/ATLAS/`
FSTROOT=`rel2abs ../tools/openfst`

# Save the command line to include in kaldi.mk
cmd_line="$0 $@"

while [ $# -gt 0 ];
do
  case "$1" in
  --help)
    usage; exit 0 ;;
  --version)
    echo $CONFIGURE_VERSION; exit 0 ;;
  --static)
    dynamic_kaldi=false;
    static_math=true;
    static_fst=true;
    shift ;;
  --shared)
    dynamic_kaldi=true;
    static_math=false;
    static_fst=false;
    shift ;;
  --double-precision)
    double_precision=true;
    shift ;;
  --double-precision=yes)
    double_precision=true;
    shift ;;
  --double-precision=no)
    double_precision=false;
    shift ;;
  --atlas-root=*)
    ATLASROOT=`read_dirname $1`;
    shift ;;
  --threaded-atlas)
    threaded_atlas=true;
    shift ;;
  --threaded-atlas=yes)
    threaded_atlas=true;
    shift ;;
  --threaded-atlas=no)
    threaded_atlas=false;
    shift ;;
  --threaded-math)
    threaded_atlas=true;
    mkl_threading=iomp
    shift ;;
  --threaded-math=yes)
    threaded_atlas=true;
    mkl_threading=iomp
    shift ;;
  --threaded-math=no)
    threaded_atlas=false;
    mkl_threading=sequential
    shift ;;
  --use-cuda)
    use_cuda=true;
    shift ;;
  --use-cuda=yes)
    use_cuda=true;
    shift ;;
  --use-cuda=no)
    use_cuda=false;
    shift ;;
  --static-math)
    static_math=true;
    shift ;;
  --static-math=yes)
    static_math=true;
    shift ;;
  --static-math=no)
    static_math=false;
    shift ;;
  --static-fst)
    static_fst=true;
    shift ;;
  --static-fst=yes)
    static_fst=true;
    shift ;;
  --static-fst=no)
    static_fst=false;
    shift ;;
  --mkl-threading=sequential)
    threaded_atlas=false;
    mkl_threading=sequential;
    shift ;;
  --mkl-threading=*)
    mkl_threading=`expr "X$1" : '[^=]*=\(.*\)'`;
    threaded_atlas=true;
    shift ;;
  --fst-root=*)
    FSTROOT=`read_dirname $1`;
    shift ;;
  --clapack-root=*)
    CLAPACKROOT=`read_dirname $1`;
    shift ;;
  --openblas-root=*)
    OPENBLASROOT=`read_dirname $1`;
    shift ;;
  --mkl-root=*)
    MKLROOT=`read_dirname $1`;
    shift ;;
  --mkl-libdir=*)
    MKLLIBDIR=`read_dirname $1`;
    shift ;;
  --speex-root=*)
    SPEEXROOT=`read_dirname $1`;
    shift ;;
  --speex-libdir=*)
    SPEEXLIBDIR=`read_dirname $1`;
    shift ;;
  --speex-incdir=*)
    SPEEXINCLUDEDIR=`read_dirname $1`;
    shift ;;
  --omp-libdir=*)
    OMPLIBDIR=`read_dirname $1`;
    shift ;;
  --mathlib=*)
    MATHLIB=`expr "X$1" : '[^=]*=\(.*\)'`;
    shift ;;
  --cudatk-dir=*)
    CUDATKDIR=`read_dirname $1`;
    shift ;; #CUDA is used in src/cudamatrix and src/nnet{,bin} only
  --fst-version=*)
    OPENFST_VER=`expr "X$1" : '[^=]*=\(.*\)'`;
    shift;;
  --host=*)
    # This expects the same format of host "triple" as autotools based projects
    # this script will infer the target architecture from the specified triple.
    HOST=`expr "X$1" : '[^=]*=\(.*\)'`;
    shift ;;
  --android-includes=*)
    threaded_math=false;
    static_math=true;
    static_fst=true;
    dynamic_kaldi=false;
    MATHLIB='OPENBLAS';
    android=true;
    ANDROIDINC=`read_dirname $1`;
    shift;;
  *)  echo "Unknown argument: $1, exiting"; usage; exit 1 ;;
  esac
done

<<<<<<< HEAD

# the idea here is that if you change the configuration options from using
=======
# The idea here is that if you change the configuration options from using
>>>>>>> 80284fe3
# CUDA to not using it, or vice versa, we want to recompile all parts of the
# code that may use a GPU. Touching this file is a way to force this.
touch cudamatrix/cu-common.h 2>/dev/null

<<<<<<< HEAD

function add_cross_tools {
  # If the $HOST variable is set, we need to tell make to use the specified tools
  if [ ! -z "$HOST" ]; then
    echo '# A host triple was specified, we need to prepend all the tools with it' >> kaldi.mk
    echo "HOST = $HOST" >> kaldi.mk
    echo 'CC := $(HOST)-$(CC)' >> kaldi.mk
    echo 'CXX := $(HOST)-$(CXX)' >> kaldi.mk
    echo 'AR := $(HOST)-$(AR)' >> kaldi.mk
    echo 'AS := $(HOST)-$(AS)' >> kaldi.mk
    echo 'RANLIB := $(HOST)-$(RANLIB)' >> kaldi.mk
  fi
}

function failure {
  echo "***configure failed: $* ***" >&2
  if [ -f kaldi.mk ]; then rm kaldi.mk; fi
  exit 1;
}

function check_exists {
  if [ ! -f $1 ]; then failure "$1 not found."; fi
}

function check_for_bad_gcc {
  if [ -z "$HOST" ] ; then
    compiler="gcc"
  else
    compiler="$HOST-gcc"
  fi
  if which $compiler >&/dev/null; then  # gcc is on the path
    gcc_version=$($compiler -dumpspecs 2>&1 | grep -A1 -F '*version:' | grep -v version)
    if [ "$gcc_version" == "4.8.2" ] || [ "$gcc_version" == "4.8.1" ]; then
      echo "*** WARNING: your version of gcc seems to be 4.8.1 or 4.8.2. ***"
      echo "*** These versions of gcc has a bug in nth_element ***"
      echo "*** in its implementation of the standard library ***"
      echo "*** This will cause Kaldi to crash (make test   ***"
      echo "*** would fail). Please either upgrade or downgrade gcc. ***"
      exit 1
    fi
  fi
}

function check_for_slow_expf {
  # We cannot run this test if we are cross compiling.
  if [[ "$TARGET_ARCH" == "`uname -m`" ]] ; then
    cd probe
    rm -f exp-test
    make -f Makefile.slow_expf 1>/dev/null
    ./exp-test
    if [ $? -eq 1 ]; then
        echo "*** WARNING: expf() seems to be slower than exp() on your machine. This is a known bug in old versions of glibc. Please consider updating glibc. ***"
        echo "*** Kaldi will be configured to use exp() instead of expf() in base/kaldi-math.h Exp() routine for single-precision floats. ***"
        echo "CXXFLAGS += -DKALDI_NO_EXPF" >> ../kaldi.mk
    fi
    cd ..
  fi
}


function exit_success {
  check_for_bad_gcc;
  check_for_slow_expf;
  echo "SUCCESS"
  exit 0;
}



function check_library {
  local libpath=$1
  local libname=$2
  local libext=$3
  local full_libname="$libpath/$libname.$libext"
  ##echo "Testing $full_libname" >&2
  test -f "$full_libname" && return ;
  return 1
}


#Check if at least one of these variables is set
#If yes, we want to switch to using the MKL
is_set $MKLLIBDIR && echo "Force-configuring KALDI to use MKL" && export MATHLIB="MKL"
is_set $MKLROOT && echo "Force-configuring KALDI to use MKL"&& export MATHLIB="MKL"
is_set $CLAPACKROOT && echo "Force-configuring KALDI to use CLAPACK"&& export MATHLIB="CLAPACK"
is_set $OPENBLASROOT && echo "Force-configuring KALDI to use OPENBLAS"&& export MATHLIB="OPENBLAS"


# If HOST is specified, parse the TARGET_ARCH, otherwise use uname -m
if [[ "$HOST" == "" ]] ; then
  TARGET_ARCH="`uname -m`"
else
  # The HOST value will be something like "armv8-rpi3-linux-gnueabihf" and we need the first value
  # as delimited by '-' to be used as the TARGET_ARCH for this build.  The read command is the
  # bash equivalent of split() found in other scripting languages.  read uses the value in
  # environment variable IFS as the field delimiter.  The following command will take the
  # host string "armv8-rpi3-linux-gnueabihf" as streamed in from the HOST variable
  # and return ["armv8", "rpi3", "linux", "gnueabihf"] in PARTS
  #
  # Note that by changing the value of IFS (which is an environment variable) on the same
  # line as the read invocation, it is only changed for that invocation and not for the shell
  # executing this script.  So we do not need to cache and reset the value.
  IFS='-' read -ra PARTS <<< "$HOST"
  # We only want the first entry from the list as the architecture
  TARGET_ARCH="$PARTS"
  if [[ "$TARGET_ARCH" != arm* && "$TARGET_ARCH" != ppc64le && "$TARGET_ARCH" != x86* ]] ; then
    # We currently only support building for x86[_64], arm*, and ppc64le, if the
    # TARGET_ARCH was read from the HOST variable, it must be one of these
    failure "$TARGET_ARCH is an unsupported architecture, kaldi currently supports x86[_64], arm*, and ppc64le"
  fi
fi


#MKL functions
=======
# If one of these variables is set, switch the external math library.
is_set $MKLLIBDIR && echo "Configuring KALDI to use MKL" && export MATHLIB="MKL"
is_set $MKLROOT && echo "Configuring KALDI to use MKL"&& export MATHLIB="MKL"
is_set $CLAPACKROOT && echo "Configuring KALDI to use CLAPACK"&& export MATHLIB="CLAPACK"
is_set $OPENBLASROOT && echo "Configuring KALDI to use OPENBLAS"&& export MATHLIB="OPENBLAS"

# MKL functions
>>>>>>> 80284fe3
function linux_configure_mkllibdir {
  local mklroot=$1

  if [ -d $mklroot/lib/em64t ]; then
    echo $mklroot/lib/em64t
  elif [ -d $mklroot/lib/intel64 ]; then
    echo $mklroot/lib/intel64
  else
    return 1;
  fi
}

function linux_configure_mkl_includes {
  test -d $1/include && echo "$1/include" && return;
  test -d $2/../../include && echo "$2/../../include" && return;
  failure "Could not find the MKL include directory"
}

function linux_configure_mkl_libraries {
  local mkllibdir=$1
  local static=$2
  local threaded=$3
  local mplib=$4

  declare -A mkl_libs
  mkl_libs=(
    [sequential]="mkl_intel_lp64 mkl_core mkl_sequential"
    [gomp]="mkl_intel_lp64 mkl_core mkl_gnu_thread"
    [iomp]="mkl_intel_lp64 mkl_core mkl_intel_thread "
    [tbb]="mkl_intel_lp64 mkl_core mkl_tbb_thread "
  )

  if [ -z "${mkl_libs[$threaded]}" ]; then
    echo >&2 "Unknown threading mode: $threaded"
    return 1;
  fi

  local linkline=""
  if  ! $static ; then
    linkline="-L$mkllibdir -Wl,-rpath=$mkllibdir"
    for file in ${mkl_libs[$threaded]}; do
      local libfile=$mkllibdir/lib$file.so
      check_exists $libfile
      linkline+=" -l$file "
    done
  else
    if [ $threaded == "sequential" ] ; then
      test -f "$mkllibdir/libmkl_solver_lp64.a" && \
        linkline="$linkline $mkllibdir/libmkl_solver_lp64.a"
    else
      test -f "$mkllibdir/libmkl_solver_lp64_sequential.a" && \
        linkline="$linkline $mkllibdir/libmkl_solver_lp64_sequential.a"
    fi
    linkline="$linkline -Wl,--start-group"
    for file in ${mkl_libs[$threaded]}; do
      local libfile=$mkllibdir/lib${file}.a
      check_exists $libfile
      linkline="$linkline $libfile"
    done
    linkline="$linkline -Wl,--end-group "
  fi
  echo "$linkline"
}

function linux_configure_mkl_extra {
  local static=$1
  local threaded=$2

  declare -A extra_libs
  extra_libs=(
    [sequential]="-ldl -lpthread -lm"
    [gomp]="-lgomp -ldl -lpthread -lm"
    [iomp]="-ldl -lpthread -lm"
    [tbb]=" -ldl -lpthread -lm "
  )
  echo "$linkline ${extra_libs[$threaded]}"
}

function linux_configure_threadinglibdir {
  local library=$1
  local mklroot=$2
  local mkllibdir=$3
  local libexts=$4

  ##First we try to use the library in the same directory
  ##where the mkl libraries reside
  ##Afterwards, just try some possibilities for different MKL layouts
  for libext in $libexts; do
    check_library $mkllibdir "lib$library" $libext \
    && echo `readlink -f $mkllibdir` && return 0

    local testdir=`(cd $mklroot; cd ..; cd lib/intel64;pwd)`
    test -d $testdir && check_library $testdir "lib$library" $libext && echo `readlink -f $testdir` && return 0;
    local testdir=`(cd $mklroot; cd ..; cd lib/em64t;pwd)`
    test -d $testdir && check_library $testdir "lib$library" $libext && echo `readlink -f $testdir` && return 0;

    local testdir=`(cd $mkllibdir; cd ../../..; cd lib/intel64;pwd)`
    test -d $testdir && check_library $testdir "lib$library" $libext && echo `readlink -f $testdir` && return 0;
    local testdir=`(cd $mklroot; cd ../../..; cd lib/em64t;pwd)`
    test -d $testdir && check_library $testdir "lib$library" $libext && echo `readlink -f $testdir` && return 0;
  done

  #failure "Could not find the library iomp5, use the configure switch --omp-libdir"
  return 1
}

function linux_configure_mkl_threading {
  local mklroot=$1
  local mkllibdir=$2
  local static=$3
  local threading=$4

  declare -A libs
  libs=(
    [sequential]=""
    [gomp]=""
    [iomp]="iomp5"
    [tbb]="tbb"
  )

  echo >&2 "Configuring MKL threading as $threading"
  library=${libs[$threading]}
  if [ -z "$library" ]; then
    return 0
  fi

  if ! is_set $OMPLIBDIR ; then
    if  $static ; then
      OMPLIBDIR=`linux_configure_threadinglibdir $library "$MKLROOT" "$MKLLIBDIR" "a"`
    else
      OMPLIBDIR=`linux_configure_threadinglibdir $library "$MKLROOT" "$MKLLIBDIR" "so"`
    fi
  fi

  check_library $OMPLIBDIR "lib$library" "a" || \
  check_library $OMPLIBDIR "lib$library" "so" || \
  failure "Could not find the $library library, have your tried the --omp-libdir switch?"

  OMP_LINK_LINE=''
  # TODO(arnab): in the following conditional, the $static_math test is
  # needed since the OpenMP library is assumed to be dynamic.
  if [ "$OMPLIBDIR" != "$MKLLIBDIR" ] ; then
    OMP_LINK_LINE="-L${OMPLIBDIR}"
  fi
  #if the libiomp5 library is dynamic, we add the rpath attribute
  if ! $static_math ; then
    OMP_LINK_LINE="$OMP_LINK_LINE -Wl,-rpath=$OMPLIBDIR -l$library"
  else
    OMP_LINK_LINE="$OMP_LINK_LINE -Wl,-Bstatic -l$library -Wl,-Bdynamic"
  fi
  echo "$OMP_LINK_LINE"
}


# CUDA is used only in selected directories including src/cudamatrix, src/nnet*
# and src/chain*. It is used to accelerate the neural network training.
# The rest of Kaldi runs on CPUs.

function configure_cuda {
  # Check for CUDA toolkit in the system
  if [ ! -d  "$CUDATKDIR" ]; then
    for base in /Developer/NVIDIA/CUDA-6.0 /usr/local/share/cuda /usr/local/cuda /pkgs_local/cuda-3.2/ /opt/nvidia_cuda/cuda-6.0/ /usr/; do
      if [ -f $base/bin/nvcc ]; then
        CUDATKDIR=$base
      fi
    done
  fi

  if [ -d "$CUDATKDIR" ]; then
    if [ ! -f $CUDATKDIR/bin/nvcc ]; then
      failure "Cannnot find nvcc in CUDATKDIR=$CUDATKDIR"
    fi

    if [[ "$TARGET_ARCH" != "`uname -m`" ]] ; then
      failure "Cannot cross compile with CUDA support"
    fi

    echo "Using CUDA toolkit $CUDATKDIR (nvcc compiler and runtime libraries)"
    echo >> kaldi.mk
    echo "# CUDA configuration" >> kaldi.mk
    echo >> kaldi.mk
    echo CUDA = true >> kaldi.mk
    echo CUDATKDIR = $CUDATKDIR >> kaldi.mk

    # Determine 'CUDA_ARCH',
    CUDA_VERSION=$($CUDATKDIR/bin/nvcc -V | tr '.,' '_ ' | awk '/release/{sub(/.*release/,""); print $1;}') # MAJOR_MINOR,
    if [ -z "$CUDA_VERSION" ] ; then
      echo "Cannot figure out CUDA_VERSION from the nvcc output. Either your CUDA is too new or too old."
      exit 1
    fi

    case $CUDA_VERSION in
      5_5) CUDA_ARCH="-gencode arch=compute_20,code=sm_20 -gencode arch=compute_30,code=sm_30 -gencode arch=compute_35,code=sm_35" ;;
      6_*) CUDA_ARCH="-gencode arch=compute_20,code=sm_20 -gencode arch=compute_30,code=sm_30 -gencode arch=compute_35,code=sm_35 -gencode arch=compute_50,code=sm_50" ;;
      7_*) CUDA_ARCH="-gencode arch=compute_20,code=sm_20 -gencode arch=compute_30,code=sm_30 -gencode arch=compute_35,code=sm_35 -gencode arch=compute_50,code=sm_50 -gencode arch=compute_53,code=sm_53" ;;
      8_*) CUDA_ARCH="-gencode arch=compute_20,code=sm_20 -gencode arch=compute_30,code=sm_30 -gencode arch=compute_35,code=sm_35 -gencode arch=compute_50,code=sm_50 -gencode arch=compute_53,code=sm_53 -gencode arch=compute_60,code=sm_60 -gencode arch=compute_61,code=sm_61 -gencode arch=compute_62,code=sm_62" ;;
      *) echo "Unsupported CUDA_VERSION (CUDA_VERSION=$CUDA_VERSION), please report it to Kaldi mailing list, together with 'nvcc -h' or 'ptxas -h' which lists allowed -gencode values..."; exit 1 ;;
    esac
    echo "CUDA_ARCH = $CUDA_ARCH" >> kaldi.mk
    echo >> kaldi.mk

    # 64bit/32bit? We do not support cross compilation with CUDA so, use direct calls to uname -m here
    if [ "`uname -m`" == "x86_64" ]; then
      if [ "`uname`" == "Darwin" ]; then
        sed 's/lib64/lib/g' < makefiles/cuda_64bit.mk >> kaldi.mk
      else
        cat makefiles/cuda_64bit.mk >> kaldi.mk
      fi
    elif [ "`uname -m`" == "ppc64le" ]; then
      cat makefiles/cuda_64bit.mk >> kaldi.mk
    else
      cat makefiles/cuda_32bit.mk >> kaldi.mk
    fi

  else
    echo "CUDA will not be used! If you have already installed cuda drivers "
    echo "and cuda toolkit, try using --cudatk-dir=... option.  Note: this is"
    echo "only relevant for neural net experiments"
  fi
}

function linux_configure_speex {
  # Check whether the user has called tools/extras/install_speex.sh or not
  [ ! -z "$SPEEXROOT" ] || SPEEXROOT=`pwd`/../tools/speex
  [ ! -z "$SPEEXLIBDIR" ] || SPEEXLIBDIR="$SPEEXROOT"/lib
  [ ! -z "$SPEEXINCLUDEDIR" ] || SPEEXINCLUDEDIR="$SPEEXROOT"/include
  static_speex=$1
  if [ "foo"$static_speex == "foo" ]; then
    static_speex=false
  fi

  if $static_speex; then
    spx_type=a
  else
    spx_type=so
  fi
  if [ ! -f "$SPEEXLIBDIR/libspeex.${spx_type}" ];then
    echo "Info: configuring Kaldi not to link with Speex (don't worry, it's only needed if you"
    echo "intend to use 'compress-uncompress-speex', which is very unlikely)"
    return
  fi

  if [ -f $SPEEXINCLUDEDIR/speex/speex.h ]; then
    echo >> kaldi.mk
    echo CXXFLAGS += -DHAVE_SPEEX -I${SPEEXINCLUDEDIR} >> kaldi.mk

    if $static_speex; then
      echo LDLIBS += $SPEEXLIBDIR/libspeex.a
    else
      echo LDLIBS += -L${SPEEXLIBDIR} -lspeex >> kaldi.mk
      echo LDFLAGS += -Wl,-rpath=${SPEEXLIBDIR} >> kaldi.mk
    fi

    echo "Successfully configured with Speex at $SPEEXROOT, (static=[$static_speex])"
  else
    echo "Speex will not be used. If you want to use it, run tools/extras/install_speex.sh first."
  fi
}

<<<<<<< HEAD
function fix_cxx_flag {
  USINGGXX=`grep -c "CXX = g++" kaldi.mk`
  if [ $USINGGXX -ge 1 ]; then
    if [ -z "$HOST" ] ; then
      CXXCOMPILER="g++"
    else
      CXXCOMPILER="$HOST-g++"
    fi
    $CXXCOMPILER -dumpversion | \
    awk '{if(NR==1 && $1<"4.4") print "sed \"s/-Wno-unused-local-typedefs//g\" \
    kaldi.mk > tmpf; mv tmpf kaldi.mk; "}' | sh -
  fi
}

function linux_atlas_failure { # function we use when we couldn't find
   # ATLAS libs.
   echo ATLASINC = $ATLASROOT/include >> kaldi.mk
   echo ATLASLIBS = [somewhere]/liblapack.a [somewhere]/libcblas.a [somewhere]/libatlas.a [somewhere]/libf77blas.a $ATLASLIBDIR >> kaldi.mk
   if [[ "$TARGET_ARCH" == arm* ]]; then
     cat makefiles/linux_atlas_arm.mk >> kaldi.mk
   elif [[ "$TARGET_ARCH" == ppc64le ]]; then
     cat makefiles/linux_atlas_ppc64le.mk >> kaldi.mk
   else
     cat makefiles/linux_atlas.mk >> kaldi.mk
   fi
   fix_cxx_flag
   echo "** $* ***"
   echo "**  ERROR   **"
   echo "** Configure cannot proceed automatically."
   echo "**  If you know that you have ATLAS installed somewhere on your machine, you"
   echo "** may be able to proceed by replacing [somewhere] in kaldi.mk with a directory."
   echo "**  If you have sudo (root) access you could install the ATLAS package on your"
   echo "** machine, e.g. 'sudo apt-get install libatlas-dev libatlas-base-dev' or"
   echo "** 'sudo yum install atlas.x86_64' or 'sudo zypper install libatlas3-devel',"
   echo "** or on cygwin, install atlas from the installer GUI; and then run ./configure"
   echo "** again."
   echo "**"
   echo "**  Otherwise (or if you prefer OpenBLAS for speed), you could go the OpenBLAS"
   echo "** route: cd to ../tools, type 'extras/install_openblas.sh', cd back to here,"
   echo "** and type './configure  --openblas-root=../tools/OpenBLAS/install'"
   exit 1;
=======
function linux_atlas_failure {
  echo ATLASINC = $ATLASROOT/include >> kaldi.mk
  echo ATLASLIBS = [somewhere]/liblapack.a [somewhere]/libcblas.a [somewhere]/libatlas.a [somewhere]/libf77blas.a $ATLASLIBDIR >> kaldi.mk
  echo >> kaldi.mk
  if [[ "`uname -m`" == arm* ]]; then
   cat makefiles/linux_atlas_arm.mk >> kaldi.mk
  elif [[ "`uname -m`" == ppc64le ]]; then
   cat makefiles/linux_atlas_ppc64le.mk >> kaldi.mk
  else
   cat makefiles/linux_atlas.mk >> kaldi.mk
  fi
  echo "** $* ***"
  echo "**  ERROR   **"
  echo "** Configure cannot proceed automatically."
  echo "**  If you know that you have ATLAS installed somewhere on your machine, you"
  echo "** may be able to proceed by replacing [somewhere] in kaldi.mk with a directory."
  echo "**  If you have sudo (root) access you could install the ATLAS package on your"
  echo "** machine, e.g. 'sudo apt-get install libatlas-dev libatlas-base-dev' or"
  echo "** 'sudo yum install atlas.x86_64' or 'sudo zypper install libatlas3-devel',"
  echo "** or on cygwin, install atlas from the installer GUI; and then run ./configure"
  echo "** again."
  echo "**"
  echo "**  Otherwise (or if you prefer OpenBLAS for speed), you could go the OpenBLAS"
  echo "** route: cd to ../tools, type 'extras/install_openblas.sh', cd back to here,"
  echo "** and type './configure  --openblas-root=../tools/OpenBLAS/install'"
  exit 1;
>>>>>>> 80284fe3
}

function linux_check_static {
  # will exit with success if $dir seems to contain ATLAS libraries with
  # right architecture (compatible with default "nm")
  echo "int main(void) { return 0; }" > test_linking.cc;
  if [ -f $dir/libatlas.a ]; then # candidate...
    # Note: on the next line, the variable assignment
    # LANG=en_US should apply just to the program called on that line.
    if [ -z "$HOST" ] ; then
      compiler="gcc"
    else
      compiler="$HOST-gcc"
    fi
    if LANG=en_US $compiler -o test_linking test_linking.cc -u ATL_flushcache $dir/libatlas.a 2>&1 | grep -i "incompatible" >/dev/null; then
      echo "Directory $dir may contain ATLAS libraries but seems to be wrong architecture";
      rm test_linking test_linking.cc 2>/dev/null
      return 1;
    fi
    rm test_linking test_linking.cc 2>/dev/null
    return 0;
  else
    rm test_linking.cc
    return 1;
  fi
}

function linux_configure_debian_ubuntu {
  m=$1
  ATLASLIBS="/usr/lib$m/atlas-base/libatlas.so.3gf  /usr/lib$m/atlas-base/libf77blas.so.3gf /usr/lib$m/atlas-base/libcblas.so.3gf  /usr/lib$m/atlas-base/liblapack_atlas.so.3gf"
  for f in $ATLASLIBS; do
    [ ! -f $f ] && return 1;
  done
  lapacklib=$(echo $ATLASLIBS | awk '{print $NF}')
  if ! nm --dynamic $lapacklib | grep ATL_cgetrf >/dev/null; then
    exit 1;
  fi
  echo ATLASINC = $ATLASROOT/include >> kaldi.mk
  echo ATLASLIBS = $ATLASLIBS >> kaldi.mk
<<<<<<< HEAD
  if [[ "$TARGET_ARCH" == arm* ]]; then
=======
  echo >> kaldi.mk
  if [[ "`uname -m`" == arm* ]]; then
>>>>>>> 80284fe3
    cat makefiles/linux_atlas_arm.mk >> kaldi.mk
   elif [[ "$TARGET_ARCH" == ppc64le ]]; then
    cat makefiles/linux_atlas_ppc64le.mk >> kaldi.mk
  else
    cat makefiles/linux_atlas.mk >> kaldi.mk
  fi
<<<<<<< HEAD
  fix_cxx_flag
  add_cross_tools
=======
>>>>>>> 80284fe3
  echo "Successfully configured for Debian/Ubuntu Linux [dynamic libraries] with ATLASLIBS =$ATLASLIBS"
  $use_cuda && configure_cuda
  linux_configure_speex
}

function linux_configure_debian_ubuntu3 {
  ATLASLIBS="/usr/lib/libatlas.so.3  /usr/lib/libf77blas.so.3 /usr/lib/libcblas.so.3  /usr/lib/liblapack_atlas.so.3"
  for f in $ATLASLIBS; do
    [ ! -f $f ] && return 1;
  done
  lapacklib=$(echo $ATLASLIBS | awk '{print $NF}')
  if ! nm --dynamic $lapacklib | grep ATL_cgetrf >/dev/null; then
    exit 1;
  fi
  echo ATLASINC = $ATLASROOT/include >> kaldi.mk
  echo ATLASLIBS = $ATLASLIBS >> kaldi.mk
<<<<<<< HEAD
  if [[ "$TARGET_ARCH" == arm* ]]; then
=======
  echo >> kaldi.mk
  if [[ "`uname -m`" == arm* ]]; then
>>>>>>> 80284fe3
    cat makefiles/linux_atlas_arm.mk >> kaldi.mk
  elif [[ "$TARGET_ARCH" == ppc64le ]]; then
    cat makefiles/linux_atlas_ppc64le.mk >> kaldi.mk
  else
    cat makefiles/linux_atlas.mk >> kaldi.mk
  fi
<<<<<<< HEAD
  fix_cxx_flag
  add_cross_tools
=======
>>>>>>> 80284fe3
  echo "Successfully configured for Debian/Ubuntu Linux [dynamic libraries] with ATLASLIBS =$ATLASLIBS"
  $use_cuda && configure_cuda
  linux_configure_speex
}

function linux_configure_debian7 {
  ATLASLIBS="/usr/lib/atlas-base/libatlas.so.3.0 /usr/lib/atlas-base/libf77blas.so.3.0 /usr/lib/atlas-base/libcblas.so.3 /usr/lib/atlas-base/liblapack_atlas.so.3"
  for f in $ATLASLIBS; do
    [ ! -f $f ] && return 1;
  done
  lapacklib=$(echo $ATLASLIBS | awk '{print $NF}')
  if ! nm --dynamic $lapacklib | grep ATL_cgetrf >/dev/null; then
    exit 1;
  fi
  libdir=$(dirname $(echo $ATLASLIBS | awk '{print $1}'))
  [ -z "$libdir" ] && echo "Error getting libdir in linux_configure_debian7" && exit 1;
  echo ATLASINC = $ATLASROOT/include >> kaldi.mk
  echo ATLASLIBS = $ATLASLIBS -Wl,-rpath=$libdir >> kaldi.mk
<<<<<<< HEAD
  echo
  if [[ "$TARGET_ARCH" == arm* ]]; then
=======
  echo >> kaldi.mk
  if [[ "`uname -m`" == arm* ]]; then
>>>>>>> 80284fe3
    cat makefiles/linux_atlas_arm.mk >> kaldi.mk
  elif [[ "$TARGET_ARCH" == ppc64le ]]; then
    cat makefiles/linux_atlas_ppc64le.mk >> kaldi.mk
  else
    cat makefiles/linux_atlas.mk >> kaldi.mk
  fi
<<<<<<< HEAD
  fix_cxx_flag
  add_cross_tools
=======
>>>>>>> 80284fe3
  echo "Successfully configured for Debian 7 [dynamic libraries] with ATLASLIBS =$ATLASLIBS"
  $use_cuda && configure_cuda
  linux_configure_speex
}

function linux_configure_redhat {
  m=$1  # 64 or empty.
  ATLASLIBS="/usr/lib$m/atlas/libatlas.so.3 /usr/lib$m/atlas/libf77blas.so.3 /usr/lib$m/atlas/libcblas.so.3 /usr/lib$m/atlas/libclapack.so.3"
  for f in $ATLASLIBS; do
    [ ! -f $f ] && return 1;
  done
  libdir=$(dirname $(echo $ATLASLIBS | awk '{print $1}'))
  [ -z "$libdir" ] && echo "Error getting libdir in linux_configure_redhat" && exit 1;
  echo ATLASINC = $ATLASROOT/include >> kaldi.mk
  echo ATLASLIBS = $ATLASLIBS -Wl,-rpath=$libdir >> kaldi.mk
<<<<<<< HEAD
  echo
  if [[ "$TARGET_ARCH" == arm* ]]; then
=======
  echo >> kaldi.mk
  if [[ "`uname -m`" == arm* ]]; then
>>>>>>> 80284fe3
    cat makefiles/linux_atlas_arm.mk >> kaldi.mk
  elif [[ "$TARGET_ARCH" == ppc64le ]]; then
    cat makefiles/linux_atlas_ppc64le.mk >> kaldi.mk
  else
    cat makefiles/linux_atlas.mk >> kaldi.mk
  fi
<<<<<<< HEAD
  fix_cxx_flag
  add_cross_tools
=======
>>>>>>> 80284fe3
  echo "Successfully configured for red hat [dynamic libraries] with ATLASLIBS =$ATLASLIBS"
  $use_cuda && configure_cuda
}

function linux_configure_redhat_fat {
  # This is for when only two so-called 'fat' ATLAS libs are provided:
  # libsatlas.so.3 and libtatlas.so.3.
  # See http://stackoverflow.com/questions/13439296/build-shared-libraries-in-atlas.
  m=$1  # 64 or empty.
  ATLASLIBS="/usr/lib$m/atlas/libsatlas.so.3 /usr/lib$m/atlas/libtatlas.so.3"
  for f in $ATLASLIBS; do
    [ ! -f $f ] && return 1;
  done
  libdir=$(dirname $(echo $ATLASLIBS | awk '{print $1}'))
  [ -z "$libdir" ] && echo "Error getting libdir in linux_configure_redhat_fat" && exit 1;
  echo ATLASINC = $ATLASROOT/include >> kaldi.mk
  echo ATLASLIBS = $ATLASLIBS -Wl,-rpath=$libdir >> kaldi.mk
<<<<<<< HEAD
  echo
  if [[ "$TARGET_ARCH" == arm* ]]; then
=======
  echo >> kaldi.mk
  if [[ "`uname -m`" == arm* ]]; then
>>>>>>> 80284fe3
    cat makefiles/linux_atlas_arm.mk >> kaldi.mk
  elif [[ "$TARGET_ARCH" == ppc64le ]]; then
    cat makefiles/linux_atlas_ppc64le.mk >> kaldi.mk
  else
    cat makefiles/linux_atlas.mk >> kaldi.mk
  fi
<<<<<<< HEAD
  fix_cxx_flag
  add_cross_tools
=======
>>>>>>> 80284fe3
  echo "Successfully configured for red hat [dynamic libraries, fat] with ATLASLIBS =$ATLASLIBS"
  $use_cuda && configure_cuda
}

function linux_configure_static {
  if $threaded_atlas; then pt=pt; else pt=""; fi

  if [ -z $ATLASLIBDIR ]; then # Note: it'll pick up the last one below.
    for dir in /usr{,/local}/lib{64,}{,/atlas,/atlas-sse2,/atlas-sse3} \
       /usr/local/atlas/lib{,64} `pwd`/../tools/ATLAS/build/install/lib/ $ATLASROOT/lib; do
     linux_check_static &&  ATLASLIBDIR=$dir
    done
    if [ -z $ATLASLIBDIR ]; then # Note: it'll pick up the last one below.
      echo "Could not find libatlas.a in any of the generic-Linux places, but we'll try other stuff..."
      return 1;
    fi
  elif [ ! -f $ATLASLIBDIR/libatlas.a ]; then
    echo "Could not find libatlas.a in '$ATLASLIBDIR'"
    return 1;
  fi
  echo "Validating presence of ATLAS libs in $ATLASLIBDIR"
  ATLASLIBS=
  # The Lapack part of ATLAS seems to appear under various different names.. but it
  # should always have symbols like ATL_cgetrf defined, so we test for this,
  # for all the names we have encountered.
  for libname in liblapack liblapack_atlas  libclapack; do
    if [ -f $ATLASLIBDIR/${libname}.a -a "$ATLASLIBS" == "" ]; then
      if nm  $ATLASLIBDIR/${libname}.a  | grep ATL_cgetrf >/dev/null; then
         ATLASLIBS=$ATLASLIBDIR/${libname}.a
         echo "Using library $ATLASLIBS as ATLAS's CLAPACK library."
      fi
    fi
  done
  if [ "$ATLASLIBS" == "" ]; then
    echo Could not find any libraries $ATLASLIBDIR/{liblapack,liblapack_atlas,libclapack} that seem to be an ATLAS CLAPACK library.
    return ;
  fi

  for x in lib${pt}cblas.a libatlas.a lib${pt}f77blas.a; do
    if [ ! -f $ATLASLIBDIR/$x ]; then
      echo "Configuring static ATLAS libraries failed: Could not find library $x in directory $ATLASLIBDIR"
      return 1;
    fi
    ATLASLIBS="$ATLASLIBS $ATLASLIBDIR/$x"
  done
  if $threaded_atlas; then ATLASLIBS="$ATLASLIBS"; fi

  echo ATLASINC = $ATLASROOT/include >> kaldi.mk
  echo ATLASLIBS = $ATLASLIBS >> kaldi.mk
<<<<<<< HEAD
  if [[ "$TARGET_ARCH" == arm* ]]; then
=======
  echo >> kaldi.mk
  if [[ "`uname -m`" == arm* ]]; then
>>>>>>> 80284fe3
    cat makefiles/linux_atlas_arm.mk >> kaldi.mk
  elif [[ "$TARGET_ARCH" == ppc64le ]]; then
    cat makefiles/linux_atlas_ppc64le.mk >> kaldi.mk
  else
    cat makefiles/linux_atlas.mk >> kaldi.mk
  fi
<<<<<<< HEAD
  fix_cxx_flag
  add_cross_tools
=======
>>>>>>> 80284fe3
  $use_cuda && configure_cuda
  linux_configure_speex
  echo "Successfully configured for Linux [static libraries] with ATLASLIBS =$ATLASLIBS"
}

function linux_check_dynamic {
  # will exit with success if $dir seems to contain ATLAS libraries with
  # right architecture (compatible with default "nm")
  if $threaded_atlas; then pt=t; else pt=s; fi
  for atlas_libname in libatlas.so lib${pt}atlas.so; do
    if [ -f $dir/$atlas_libname ]; then # candidate...
      if nm --dynamic $dir/$atlas_libname 2>&1 | grep "File format not recognized" >/dev/null; then
        echo "Directory $dir may contain dynamic ATLAS libraries but seems to be wrong architecture";
        return 1;
      fi
        echo "Atlas found in $dir";
        return 0;
      fi
  done
  # echo "... no {libatlas,lib${pt}atlas}.so in $dir";
  return 1;
}

function linux_configure_dynamic {
  if $threaded_atlas; then pt=t; else pt=s; fi # relevant to "fat" libraries, will change later for separate ones
  if [ -z $ATLASLIBDIR ]; then # Note: it'll pick up the last one below.
    for dir in /usr{,/local}/lib{,64}{,/atlas,/atlas-sse2,/atlas-sse3} \
      `pwd`/../tools/ATLAS/build/install/lib/ $ATLASROOT/lib; do
      linux_check_dynamic && ATLASLIBDIR=$dir && ATLASLIBNAME=$atlas_libname
    done
    if [ -z $ATLASLIBDIR -o -z $ATLASLIBNAME ]; then
      echo "Could not find {libatlas,lib${pt}atlas}.so in any of the obvious places, will most likely try static:"
      return 1;
    fi
  fi

  # If using "fat" libraries we only need one file to link against
  if [ $ATLASLIBNAME != libatlas.so ]; then
    if [ -f $ATLASLIBDIR/$ATLASLIBNAME ]; then
      ATLASLIBS="$ATLASLIBDIR/$ATLASLIBNAME"
    else
      echo "Configuring dynamic ATLAS library failed: library $ATLASLIBNAME not found in $ATLASLIBDIR"
      return 1;
    fi
  else  # with "thin" libraries, we have several object to link against, and different single/multi-thread names
    if $threaded_atlas; then pt=pt; else pt=""; fi
    echo "Validating presence of ATLAS libs in $ATLASLIBDIR"
    ATLASLIBS=
    # The Lapack part of ATLAS seems to appear under various different names.. but it
    # should always have symbols like ATL_cgetrf defined, so we test for this,
    # for all the names we have encountered.
    for libname in lapack lapack_atlas  clapack; do
      if [ -f $ATLASLIBDIR/lib${libname}.so -a "$ATLASLIBS" == "" ]; then
        if nm  --dynamic $ATLASLIBDIR/lib${libname}.so  | grep ATL_cgetrf >/dev/null; then
           ATLASLIBS="$ATLASLIBDIR/lib${libname}.so"
           echo "Using library $ATLASLIBS as ATLAS's CLAPACK library."
        fi
      fi
    done
    if [ "$ATLASLIBS" == "" ]; then
      echo Could not find any libraries $ATLASLIBDIR/{liblapack,liblapack_atlas,libclapack} that seem to be an ATLAS CLAPACK library.
      return 1;
    fi

    for x in ${pt}cblas atlas ${pt}f77blas; do
      if [ ! -f $ATLASLIBDIR/lib$x.so ]; then
        echo "Configuring dynamic ATLAS libraries failed: Could not find library $x in directory $ATLASLIBDIR"
        return 1;
      fi
      ATLASLIBS="$ATLASLIBS $ATLASLIBDIR/lib${x}.so"
    done
    if $threaded_atlas; then ATLASLIBS="$ATLASLIBS"; fi
  fi

  echo ATLASINC = $ATLASROOT/include >> kaldi.mk
  echo ATLASLIBS = $ATLASLIBS >> kaldi.mk
<<<<<<< HEAD
  if [[ "$TARGET_ARCH" == arm* ]]; then
=======
  echo >> kaldi.mk
  if [[ "`uname -m`" == arm* ]]; then
>>>>>>> 80284fe3
    cat makefiles/linux_atlas_arm.mk >> kaldi.mk
  elif [[ "$TARGET_ARCH" == ppc64le ]]; then
    cat makefiles/linux_atlas_ppc64le.mk >> kaldi.mk
  else
    cat makefiles/linux_atlas.mk >> kaldi.mk
  fi
<<<<<<< HEAD
  fix_cxx_flag
  add_cross_tools
=======
>>>>>>> 80284fe3
  $use_cuda && configure_cuda
  linux_configure_speex
  echo "Successfully configured for Linux [dynamic libraries] with ATLASLIBS =$ATLASLIBS"
}

echo "Configuring ..."

# Back up the old kaldi.mk in case we modified it
if [ -f kaldi.mk ]; then
  echo "Backing up kaldi.mk to kaldi.mk.bak ..."
  cp kaldi.mk kaldi.mk.bak
fi

echo "Checking compiler $CXX ..."
check_compiler $CXX

printf "# This file was generated using the following command:\n# $cmd_line\n\n" > kaldi.mk
echo "CONFIGURE_VERSION := $CONFIGURE_VERSION" >> kaldi.mk
echo >> kaldi.mk

echo "# Base configuration" >> kaldi.mk
echo >> kaldi.mk
if $dynamic_kaldi ; then
  KALDILIBDIR=`pwd`/lib
  echo "KALDI_FLAVOR := dynamic" >> kaldi.mk
  echo "KALDILIBDIR := $KALDILIBDIR" >> kaldi.mk
fi
if $double_precision; then
  echo "DOUBLE_PRECISION = 1" >> kaldi.mk
else
  echo "DOUBLE_PRECISION = 0" >> kaldi.mk
fi
echo "Checking OpenFst library in $FSTROOT ..."
if [ ! -f $FSTROOT/include/fst/fst.h  ]; then
  failure "Could not find file $FSTROOT/include/fst/fst.h:
  you may not have installed OpenFst. See ../tools/INSTALL"
fi
OPENFST_VER=$(grep 'PACKAGE_VERSION' $FSTROOT/Makefile | sed -e 's:.*= ::')
OPENFST_VER_NUM=$(echo $OPENFST_VER | sed 's/\./ /g' | xargs printf "%d%02d%02d")
if [ $OPENFST_VER_NUM -lt 10600 ]; then
  failure "OpenFst-$OPENFST_VER is not supported. You need OpenFst >= 1.6.0.)"
fi
echo "OPENFSTINC = $FSTROOT/include" >> kaldi.mk
if  $static_fst ; then
  OPENFSTLIBS="$FSTROOT/lib/libfst.a"
else
  if [ "`uname`" == "Darwin"  ]; then
    OPENFSTLIBS="$FSTROOT/lib/libfst.dylib"
    OPENFSTLDFLAGS="-Wl,-rpath -Wl,${FSTROOT}/lib"
  elif [ "`uname`" == "Linux" ]; then
    OPENFSTLIBS="$FSTROOT/lib/libfst.so"
    OPENFSTLDFLAGS="-Wl,-rpath=${FSTROOT}/lib"
  else
    failure "Dynamic libraries not supported on this platform.
             Run configure with --static --static-fst=no flag."
  fi
fi
if [ ! -f "$OPENFSTLIBS" ]; then
  failure "Static=[$static_fst] OpenFST library not found:  See ../tools/INSTALL"
fi
echo "OPENFSTLIBS = $OPENFSTLIBS" >> kaldi.mk
echo "OPENFSTLDFLAGS = $OPENFSTLDFLAGS" >> kaldi.mk
echo "CXX = $CXX" >> kaldi.mk
echo >> kaldi.mk

# Most of the OS-specific steps below will append to kaldi.mk
echo "Doing OS specific configurations ..."

if $android ; then
  OPENFSTLIBS="$FSTROOT/lib/libfst.a"
  echo "OPENFSTLIBS = $OPENFSTLIBS" >> kaldi.mk

  if [ -z $ANDROIDINC ] ;  then
    failure "--android-includes must be specified for android builds"
  fi

  if [ -z $HOST ] ; then
    failure "HOST must be specified for android builds"
  fi

  OPENBLASROOT=`rel2abs "$OPENBLASROOT"`
  if [ -z "$OPENBLASROOT" ]; then
    failure "Must specify the location of OPENBLAS with --openblas-root option (and it must exist)"
  fi
  if [ ! -f $OPENBLASROOT/lib/libopenblas.a ]; then
    failure "Expected to find the file $OPENBLASROOT/lib/libopenblas.a"
  fi
  echo "Your math library seems to be OpenBLAS.  Configuring appropriately."

  OPENBLASLIBS="$OPENBLASROOT/lib/libopenblas.a $OPENBLASROOT/lib/libclapack.a $OPENBLASROOT/lib/liblapack.a $OPENBLASROOT/lib/libblas.a $OPENBLASROOT/lib/libf2c.a"
  echo "OPENBLASROOT = $OPENBLASROOT" >> kaldi.mk
  echo "OPENBLASLIBS = $OPENBLASLIBS" >> kaldi.mk
  echo "ANDROIDINC = $ANDROIDINC" >> kaldi.mk

  cat makefiles/android_openblas.mk >> kaldi.mk

  add_cross_tools

  echo "Successfully configured OpenBLAS from $OPENBLASROOT."
  echo "Configuration succeeded for platform Android"
  exit_success
fi


# Check for Darwin at first, because we later call uname -o (for Cygwin)
# which crashes on Darwin. Also the linear algebra libraries on Macs are
# used differently (through the Accelerate framework) than on Linux.
if [ "`uname`" == "Darwin"  ]; then
  echo "On Darwin: Checking for Accelerate framework ..."
  if [ ! -e /System/Library/Frameworks/Accelerate.framework ]; then
    failure "Need the Accelerate framework to compile on Darwin."
  fi
  OSX_VER=$(sw_vers | grep ProductVersion | awk '{print $2}' | awk '{split($0,a,"."); print a[1] "." a[2]; }')
  OSX_VER_NUM=$(echo $OSX_VER | sed 's/\./ /g' | xargs printf "%d%02d")
  echo "Configuring for OS X version $OSX_VER ..."
  if [ $OSX_VER_NUM -ge 1005 ]; then
    cat makefiles/darwin.mk >> kaldi.mk
  else
    failure "Mac OS X version '$OSX_VER' is not supported."
  fi

  if [ $OSX_VER_NUM == 1011 ]; then
    echo "**BAD WARNING**: You are using OS X El Capitan.  Some versions of this OS"
    echo "**BAD WARNING**: have a bug in the BLAS implementation that affects Kaldi."
    echo "**BAD WARNING**: After compiling, cd to matrix/ and type 'make test'.  The"
    echo "**BAD WARNING**: test will fail if the problem exists in your version. "
    echo "**BAD WARNING**: Eventually this issue will be fixed by system updates from"
    echo "**BAD WARNING**: Apple.  Unexplained crashes with reports of NaNs will"
    echo "**BAD WARNING**: be caused by this bug, but some recipes will (sometimes) work."
    sleep 1; echo -n .; sleep 1; echo -n .; sleep 1; echo .
  fi
  echo "Successfully configured for Darwin with Accelerate framework."
  $use_cuda && configure_cuda

elif [ "`uname -o`" == "Cygwin"  ]; then
  echo "On Cygwin: Checking for linear algebra libraries ..."
  if [ ! -f ../tools/CLAPACK/clapack.h ]; then
      failure "could not find file ../tools/CLAPACK/clapack.h"
  fi
  if [ ! -f /usr/lib/lapack/cygblas-0.dll ]; then
     failure "please first install package liblapack0"
  fi
  cat makefiles/cygwin.mk >> kaldi.mk
  echo "Successfully configured for Cygwin with CLAPACK."

elif [ "`uname`" == "Linux" ]; then
  echo "On Linux: Checking for linear algebra header files ..."
  if [ "$MATHLIB" == "ATLAS" ]; then
    if [ ! -f $ATLASROOT/include/cblas.h ] || [ ! -f $ATLASROOT/include/clapack.h ] ; then
      failure "Could not find required header files cblas.h or clapack.h in ATLAS dir '$ATLASROOT/include'"
    fi
    echo "Using ATLAS as the linear algebra library."

    # Finding out where the libraries are located:
    # First we look for the static libraries and then look for dynamic ones.
    # We're looking for four libraries, all in the same directory, named
    # libcblas.a, libatlas.a, libf77blas.a, and a library that's variously
    # named liblapack.a, libclapack.a, or liblapack_atlas.a, but which exports
    # the symbol ATL_cgetrf.
    # Note: there is a different type of ATLAS installation that is not
    # covered.  We saw a case where there was a directory called /usr/lib/atlas
    # containing {liblapack.a,libblas.a}, and linking against just these two
    # libraries worked.

    if $static_math; then
      # Prefer static to dynamic math.
      linux_configure_static || \
        linux_configure_debian_ubuntu3 || \
        linux_configure_dynamic || \
        linux_configure_debian_ubuntu 64 || \
        linux_configure_debian_ubuntu || \
        linux_configure_debian7 || \
        linux_configure_redhat 64 || \
        linux_configure_redhat || \
        linux_configure_redhat_fat 64 || \
        linux_configure_redhat_fat || \
        linux_atlas_failure "Failed to configure ATLAS libraries";
    else
      # Prefer dynamic to static math.
      linux_configure_debian_ubuntu3 || \
        linux_configure_dynamic || \
        linux_configure_static || \
        linux_configure_debian_ubuntu 64 || \
        linux_configure_debian_ubuntu || \
        linux_configure_debian7 || \
        linux_configure_redhat 64 || \
        linux_configure_redhat || \
        linux_configure_redhat_fat 64 || \
        linux_configure_redhat_fat || \
        linux_atlas_failure "Failed to configure ATLAS libraries";
    fi

  elif [ "$MATHLIB" == "MKL" ]; then
    if [ "$TARGET_ARCH" != "x86_64" ]; then
      failure "MKL on Linux only supported for Intel(R) 64 architecture (x86_64).
      See makefiles/linux_64_mkl.mk to manually configure for other platforms."
    fi

    if  ( is_set "$MKLROOT" && ! is_set "$MKLLIBDIR" ); then
      echo -n "Configuring MKL library directory: "
      MKLLIBDIR=`linux_configure_mkllibdir $MKLROOT`
      if [ $? -ne 0 ]; then
        failure "MKL libraries could not be found. Please use the switch --mkl-libdir "
      else
        echo "Found: $MKLLIBDIR"
      fi
    fi

    MKL_LINK_LINE=`linux_configure_mkl_libraries "$MKLLIBDIR" $static_math $mkl_threading` || exit 1
    echo "MKL configured with threading: $mkl_threading, libs: $MKL_LINK_LINE"

    MKL_COMPILE_LINE=`linux_configure_mkl_includes "$MKLROOT" "$MKLLIBDIR"` || exit 1
    echo "MKL include directory configured as: $MKL_COMPILE_LINE"
    MKL_COMPILE_LINE=" -I${MKL_COMPILE_LINE} "

    THREADING_LINE=`linux_configure_mkl_threading $MKLROOT $MKLLIBDIR $static_math $mkl_threading` || exit 1
    EXTRA_LIBS=`linux_configure_mkl_extra $static_math $mkl_threading` || exit 1
    if [ ! -z "$THREADING_LINE" ] || [ ! -z "$EXTRA_LIBS" ]; then
      echo "MKL threading libraries configured as $THREADING_LINE $EXTRA_LIBS"
    fi

    echo "Using Intel MKL as the linear algebra library."
    (
      cd probe; rm -f mkl-test;
      g++ mkl-test.cc -o mkl-test $MKL_COMPILE_LINE $MKL_LINK_LINE $THREADING_LINE $EXTRA_LIBS || exit 1
      test -f ./mkl-test || exit 1
      ./mkl-test || exit 1
      cd ..
    ) || failure "Cannot validate the MKL switches"

    echo MKLROOT = $MKLROOT >> kaldi.mk
    if [ ! -z $MKLLIBDIR ]; then
      echo MKLLIB = $MKLLIBDIR >> kaldi.mk
    fi
    echo >> kaldi.mk
    check_exists makefiles/linux_x86_64_mkl.mk
    cat makefiles/linux_x86_64_mkl.mk >> kaldi.mk
    echo "MKLFLAGS = ${MKL_LINK_LINE} ${THREADING_LINE} $EXTRA_LIBS " >> kaldi.mk
    echo "Successfully configured for Linux with MKL libs from $MKLROOT"
    $use_cuda && configure_cuda
    linux_configure_speex

  elif [ "$MATHLIB" == "CLAPACK" ]; then
    if [ -z "$CLAPACKROOT" ]; then
      failure "Must specify the location of CLAPACK with --clapack-root option (and it must exist)"
    fi
    if [ ! -f ../tools/CLAPACK/clapack.h ]; then
      failure "could not find file ../tools/CLAPACK/clapack.h"
    fi
    if [ ! -d "$CLAPACKROOT" ]; then
      failure "The directory $CLAPACKROOT does not exist"
    fi
    # Also check for cblas.h and f2c.h
    echo "Using CLAPACK libs from $CLAPACKROOT as the linear algebra library."
    if [ ! -f makefiles/linux_clapack.mk ]; then
      failure "makefiles/linux_clapack.mk not found."
    fi
    if [[ "$TARGET_ARCH" == arm* ]]; then
      cat makefiles/linux_clapack_arm.mk >> kaldi.mk
    else
      cat makefiles/linux_clapack.mk >> kaldi.mk
    fi
<<<<<<< HEAD
    fix_cxx_flag
    add_cross_tools
    echo "Warning (CLAPACK): this part of the configure process is not properly tested and will not work."
=======
    echo "Warning (CLAPACK): this part of the configure process is not properly tested and may not work."
    echo "Successfully configured for Linux with CLAPACK libs from $CLAPACKROOT"
>>>>>>> 80284fe3
    $use_cuda && configure_cuda
    linux_configure_speex

  elif [ "$MATHLIB" == "OPENBLAS" ]; then
    OPENBLASROOT=`rel2abs "$OPENBLASROOT"`
    if [ -z "$OPENBLASROOT" ]; then
      failure "Must specify the location of OPENBLAS with --openblas-root option (and it must exist)"
    fi
    if [ ! -f $OPENBLASROOT/lib/libopenblas.so ]; then
      failure "Expected to find the file $OPENBLASROOT/lib/libopenblas.so"
    fi
    echo "Your math library seems to be OpenBLAS from $OPENBLASROOT.  Configuring appropriately."
    if $static_math; then
      echo "Configuring static OpenBlas since --static-math=yes"
      OPENBLASLIBS="$OPENBLASROOT/lib/libopenblas.a -lgfortran"
    else
      echo "Configuring dynamically loaded OpenBlas since --static-math=no (the default)"
      OPENBLASLIBS="-L$OPENBLASROOT/lib -lopenblas -lgfortran -Wl,-rpath=$OPENBLASROOT/lib"
    fi
    echo "OPENBLASINC = $OPENBLASROOT/include" >> kaldi.mk
    echo "OPENBLASLIBS = $OPENBLASLIBS" >> kaldi.mk
<<<<<<< HEAD
    echo "OPENBLASROOT = $OPENBLASROOT" >> kaldi.mk
    if [[ "$TARGET_ARCH" == arm* ]]; then
=======
    echo >> kaldi.mk
    if [[ "`uname -m`" == arm* ]]; then
>>>>>>> 80284fe3
      cat makefiles/linux_openblas_arm.mk >> kaldi.mk
    elif [[ "$TARGET_ARCH" == ppc64le ]]; then
      cat makefiles/linux_openblas_ppc64le.mk >> kaldi.mk
    else
      cat makefiles/linux_openblas.mk >> kaldi.mk
    fi
<<<<<<< HEAD
    fix_cxx_flag
    add_cross_tools
=======
    echo "Successfully configured for Linux with OpenBLAS from $OPENBLASROOT"
>>>>>>> 80284fe3
    $use_cuda && configure_cuda
    linux_configure_speex

  else
    failure "Unsupported linear algebra library '$MATHLIB'"
  fi
else
  failure "Could not detect the platform or we have not yet worked out the
           appropriate configuration for this platform.
           Please contact the developers."
fi

# Append the flags set by environment variables last so they can be used
# to override the automatically generated configuration.
echo >> kaldi.mk
echo "# Environment configuration" >> kaldi.mk
echo >> kaldi.mk
if [ -n "$ENV_CXXFLAGS" ]; then echo "CXXFLAGS += $ENV_CXXFLAGS" >> kaldi.mk; fi
if [ -n "$ENV_LDFLAGS" ]; then echo "LDFLAGS += $ENV_LDFLAGS" >> kaldi.mk; fi
if [ -n "$ENV_LDLIBS" ]; then echo "LDLIBS += $ENV_LDLIBS" >> kaldi.mk; fi

# We check for slow exp implementation just before we exit. This check uses
# and possibly modifies the kaldi.mk file that we just generated.
check_for_slow_expf;
echo "SUCCESS"
echo "To compile: make clean -j; make depend -j; make -j"
echo " ... or e.g. -j 10, instead of -j, to use a specified number of CPUs"
exit 0;<|MERGE_RESOLUTION|>--- conflicted
+++ resolved
@@ -15,36 +15,32 @@
 # ./configure --mkl-root=/opt/intel/mkl --threaded-math=yes
 # ./configure --mkl-root=/opt/intel/mkl --threaded-math=yes --mkl-threading=tbb
 #        # This is for MKL 11.3, which does not seem  to provide Intel OMP libs
-# ./configure  --openblas-root=../tools/OpenBLAS/install  # before doing
-#        # this, cd to ../tools and type "make openblas".  Note:
-#        # this is not working correctly on all platforms, do "make test"
+# ./configure --openblas-root=../tools/OpenBLAS/install
+#        # Before doing this, cd to ../tools and type "make openblas".
+#        # Note: this is not working correctly on all platforms, do "make test"
 #        # and look out for segmentation faults.
 # ./configure --atlas-root=../tools/ATLAS/build
 # ./configure --use-cuda=no   # disable CUDA detection (will build cpu-only
 #                             # version of kaldi even on CUDA-enabled machine
+# ./configure --static --fst-root=/opt/cross/armv8hf \
+# --atlas-root=/opt/cross/armv8hf --host=armv8-rpi3-linux-gnueabihf
 #        # Cross compile for armv8hf, this assumes that you have openfst built
 #        # with the armv8-rpi3-linux-gnueabihf toolchain and installed to
-#        # /opt/cross/armv8hf.  It also assumes that you have an ATLAS library
+#        # /opt/cross/armv8hf. It also assumes that you have an ATLAS library
 #        # built for the target install to /opt/cross/armv8hf and that the
 #        # armv8-rpi3-linux-gnueabihf toolchain is available in your path
-# ./configure --static --fst-root=/opt/cross/armv8hf --atlas-root=/opt/cross/armv8hf --host=armv8-rpi3-linux-gnueabihf
-#        # Cross compile for Android on arm
-#        # The only difference here is the addtion of the the --android-includes
-#        # flag because the toolchains produced by the Android NDK don't always
-#        # include the C++ stdlib headers in the normal cross compile include
-#        # path
 # ./configure --static --openblas-root=/opt/cross/arm-linux-androideabi \
-# --fst-root=/opt/cross/arm-linux-androideabi --host=arm-linux-androideabi \
-# --fst-version=1.4.1 --android-includes=/opt/cross/arm-linux-androideabi/sysroot/usr/include
-
-<<<<<<< HEAD
-#This should be incremented after every significant change of the configure script
-#I.e. after each change that affects the kaldi.mk or the build system as whole
-CONFIGURE_VERSION=5
-=======
+# --fst-root=/opt/cross/arm-linux-androideabi --fst-version=1.4.1 \
+# --android-incdir=/opt/cross/arm-linux-androideabi/sysroot/usr/include \
+# --host=arm-linux-androideabi
+#        # Cross compile for Android on arm. The only difference here is the
+#        # addition of the the --android-includes flag because the toolchains
+#        # produced by the Android NDK don't always include the C++ stdlib
+#        # headers in the normal cross compile include path.
+
 # This should be incremented after any significant change to the configure
 # script, i.e. any change affecting kaldi.mk or the build system as a whole.
-CONFIGURE_VERSION=5
+CONFIGURE_VERSION=6
 
 if ! [ -x "$PWD/configure" ]; then
   echo 'You must run "configure" from the src/ directory.'
@@ -61,42 +57,49 @@
 OpenFst and Math libraries are linked dynamically.
 
 Configuration options:
-  --help               Display this help message and exit
-  --version            Display the version of 'configure' and exit
-  --static             Build and link against static libraries [default=no]
-  --shared             Build and link against shared libraries [default=no]
-  --use-cuda           Build with CUDA [default=yes]
-  --cudatk-dir=DIR     CUDA toolkit directory
-  --double-precision   Build with double precision numbers [default=no]
-  --static-fst         Build with static OpenFst libraries [default=no]
-  --fst-root=DIR       OpenFst root directory [default=../tools/openfst/]
-  --mathlib=LIB        Math library [default=ATLAS]
-                       Supported libraries: ATLAS, MKL, CLAPACK, OPENBLAS.
-  --static-math        Build with static math libraries [default=no]
-  --threaded-math      Build with multi-threaded math libraries [default=no]
-  --threaded-atlas     Build with multi-threaded ATLAS libraries [default=no]
-  --atlas-root=DIR     ATLAS root directory [default=../tools/ATLAS/]
-  --openblas-root=DIR  OpenBLAS root directory
-  --clapack-root=DIR   CLAPACK root directory
-  --mkl-root=DIR       MKL root directory
-  --mkl-libdir=DIR     MKL library directory
-  --mkl-threading=LIB  MKL threading layer [default=sequential]
-                       Supported layers: sequential, iomp, tbb, gomp.
-  --omp-libdir=DIR     OpenMP directory
-  --speex-root=DIR     SPEEX root directory
-  --speex-libdir=DIR   SPEEX library directory
-  --speex-incdir=DIR   SPEEX include directory
-
-Following environment variables can be used to override the compiler
-or to provide additional flags to the compiler/linker.
-  CXX         C++ compiler command
+  --help                Display this help message and exit
+  --version             Display the version of 'configure' and exit
+  --static              Build and link against static libraries [default=no]
+  --shared              Build and link against shared libraries [default=no]
+  --use-cuda            Build with CUDA [default=yes]
+  --cudatk-dir=DIR      CUDA toolkit directory
+  --double-precision    Build with double precision floats [default=no]
+  --static-fst          Build with static OpenFst libraries [default=no]
+  --fst-root=DIR        OpenFst root directory [default=../tools/openfst/]
+  --fst-version=STR     OpenFst version string
+  --mathlib=LIB         Math library [default=ATLAS]
+                        Supported libraries: ATLAS, MKL, CLAPACK, OPENBLAS.
+  --static-math         Build with static math libraries [default=no]
+  --threaded-math       Build with multi-threaded math libraries [default=no]
+  --threaded-atlas      Build with multi-threaded ATLAS libraries [default=no]
+  --atlas-root=DIR      ATLAS root directory [default=../tools/ATLAS/]
+  --openblas-root=DIR   OpenBLAS root directory
+  --clapack-root=DIR    CLAPACK root directory
+  --mkl-root=DIR        MKL root directory
+  --mkl-libdir=DIR      MKL library directory
+  --mkl-threading=LIB   MKL threading layer [default=sequential]
+                        Supported layers: sequential, iomp, tbb, gomp.
+  --omp-libdir=DIR      OpenMP directory
+  --speex-root=DIR      SPEEX root directory
+  --speex-libdir=DIR    SPEEX library directory
+  --speex-incdir=DIR    SPEEX include directory
+  --host=HOST           Host 'triple' for cross compilation
+  --android-incdir=DIR  Andraid include directory
+
+Following environment variables can be used to override the default toolchain
+  CXX         C++ compiler [default=g++]
+  AR          Archive maintenance utility [default=ar]
+  AS          Assembler [default=as]
+  RANLIB      Archive indexing utility [default=ranlib]
+
+Following environment variables can be used to provide additional flags to the
+compiler/linker.
   CXXFLAGS    Additional C++ compiler flags, e.g. -I<include-dir>
   LDFLAGS     Additional linker flags, e.g. -L<lib-dir>
   LDLIBS      Additional libraries to pass to the linker, e.g. -l<lib>
 
 EOF
 }
->>>>>>> 80284fe3
 
 function rel2abs {
   if [ ! -z "$1" ]; then
@@ -129,6 +132,16 @@
 
 function check_exists {
   if [ ! -f $1 ]; then failure "$1 not found."; fi
+}
+
+function check_library {
+  local libpath=$1
+  local libname=$2
+  local libext=$3
+  local full_libname="$libpath/$libname.$libext"
+  ##echo "Testing $full_libname" >&2
+  test -f "$full_libname" && return ;
+  return 1
 }
 
 function check_compiler {
@@ -171,270 +184,6 @@
 }
 
 function check_for_slow_expf {
-  cd probe
-  rm -f exp-test
-  make -f Makefile.slow_expf 1>/dev/null
-  ./exp-test
-  if [ $? -eq 1 ]; then
-    echo "*** WARNING: expf() seems to be slower than exp() on your machine. This is a known bug in old versions of glibc. Please consider updating glibc. ***"
-    echo "*** Kaldi will be configured to use exp() instead of expf() in base/kaldi-math.h Exp() routine for single-precision floats. ***"
-    echo "CXXFLAGS += -DKALDI_NO_EXPF" >> ../kaldi.mk
-  fi
-  cd ..
-}
-
-function check_library {
-  local libpath=$1
-  local libname=$2
-  local libext=$3
-  local full_libname="$libpath/$libname.$libext"
-  ##echo "Testing $full_libname" >&2
-  test -f "$full_libname" && return ;
-  return 1
-}
-
-# If configuration sets any of these variables, we will switch the external
-# math library. Here we unset them so that we can check later.
-unset MKLROOT
-unset CLAPACKROOT
-unset OPENBLASROOT
-unset MKLLIBDIR
-unset HOST
-
-<<<<<<< HEAD
-function usage {
-  echo 'Usage: ./configure [--static|--shared] [--threaded-atlas={yes|no}] [--atlas-root=ATLASROOT] [--fst-root=FSTROOT]
-  [--openblas-root=OPENBLASROOOT] [--clapack-root=CLAPACKROOT] [--mkl-root=MKLROOT] [--mkl-libdir=MKLLIBDIR]
-  [--omp-libdir=OMPDIR] [--static-fst={yes|no}] [--static-math={yes|no}] [--threaded-math={yes|no}] [--mathlib=ATLAS|MKL|CLAPACK|OPENBLAS]
-  [--use-cuda={yes|no}] [--cudatk-dir=CUDATKDIR][--mkl-threading=sequential|iomp|tbb|gomp] [--fst-version=VERSION]
-  [--host=HOST] [--android-includes=ANDROID_INC_DIR]';
-}
-=======
-# These environment variables are OK.
-CXX=${CXX:-g++}
-ENV_CXXFLAGS=$CXXFLAGS
-ENV_LDFLAGS=$LDFLAGS
-ENV_LDLIBS=$LDLIBS
->>>>>>> 80284fe3
-
-# Default configuration
-dynamic_kaldi=false
-use_cuda=true
-static_fst=false
-static_math=false
-threaded_atlas=false
-mkl_threading=sequential
-<<<<<<< HEAD
-# HOST and TARGET_ARCH are used when cross compiling, the user will specify HOST via the --host
-# switch.  TARGET_ARCH will be the first value in HOST if set, and `uname -m` otherwise
-HOST=""
-TARGET_ARCH=""
-android=false
-=======
-double_precision=false
->>>>>>> 80284fe3
-
-MATHLIB='ATLAS'
-ATLASROOT=`rel2abs ../tools/ATLAS/`
-FSTROOT=`rel2abs ../tools/openfst`
-
-# Save the command line to include in kaldi.mk
-cmd_line="$0 $@"
-
-while [ $# -gt 0 ];
-do
-  case "$1" in
-  --help)
-    usage; exit 0 ;;
-  --version)
-    echo $CONFIGURE_VERSION; exit 0 ;;
-  --static)
-    dynamic_kaldi=false;
-    static_math=true;
-    static_fst=true;
-    shift ;;
-  --shared)
-    dynamic_kaldi=true;
-    static_math=false;
-    static_fst=false;
-    shift ;;
-  --double-precision)
-    double_precision=true;
-    shift ;;
-  --double-precision=yes)
-    double_precision=true;
-    shift ;;
-  --double-precision=no)
-    double_precision=false;
-    shift ;;
-  --atlas-root=*)
-    ATLASROOT=`read_dirname $1`;
-    shift ;;
-  --threaded-atlas)
-    threaded_atlas=true;
-    shift ;;
-  --threaded-atlas=yes)
-    threaded_atlas=true;
-    shift ;;
-  --threaded-atlas=no)
-    threaded_atlas=false;
-    shift ;;
-  --threaded-math)
-    threaded_atlas=true;
-    mkl_threading=iomp
-    shift ;;
-  --threaded-math=yes)
-    threaded_atlas=true;
-    mkl_threading=iomp
-    shift ;;
-  --threaded-math=no)
-    threaded_atlas=false;
-    mkl_threading=sequential
-    shift ;;
-  --use-cuda)
-    use_cuda=true;
-    shift ;;
-  --use-cuda=yes)
-    use_cuda=true;
-    shift ;;
-  --use-cuda=no)
-    use_cuda=false;
-    shift ;;
-  --static-math)
-    static_math=true;
-    shift ;;
-  --static-math=yes)
-    static_math=true;
-    shift ;;
-  --static-math=no)
-    static_math=false;
-    shift ;;
-  --static-fst)
-    static_fst=true;
-    shift ;;
-  --static-fst=yes)
-    static_fst=true;
-    shift ;;
-  --static-fst=no)
-    static_fst=false;
-    shift ;;
-  --mkl-threading=sequential)
-    threaded_atlas=false;
-    mkl_threading=sequential;
-    shift ;;
-  --mkl-threading=*)
-    mkl_threading=`expr "X$1" : '[^=]*=\(.*\)'`;
-    threaded_atlas=true;
-    shift ;;
-  --fst-root=*)
-    FSTROOT=`read_dirname $1`;
-    shift ;;
-  --clapack-root=*)
-    CLAPACKROOT=`read_dirname $1`;
-    shift ;;
-  --openblas-root=*)
-    OPENBLASROOT=`read_dirname $1`;
-    shift ;;
-  --mkl-root=*)
-    MKLROOT=`read_dirname $1`;
-    shift ;;
-  --mkl-libdir=*)
-    MKLLIBDIR=`read_dirname $1`;
-    shift ;;
-  --speex-root=*)
-    SPEEXROOT=`read_dirname $1`;
-    shift ;;
-  --speex-libdir=*)
-    SPEEXLIBDIR=`read_dirname $1`;
-    shift ;;
-  --speex-incdir=*)
-    SPEEXINCLUDEDIR=`read_dirname $1`;
-    shift ;;
-  --omp-libdir=*)
-    OMPLIBDIR=`read_dirname $1`;
-    shift ;;
-  --mathlib=*)
-    MATHLIB=`expr "X$1" : '[^=]*=\(.*\)'`;
-    shift ;;
-  --cudatk-dir=*)
-    CUDATKDIR=`read_dirname $1`;
-    shift ;; #CUDA is used in src/cudamatrix and src/nnet{,bin} only
-  --fst-version=*)
-    OPENFST_VER=`expr "X$1" : '[^=]*=\(.*\)'`;
-    shift;;
-  --host=*)
-    # This expects the same format of host "triple" as autotools based projects
-    # this script will infer the target architecture from the specified triple.
-    HOST=`expr "X$1" : '[^=]*=\(.*\)'`;
-    shift ;;
-  --android-includes=*)
-    threaded_math=false;
-    static_math=true;
-    static_fst=true;
-    dynamic_kaldi=false;
-    MATHLIB='OPENBLAS';
-    android=true;
-    ANDROIDINC=`read_dirname $1`;
-    shift;;
-  *)  echo "Unknown argument: $1, exiting"; usage; exit 1 ;;
-  esac
-done
-
-<<<<<<< HEAD
-
-# the idea here is that if you change the configuration options from using
-=======
-# The idea here is that if you change the configuration options from using
->>>>>>> 80284fe3
-# CUDA to not using it, or vice versa, we want to recompile all parts of the
-# code that may use a GPU. Touching this file is a way to force this.
-touch cudamatrix/cu-common.h 2>/dev/null
-
-<<<<<<< HEAD
-
-function add_cross_tools {
-  # If the $HOST variable is set, we need to tell make to use the specified tools
-  if [ ! -z "$HOST" ]; then
-    echo '# A host triple was specified, we need to prepend all the tools with it' >> kaldi.mk
-    echo "HOST = $HOST" >> kaldi.mk
-    echo 'CC := $(HOST)-$(CC)' >> kaldi.mk
-    echo 'CXX := $(HOST)-$(CXX)' >> kaldi.mk
-    echo 'AR := $(HOST)-$(AR)' >> kaldi.mk
-    echo 'AS := $(HOST)-$(AS)' >> kaldi.mk
-    echo 'RANLIB := $(HOST)-$(RANLIB)' >> kaldi.mk
-  fi
-}
-
-function failure {
-  echo "***configure failed: $* ***" >&2
-  if [ -f kaldi.mk ]; then rm kaldi.mk; fi
-  exit 1;
-}
-
-function check_exists {
-  if [ ! -f $1 ]; then failure "$1 not found."; fi
-}
-
-function check_for_bad_gcc {
-  if [ -z "$HOST" ] ; then
-    compiler="gcc"
-  else
-    compiler="$HOST-gcc"
-  fi
-  if which $compiler >&/dev/null; then  # gcc is on the path
-    gcc_version=$($compiler -dumpspecs 2>&1 | grep -A1 -F '*version:' | grep -v version)
-    if [ "$gcc_version" == "4.8.2" ] || [ "$gcc_version" == "4.8.1" ]; then
-      echo "*** WARNING: your version of gcc seems to be 4.8.1 or 4.8.2. ***"
-      echo "*** These versions of gcc has a bug in nth_element ***"
-      echo "*** in its implementation of the standard library ***"
-      echo "*** This will cause Kaldi to crash (make test   ***"
-      echo "*** would fail). Please either upgrade or downgrade gcc. ***"
-      exit 1
-    fi
-  fi
-}
-
-function check_for_slow_expf {
   # We cannot run this test if we are cross compiling.
   if [[ "$TARGET_ARCH" == "`uname -m`" ]] ; then
     cd probe
@@ -450,70 +199,7 @@
   fi
 }
 
-
-function exit_success {
-  check_for_bad_gcc;
-  check_for_slow_expf;
-  echo "SUCCESS"
-  exit 0;
-}
-
-
-
-function check_library {
-  local libpath=$1
-  local libname=$2
-  local libext=$3
-  local full_libname="$libpath/$libname.$libext"
-  ##echo "Testing $full_libname" >&2
-  test -f "$full_libname" && return ;
-  return 1
-}
-
-
-#Check if at least one of these variables is set
-#If yes, we want to switch to using the MKL
-is_set $MKLLIBDIR && echo "Force-configuring KALDI to use MKL" && export MATHLIB="MKL"
-is_set $MKLROOT && echo "Force-configuring KALDI to use MKL"&& export MATHLIB="MKL"
-is_set $CLAPACKROOT && echo "Force-configuring KALDI to use CLAPACK"&& export MATHLIB="CLAPACK"
-is_set $OPENBLASROOT && echo "Force-configuring KALDI to use OPENBLAS"&& export MATHLIB="OPENBLAS"
-
-
-# If HOST is specified, parse the TARGET_ARCH, otherwise use uname -m
-if [[ "$HOST" == "" ]] ; then
-  TARGET_ARCH="`uname -m`"
-else
-  # The HOST value will be something like "armv8-rpi3-linux-gnueabihf" and we need the first value
-  # as delimited by '-' to be used as the TARGET_ARCH for this build.  The read command is the
-  # bash equivalent of split() found in other scripting languages.  read uses the value in
-  # environment variable IFS as the field delimiter.  The following command will take the
-  # host string "armv8-rpi3-linux-gnueabihf" as streamed in from the HOST variable
-  # and return ["armv8", "rpi3", "linux", "gnueabihf"] in PARTS
-  #
-  # Note that by changing the value of IFS (which is an environment variable) on the same
-  # line as the read invocation, it is only changed for that invocation and not for the shell
-  # executing this script.  So we do not need to cache and reset the value.
-  IFS='-' read -ra PARTS <<< "$HOST"
-  # We only want the first entry from the list as the architecture
-  TARGET_ARCH="$PARTS"
-  if [[ "$TARGET_ARCH" != arm* && "$TARGET_ARCH" != ppc64le && "$TARGET_ARCH" != x86* ]] ; then
-    # We currently only support building for x86[_64], arm*, and ppc64le, if the
-    # TARGET_ARCH was read from the HOST variable, it must be one of these
-    failure "$TARGET_ARCH is an unsupported architecture, kaldi currently supports x86[_64], arm*, and ppc64le"
-  fi
-fi
-
-
-#MKL functions
-=======
-# If one of these variables is set, switch the external math library.
-is_set $MKLLIBDIR && echo "Configuring KALDI to use MKL" && export MATHLIB="MKL"
-is_set $MKLROOT && echo "Configuring KALDI to use MKL"&& export MATHLIB="MKL"
-is_set $CLAPACKROOT && echo "Configuring KALDI to use CLAPACK"&& export MATHLIB="CLAPACK"
-is_set $OPENBLASROOT && echo "Configuring KALDI to use OPENBLAS"&& export MATHLIB="OPENBLAS"
-
 # MKL functions
->>>>>>> 80284fe3
 function linux_configure_mkllibdir {
   local mklroot=$1
 
@@ -739,7 +425,7 @@
   # Check whether the user has called tools/extras/install_speex.sh or not
   [ ! -z "$SPEEXROOT" ] || SPEEXROOT=`pwd`/../tools/speex
   [ ! -z "$SPEEXLIBDIR" ] || SPEEXLIBDIR="$SPEEXROOT"/lib
-  [ ! -z "$SPEEXINCLUDEDIR" ] || SPEEXINCLUDEDIR="$SPEEXROOT"/include
+  [ ! -z "$SPEEXINCDIR" ] || SPEEXINCDIR="$SPEEXROOT"/include
   static_speex=$1
   if [ "foo"$static_speex == "foo" ]; then
     static_speex=false
@@ -756,9 +442,9 @@
     return
   fi
 
-  if [ -f $SPEEXINCLUDEDIR/speex/speex.h ]; then
+  if [ -f $SPEEXINCDIR/speex/speex.h ]; then
     echo >> kaldi.mk
-    echo CXXFLAGS += -DHAVE_SPEEX -I${SPEEXINCLUDEDIR} >> kaldi.mk
+    echo CXXFLAGS += -DHAVE_SPEEX -I${SPEEXINCDIR} >> kaldi.mk
 
     if $static_speex; then
       echo LDLIBS += $SPEEXLIBDIR/libspeex.a
@@ -773,59 +459,16 @@
   fi
 }
 
-<<<<<<< HEAD
-function fix_cxx_flag {
-  USINGGXX=`grep -c "CXX = g++" kaldi.mk`
-  if [ $USINGGXX -ge 1 ]; then
-    if [ -z "$HOST" ] ; then
-      CXXCOMPILER="g++"
-    else
-      CXXCOMPILER="$HOST-g++"
-    fi
-    $CXXCOMPILER -dumpversion | \
-    awk '{if(NR==1 && $1<"4.4") print "sed \"s/-Wno-unused-local-typedefs//g\" \
-    kaldi.mk > tmpf; mv tmpf kaldi.mk; "}' | sh -
-  fi
-}
-
-function linux_atlas_failure { # function we use when we couldn't find
-   # ATLAS libs.
-   echo ATLASINC = $ATLASROOT/include >> kaldi.mk
-   echo ATLASLIBS = [somewhere]/liblapack.a [somewhere]/libcblas.a [somewhere]/libatlas.a [somewhere]/libf77blas.a $ATLASLIBDIR >> kaldi.mk
-   if [[ "$TARGET_ARCH" == arm* ]]; then
-     cat makefiles/linux_atlas_arm.mk >> kaldi.mk
-   elif [[ "$TARGET_ARCH" == ppc64le ]]; then
-     cat makefiles/linux_atlas_ppc64le.mk >> kaldi.mk
-   else
-     cat makefiles/linux_atlas.mk >> kaldi.mk
-   fi
-   fix_cxx_flag
-   echo "** $* ***"
-   echo "**  ERROR   **"
-   echo "** Configure cannot proceed automatically."
-   echo "**  If you know that you have ATLAS installed somewhere on your machine, you"
-   echo "** may be able to proceed by replacing [somewhere] in kaldi.mk with a directory."
-   echo "**  If you have sudo (root) access you could install the ATLAS package on your"
-   echo "** machine, e.g. 'sudo apt-get install libatlas-dev libatlas-base-dev' or"
-   echo "** 'sudo yum install atlas.x86_64' or 'sudo zypper install libatlas3-devel',"
-   echo "** or on cygwin, install atlas from the installer GUI; and then run ./configure"
-   echo "** again."
-   echo "**"
-   echo "**  Otherwise (or if you prefer OpenBLAS for speed), you could go the OpenBLAS"
-   echo "** route: cd to ../tools, type 'extras/install_openblas.sh', cd back to here,"
-   echo "** and type './configure  --openblas-root=../tools/OpenBLAS/install'"
-   exit 1;
-=======
 function linux_atlas_failure {
   echo ATLASINC = $ATLASROOT/include >> kaldi.mk
   echo ATLASLIBS = [somewhere]/liblapack.a [somewhere]/libcblas.a [somewhere]/libatlas.a [somewhere]/libf77blas.a $ATLASLIBDIR >> kaldi.mk
   echo >> kaldi.mk
-  if [[ "`uname -m`" == arm* ]]; then
-   cat makefiles/linux_atlas_arm.mk >> kaldi.mk
-  elif [[ "`uname -m`" == ppc64le ]]; then
-   cat makefiles/linux_atlas_ppc64le.mk >> kaldi.mk
-  else
-   cat makefiles/linux_atlas.mk >> kaldi.mk
+  if [[ "$TARGET_ARCH" == arm* ]]; then
+    cat makefiles/linux_atlas_arm.mk >> kaldi.mk
+  elif [[ "$TARGET_ARCH" == ppc64le ]]; then
+    cat makefiles/linux_atlas_ppc64le.mk >> kaldi.mk
+  else
+    cat makefiles/linux_atlas.mk >> kaldi.mk
   fi
   echo "** $* ***"
   echo "**  ERROR   **"
@@ -842,7 +485,6 @@
   echo "** route: cd to ../tools, type 'extras/install_openblas.sh', cd back to here,"
   echo "** and type './configure  --openblas-root=../tools/OpenBLAS/install'"
   exit 1;
->>>>>>> 80284fe3
 }
 
 function linux_check_static {
@@ -852,12 +494,7 @@
   if [ -f $dir/libatlas.a ]; then # candidate...
     # Note: on the next line, the variable assignment
     # LANG=en_US should apply just to the program called on that line.
-    if [ -z "$HOST" ] ; then
-      compiler="gcc"
-    else
-      compiler="$HOST-gcc"
-    fi
-    if LANG=en_US $compiler -o test_linking test_linking.cc -u ATL_flushcache $dir/libatlas.a 2>&1 | grep -i "incompatible" >/dev/null; then
+    if LANG=en_US $CXX -o test_linking test_linking.cc -u ATL_flushcache $dir/libatlas.a 2>&1 | grep -i "incompatible" >/dev/null; then
       echo "Directory $dir may contain ATLAS libraries but seems to be wrong architecture";
       rm test_linking test_linking.cc 2>/dev/null
       return 1;
@@ -882,23 +519,14 @@
   fi
   echo ATLASINC = $ATLASROOT/include >> kaldi.mk
   echo ATLASLIBS = $ATLASLIBS >> kaldi.mk
-<<<<<<< HEAD
+  echo >> kaldi.mk
   if [[ "$TARGET_ARCH" == arm* ]]; then
-=======
-  echo >> kaldi.mk
-  if [[ "`uname -m`" == arm* ]]; then
->>>>>>> 80284fe3
     cat makefiles/linux_atlas_arm.mk >> kaldi.mk
    elif [[ "$TARGET_ARCH" == ppc64le ]]; then
     cat makefiles/linux_atlas_ppc64le.mk >> kaldi.mk
   else
     cat makefiles/linux_atlas.mk >> kaldi.mk
   fi
-<<<<<<< HEAD
-  fix_cxx_flag
-  add_cross_tools
-=======
->>>>>>> 80284fe3
   echo "Successfully configured for Debian/Ubuntu Linux [dynamic libraries] with ATLASLIBS =$ATLASLIBS"
   $use_cuda && configure_cuda
   linux_configure_speex
@@ -915,23 +543,14 @@
   fi
   echo ATLASINC = $ATLASROOT/include >> kaldi.mk
   echo ATLASLIBS = $ATLASLIBS >> kaldi.mk
-<<<<<<< HEAD
+  echo >> kaldi.mk
   if [[ "$TARGET_ARCH" == arm* ]]; then
-=======
-  echo >> kaldi.mk
-  if [[ "`uname -m`" == arm* ]]; then
->>>>>>> 80284fe3
     cat makefiles/linux_atlas_arm.mk >> kaldi.mk
   elif [[ "$TARGET_ARCH" == ppc64le ]]; then
     cat makefiles/linux_atlas_ppc64le.mk >> kaldi.mk
   else
     cat makefiles/linux_atlas.mk >> kaldi.mk
   fi
-<<<<<<< HEAD
-  fix_cxx_flag
-  add_cross_tools
-=======
->>>>>>> 80284fe3
   echo "Successfully configured for Debian/Ubuntu Linux [dynamic libraries] with ATLASLIBS =$ATLASLIBS"
   $use_cuda && configure_cuda
   linux_configure_speex
@@ -950,24 +569,14 @@
   [ -z "$libdir" ] && echo "Error getting libdir in linux_configure_debian7" && exit 1;
   echo ATLASINC = $ATLASROOT/include >> kaldi.mk
   echo ATLASLIBS = $ATLASLIBS -Wl,-rpath=$libdir >> kaldi.mk
-<<<<<<< HEAD
-  echo
+  echo >> kaldi.mk
   if [[ "$TARGET_ARCH" == arm* ]]; then
-=======
-  echo >> kaldi.mk
-  if [[ "`uname -m`" == arm* ]]; then
->>>>>>> 80284fe3
     cat makefiles/linux_atlas_arm.mk >> kaldi.mk
   elif [[ "$TARGET_ARCH" == ppc64le ]]; then
     cat makefiles/linux_atlas_ppc64le.mk >> kaldi.mk
   else
     cat makefiles/linux_atlas.mk >> kaldi.mk
   fi
-<<<<<<< HEAD
-  fix_cxx_flag
-  add_cross_tools
-=======
->>>>>>> 80284fe3
   echo "Successfully configured for Debian 7 [dynamic libraries] with ATLASLIBS =$ATLASLIBS"
   $use_cuda && configure_cuda
   linux_configure_speex
@@ -983,24 +592,14 @@
   [ -z "$libdir" ] && echo "Error getting libdir in linux_configure_redhat" && exit 1;
   echo ATLASINC = $ATLASROOT/include >> kaldi.mk
   echo ATLASLIBS = $ATLASLIBS -Wl,-rpath=$libdir >> kaldi.mk
-<<<<<<< HEAD
-  echo
+  echo >> kaldi.mk
   if [[ "$TARGET_ARCH" == arm* ]]; then
-=======
-  echo >> kaldi.mk
-  if [[ "`uname -m`" == arm* ]]; then
->>>>>>> 80284fe3
     cat makefiles/linux_atlas_arm.mk >> kaldi.mk
   elif [[ "$TARGET_ARCH" == ppc64le ]]; then
     cat makefiles/linux_atlas_ppc64le.mk >> kaldi.mk
   else
     cat makefiles/linux_atlas.mk >> kaldi.mk
   fi
-<<<<<<< HEAD
-  fix_cxx_flag
-  add_cross_tools
-=======
->>>>>>> 80284fe3
   echo "Successfully configured for red hat [dynamic libraries] with ATLASLIBS =$ATLASLIBS"
   $use_cuda && configure_cuda
 }
@@ -1018,24 +617,14 @@
   [ -z "$libdir" ] && echo "Error getting libdir in linux_configure_redhat_fat" && exit 1;
   echo ATLASINC = $ATLASROOT/include >> kaldi.mk
   echo ATLASLIBS = $ATLASLIBS -Wl,-rpath=$libdir >> kaldi.mk
-<<<<<<< HEAD
-  echo
+  echo >> kaldi.mk
   if [[ "$TARGET_ARCH" == arm* ]]; then
-=======
-  echo >> kaldi.mk
-  if [[ "`uname -m`" == arm* ]]; then
->>>>>>> 80284fe3
     cat makefiles/linux_atlas_arm.mk >> kaldi.mk
   elif [[ "$TARGET_ARCH" == ppc64le ]]; then
     cat makefiles/linux_atlas_ppc64le.mk >> kaldi.mk
   else
     cat makefiles/linux_atlas.mk >> kaldi.mk
   fi
-<<<<<<< HEAD
-  fix_cxx_flag
-  add_cross_tools
-=======
->>>>>>> 80284fe3
   echo "Successfully configured for red hat [dynamic libraries, fat] with ATLASLIBS =$ATLASLIBS"
   $use_cuda && configure_cuda
 }
@@ -1085,23 +674,14 @@
 
   echo ATLASINC = $ATLASROOT/include >> kaldi.mk
   echo ATLASLIBS = $ATLASLIBS >> kaldi.mk
-<<<<<<< HEAD
+  echo >> kaldi.mk
   if [[ "$TARGET_ARCH" == arm* ]]; then
-=======
-  echo >> kaldi.mk
-  if [[ "`uname -m`" == arm* ]]; then
->>>>>>> 80284fe3
     cat makefiles/linux_atlas_arm.mk >> kaldi.mk
   elif [[ "$TARGET_ARCH" == ppc64le ]]; then
     cat makefiles/linux_atlas_ppc64le.mk >> kaldi.mk
   else
     cat makefiles/linux_atlas.mk >> kaldi.mk
   fi
-<<<<<<< HEAD
-  fix_cxx_flag
-  add_cross_tools
-=======
->>>>>>> 80284fe3
   $use_cuda && configure_cuda
   linux_configure_speex
   echo "Successfully configured for Linux [static libraries] with ATLASLIBS =$ATLASLIBS"
@@ -1178,29 +758,247 @@
 
   echo ATLASINC = $ATLASROOT/include >> kaldi.mk
   echo ATLASLIBS = $ATLASLIBS >> kaldi.mk
-<<<<<<< HEAD
+  echo >> kaldi.mk
   if [[ "$TARGET_ARCH" == arm* ]]; then
-=======
-  echo >> kaldi.mk
-  if [[ "`uname -m`" == arm* ]]; then
->>>>>>> 80284fe3
     cat makefiles/linux_atlas_arm.mk >> kaldi.mk
   elif [[ "$TARGET_ARCH" == ppc64le ]]; then
     cat makefiles/linux_atlas_ppc64le.mk >> kaldi.mk
   else
     cat makefiles/linux_atlas.mk >> kaldi.mk
   fi
-<<<<<<< HEAD
-  fix_cxx_flag
-  add_cross_tools
-=======
->>>>>>> 80284fe3
   $use_cuda && configure_cuda
   linux_configure_speex
   echo "Successfully configured for Linux [dynamic libraries] with ATLASLIBS =$ATLASLIBS"
 }
 
+#############################    CONFIGURATION    #############################
+
 echo "Configuring ..."
+
+# If configuration sets any of these variables, we will switch the external
+# math library. Here we unset them so that we can check later.
+unset MKLROOT
+unset CLAPACKROOT
+unset OPENBLASROOT
+unset MKLLIBDIR
+
+# This variable identifies the type of system where built programs and
+# libraries will run. It is set by the configure script when cross compiling.
+unset HOST
+
+# These environment variables can be used to override the default toolchain.
+CXX=${CXX:-g++}
+AR=${AR:-ar}
+AS=${AS:-as}
+RANLIB=${RANLIB:-ranlib}
+
+# These environment variables can be used to provide additional flags to the
+# compiler/linker. We want these flags to override the flags determined by the
+# configure script, so we append them to the appropriate variables (CXXFLAGS,
+# LDFLAGS and LDLIBS) after those variables are set by the configure script.
+ENV_CXXFLAGS=$CXXFLAGS
+ENV_LDFLAGS=$LDFLAGS
+ENV_LDLIBS=$LDLIBS
+
+# Default configuration
+double_precision=false
+dynamic_kaldi=false
+use_cuda=true
+static_fst=false
+static_math=false
+threaded_atlas=false
+mkl_threading=sequential
+android=false
+
+MATHLIB='ATLAS'
+ATLASROOT=`rel2abs ../tools/ATLAS/`
+FSTROOT=`rel2abs ../tools/openfst`
+
+# Save the command line to include in kaldi.mk
+cmd_line="$0 $@"
+
+while [ $# -gt 0 ];
+do
+  case "$1" in
+  --help)
+    usage; exit 0 ;;
+  --version)
+    echo $CONFIGURE_VERSION; exit 0 ;;
+  --static)
+    dynamic_kaldi=false;
+    static_math=true;
+    static_fst=true;
+    shift ;;
+  --shared)
+    dynamic_kaldi=true;
+    static_math=false;
+    static_fst=false;
+    shift ;;
+  --double-precision)
+    double_precision=true;
+    shift ;;
+  --double-precision=yes)
+    double_precision=true;
+    shift ;;
+  --double-precision=no)
+    double_precision=false;
+    shift ;;
+  --atlas-root=*)
+    ATLASROOT=`read_dirname $1`;
+    shift ;;
+  --threaded-atlas)
+    threaded_atlas=true;
+    shift ;;
+  --threaded-atlas=yes)
+    threaded_atlas=true;
+    shift ;;
+  --threaded-atlas=no)
+    threaded_atlas=false;
+    shift ;;
+  --threaded-math)
+    threaded_atlas=true;
+    mkl_threading=iomp
+    shift ;;
+  --threaded-math=yes)
+    threaded_atlas=true;
+    mkl_threading=iomp
+    shift ;;
+  --threaded-math=no)
+    threaded_atlas=false;
+    mkl_threading=sequential
+    shift ;;
+  --use-cuda)
+    use_cuda=true;
+    shift ;;
+  --use-cuda=yes)
+    use_cuda=true;
+    shift ;;
+  --use-cuda=no)
+    use_cuda=false;
+    shift ;;
+  --static-math)
+    static_math=true;
+    shift ;;
+  --static-math=yes)
+    static_math=true;
+    shift ;;
+  --static-math=no)
+    static_math=false;
+    shift ;;
+  --static-fst)
+    static_fst=true;
+    shift ;;
+  --static-fst=yes)
+    static_fst=true;
+    shift ;;
+  --static-fst=no)
+    static_fst=false;
+    shift ;;
+  --mkl-threading=sequential)
+    threaded_atlas=false;
+    mkl_threading=sequential;
+    shift ;;
+  --mkl-threading=*)
+    mkl_threading=`expr "X$1" : '[^=]*=\(.*\)'`;
+    threaded_atlas=true;
+    shift ;;
+  --fst-root=*)
+    FSTROOT=`read_dirname $1`;
+    shift ;;
+  --clapack-root=*)
+    CLAPACKROOT=`read_dirname $1`;
+    shift ;;
+  --openblas-root=*)
+    OPENBLASROOT=`read_dirname $1`;
+    shift ;;
+  --mkl-root=*)
+    MKLROOT=`read_dirname $1`;
+    shift ;;
+  --mkl-libdir=*)
+    MKLLIBDIR=`read_dirname $1`;
+    shift ;;
+  --speex-root=*)
+    SPEEXROOT=`read_dirname $1`;
+    shift ;;
+  --speex-libdir=*)
+    SPEEXLIBDIR=`read_dirname $1`;
+    shift ;;
+  --speex-incdir=*)
+    SPEEXINCDIR=`read_dirname $1`;
+    shift ;;
+  --omp-libdir=*)
+    OMPLIBDIR=`read_dirname $1`;
+    shift ;;
+  --mathlib=*)
+    MATHLIB=`expr "X$1" : '[^=]*=\(.*\)'`;
+    shift ;;
+  --cudatk-dir=*)
+    CUDATKDIR=`read_dirname $1`;
+    shift ;; #CUDA is used in src/cudamatrix and src/nnet{,bin} only
+  --fst-version=*)
+    OPENFST_VER=`expr "X$1" : '[^=]*=\(.*\)'`;
+    shift;;
+  --host=*)
+    # The type of system where built programs and libraries will run.
+    # It should be in the format machine-vendor-operatingsystem. This script
+    # will infer the target architecture from the specified host triple.
+    HOST=`expr "X$1" : '[^=]*=\(.*\)'`;
+    shift ;;
+  --android-incdir=*)
+    android=true;
+    threaded_math=false;
+    static_math=true;
+    static_fst=true;
+    dynamic_kaldi=false;
+    MATHLIB='OPENBLAS';
+    ANDROIDINCDIR=`read_dirname $1`;
+    shift;;
+  *)  echo "Unknown argument: $1, exiting"; usage; exit 1 ;;
+  esac
+done
+
+# The idea here is that if you change the configuration options from using
+# CUDA to not using it, or vice versa, we want to recompile all parts of the
+# code that may use a GPU. Touching this file is a way to force this.
+touch cudamatrix/cu-common.h 2>/dev/null
+
+if $android && [[ "$CXX" != *clang++*  ]] ; then
+  failure "Android build requires clang++. You need to override the default
+  compiler by setting CXX, e.g. 'CXX=clang++ ./configure ...'"
+fi
+
+# If HOST is set
+# 1. We prepend it to CXX, AR, AS and RANLIB.
+# 2. We parse the target architecture from the HOST triple.
+# Otherwise we set the target architecture to the output of `uname -m`.
+if is_set $HOST; then
+  CXX="$HOST-$CXX"
+  AR="$HOST-$AR"
+  AS="$HOST-$AS"
+  RANLIB="$HOST-$RANLIB"
+
+  # The host triple will be something like "armv8-rpi3-linux-gnueabihf". We
+  # need the first field which is the target architecture for this build. The
+  # following command will take the host triple "armv8-rpi3-linux-gnueabihf"
+  # and return ["armv8", "rpi3", "linux", "gnueabihf"] in PARTS.
+  IFS='-' read -ra PARTS <<< "$HOST"
+  # The first field in the PARTS list is the target architecture.
+  TARGET_ARCH="$PARTS"
+  if [[ "$TARGET_ARCH" != arm* && "$TARGET_ARCH" != ppc64le && "$TARGET_ARCH" != x86* ]] ; then
+    # We currently only support building for x86[_64], arm*, and ppc64le.
+    # If TARGET_ARCH was read from the HOST variable, it must be one of these.
+    failure "$TARGET_ARCH is not a supported architecture.
+             Supported architectures: x86[_64], arm*, ppc64le."
+  fi
+else
+  TARGET_ARCH="`uname -m`"
+fi
+
+# If one of these variables is set, we switch the external math library.
+is_set $MKLLIBDIR && echo "Configuring KALDI to use MKL" && export MATHLIB="MKL"
+is_set $MKLROOT && echo "Configuring KALDI to use MKL"&& export MATHLIB="MKL"
+is_set $CLAPACKROOT && echo "Configuring KALDI to use CLAPACK"&& export MATHLIB="CLAPACK"
+is_set $OPENBLASROOT && echo "Configuring KALDI to use OPENBLAS"&& export MATHLIB="OPENBLAS"
 
 # Back up the old kaldi.mk in case we modified it
 if [ -f kaldi.mk ]; then
@@ -1208,12 +1006,23 @@
   cp kaldi.mk kaldi.mk.bak
 fi
 
+# Generate the new kaldi.mk file
+echo "# This file was generated using the following command:" > kaldi.mk
+echo "# $cmd_line" >> kaldi.mk
+echo >> kaldi.mk
+echo "CONFIGURE_VERSION := $CONFIGURE_VERSION" >> kaldi.mk
+echo >> kaldi.mk
+
+echo "# Toolchain configuration" >> kaldi.mk
+echo >> kaldi.mk
+echo "CXX = $CXX" >> kaldi.mk
+echo "AR = $AR" >> kaldi.mk
+echo "AS = $AS" >> kaldi.mk
+echo "RANLIB = $RANLIB" >> kaldi.mk
+echo >> kaldi.mk
+
 echo "Checking compiler $CXX ..."
 check_compiler $CXX
-
-printf "# This file was generated using the following command:\n# $cmd_line\n\n" > kaldi.mk
-echo "CONFIGURE_VERSION := $CONFIGURE_VERSION" >> kaldi.mk
-echo >> kaldi.mk
 
 echo "# Base configuration" >> kaldi.mk
 echo >> kaldi.mk
@@ -1232,13 +1041,13 @@
   failure "Could not find file $FSTROOT/include/fst/fst.h:
   you may not have installed OpenFst. See ../tools/INSTALL"
 fi
-OPENFST_VER=$(grep 'PACKAGE_VERSION' $FSTROOT/Makefile | sed -e 's:.*= ::')
+OPENFST_VER=${OPENFST_VER:-$(grep 'PACKAGE_VERSION' $FSTROOT/Makefile | sed -e 's:.*= ::')}
 OPENFST_VER_NUM=$(echo $OPENFST_VER | sed 's/\./ /g' | xargs printf "%d%02d%02d")
 if [ $OPENFST_VER_NUM -lt 10600 ]; then
   failure "OpenFst-$OPENFST_VER is not supported. You need OpenFst >= 1.6.0.)"
 fi
 echo "OPENFSTINC = $FSTROOT/include" >> kaldi.mk
-if  $static_fst ; then
+if $static_fst ; then
   OPENFSTLIBS="$FSTROOT/lib/libfst.a"
 else
   if [ "`uname`" == "Darwin"  ]; then
@@ -1248,7 +1057,7 @@
     OPENFSTLIBS="$FSTROOT/lib/libfst.so"
     OPENFSTLDFLAGS="-Wl,-rpath=${FSTROOT}/lib"
   else
-    failure "Dynamic libraries not supported on this platform.
+    failure "Dynamic libraries are not supported on this platform.
              Run configure with --static --static-fst=no flag."
   fi
 fi
@@ -1257,52 +1066,43 @@
 fi
 echo "OPENFSTLIBS = $OPENFSTLIBS" >> kaldi.mk
 echo "OPENFSTLDFLAGS = $OPENFSTLDFLAGS" >> kaldi.mk
-echo "CXX = $CXX" >> kaldi.mk
 echo >> kaldi.mk
 
-# Most of the OS-specific steps below will append to kaldi.mk
+# OS-specific steps given below append to kaldi.mk
 echo "Doing OS specific configurations ..."
 
 if $android ; then
-  OPENFSTLIBS="$FSTROOT/lib/libfst.a"
-  echo "OPENFSTLIBS = $OPENFSTLIBS" >> kaldi.mk
-
-  if [ -z $ANDROIDINC ] ;  then
-    failure "--android-includes must be specified for android builds"
-  fi
-
-  if [ -z $HOST ] ; then
-    failure "HOST must be specified for android builds"
+  if [ -z $ANDROIDINCDIR ] ;  then
+    failure "--android-incdir must be specified for android builds."
+  fi
+
+  if ! is_set $HOST; then
+    failure "HOST must be specified for android builds."
   fi
 
   OPENBLASROOT=`rel2abs "$OPENBLASROOT"`
   if [ -z "$OPENBLASROOT" ]; then
-    failure "Must specify the location of OPENBLAS with --openblas-root option (and it must exist)"
+    failure "The location of OPENBLAS must be specified for android builds
+             using --openblas-root (and it must exist)"
   fi
   if [ ! -f $OPENBLASROOT/lib/libopenblas.a ]; then
     failure "Expected to find the file $OPENBLASROOT/lib/libopenblas.a"
   fi
-  echo "Your math library seems to be OpenBLAS.  Configuring appropriately."
+  echo "Using OpenBLAS as the linear algebra library."
 
   OPENBLASLIBS="$OPENBLASROOT/lib/libopenblas.a $OPENBLASROOT/lib/libclapack.a $OPENBLASROOT/lib/liblapack.a $OPENBLASROOT/lib/libblas.a $OPENBLASROOT/lib/libf2c.a"
-  echo "OPENBLASROOT = $OPENBLASROOT" >> kaldi.mk
+  echo "OPENBLASINC = $OPENBLASROOT/include" >> kaldi.mk
   echo "OPENBLASLIBS = $OPENBLASLIBS" >> kaldi.mk
-  echo "ANDROIDINC = $ANDROIDINC" >> kaldi.mk
+  echo "ANDROIDINCDIR = $ANDROIDINCDIR" >> kaldi.mk
 
   cat makefiles/android_openblas.mk >> kaldi.mk
 
-  add_cross_tools
-
-  echo "Successfully configured OpenBLAS from $OPENBLASROOT."
-  echo "Configuration succeeded for platform Android"
-  exit_success
-fi
-
-
-# Check for Darwin at first, because we later call uname -o (for Cygwin)
-# which crashes on Darwin. Also the linear algebra libraries on Macs are
-# used differently (through the Accelerate framework) than on Linux.
-if [ "`uname`" == "Darwin"  ]; then
+  echo "Successfully configured for Android with OpenBLAS from $OPENBLASROOT."
+
+elif [ "`uname`" == "Darwin" ]; then
+  # Check for Darwin first, because we later call uname -o (for Cygwin)
+  # which crashes on Darwin.
+
   echo "On Darwin: Checking for Accelerate framework ..."
   if [ ! -e /System/Library/Frameworks/Accelerate.framework ]; then
     failure "Need the Accelerate framework to compile on Darwin."
@@ -1457,14 +1257,8 @@
     else
       cat makefiles/linux_clapack.mk >> kaldi.mk
     fi
-<<<<<<< HEAD
-    fix_cxx_flag
-    add_cross_tools
-    echo "Warning (CLAPACK): this part of the configure process is not properly tested and will not work."
-=======
     echo "Warning (CLAPACK): this part of the configure process is not properly tested and may not work."
     echo "Successfully configured for Linux with CLAPACK libs from $CLAPACKROOT"
->>>>>>> 80284fe3
     $use_cuda && configure_cuda
     linux_configure_speex
 
@@ -1486,25 +1280,15 @@
     fi
     echo "OPENBLASINC = $OPENBLASROOT/include" >> kaldi.mk
     echo "OPENBLASLIBS = $OPENBLASLIBS" >> kaldi.mk
-<<<<<<< HEAD
-    echo "OPENBLASROOT = $OPENBLASROOT" >> kaldi.mk
+    echo >> kaldi.mk
     if [[ "$TARGET_ARCH" == arm* ]]; then
-=======
-    echo >> kaldi.mk
-    if [[ "`uname -m`" == arm* ]]; then
->>>>>>> 80284fe3
       cat makefiles/linux_openblas_arm.mk >> kaldi.mk
     elif [[ "$TARGET_ARCH" == ppc64le ]]; then
       cat makefiles/linux_openblas_ppc64le.mk >> kaldi.mk
     else
       cat makefiles/linux_openblas.mk >> kaldi.mk
     fi
-<<<<<<< HEAD
-    fix_cxx_flag
-    add_cross_tools
-=======
     echo "Successfully configured for Linux with OpenBLAS from $OPENBLASROOT"
->>>>>>> 80284fe3
     $use_cuda && configure_cuda
     linux_configure_speex
 
@@ -1513,8 +1297,7 @@
   fi
 else
   failure "Could not detect the platform or we have not yet worked out the
-           appropriate configuration for this platform.
-           Please contact the developers."
+  appropriate configuration for this platform. Please contact the developers."
 fi
 
 # Append the flags set by environment variables last so they can be used
