--- conflicted
+++ resolved
@@ -636,43 +636,6 @@
                                 const MatrixElement<double>* smat_in,
                                 MatrixDim mat_d_in, MatrixIndexT_cuda smat_d_in,
                                 double* trace_vec_out);
-<<<<<<< HEAD
-void cudaF_trace_mat_smat_trans(dim3 Gr, dim3 Bl, const float* mat_in,
-                                const MatrixElement<float>* smat_in,
-                                MatrixDim mat_d_in, MatrixIndexT_cuda smat_d_in,
-                                float* trace_vec_out);
-void cudaD_vec_apply_ceiling(int Gr, int Bl, double* v, double ceiling_val,
-                             float* num, int dim);
-void cudaF_vec_apply_ceiling(int Gr, int Bl, float* v, float ceiling_val,
-                             float* num, int dim);
-void cudaD_vec_apply_exp(int Gr, int Bl, double* v, int dim);
-void cudaF_vec_apply_exp(int Gr, int Bl, float* v, int dim);
-void cudaD_vec_apply_floor(int Gr, int Bl, double* v, double floor_val,
-                           float* num, int dim);
-void cudaF_vec_apply_floor(int Gr, int Bl, float* v, float floor_val,
-                           float* num, int dim);
-void cudaD_vec_apply_log(int Gr, int Bl, double* v, double* flag, int dim);
-void cudaF_vec_apply_log(int Gr, int Bl, float* v, float* flag, int dim);
-void cudaD_vec_copy_diag_from_packed(int Gr, int Bl, double *dst,
-                                     const double *src, int dim);
-void cudaF_vec_copy_diag_from_packed(int Gr, int Bl, float *dst,
-                                     const float *src, int dim);
-void cudaD_vec_max(int Gr, int Bl, const double* v, double* value, int dim,
-                   int inc);
-void cudaF_vec_max(int Gr, int Bl, const float* v, float* value, int dim,
-                   int inc);
-void cudaD_vec_min(int Gr, int Bl, const double* v, double* value, int dim,
-                   int inc);
-void cudaF_vec_min(int Gr, int Bl, const float* v, float* value, int dim,
-                   int inc);
-void cudaD_vec_mul_elements(int Gr, int Bl, double* v, const double* a,
-                            int dim);
-void cudaF_vec_mul_elements(int Gr, int Bl, float* v, const float* a, int dim);
-void cudaD_vec_soft_max(int Gr, int Bl, double* v, int dim);
-void cudaF_vec_soft_max(int Gr, int Bl, float* v, int dim);
-void cudaD_vec_sum(int Gr, int Bl, double* v, double* value, int dim, int inc);
-void cudaF_vec_sum(int Gr, int Bl, float* v, float* value, int dim, int inc);
-=======
 
 void cudaD_matrix_add_elements(dim3 Gr, dim3 Bl, double *data, MatrixDim dim,
                                double alpha, MatrixElement<double>* x,
@@ -760,7 +723,6 @@
                               MatrixDim d_out, const double *v_in);
 void cudaF_copy_cols_from_vec(dim3 Gr, dim3 Bl, float *mat_out, MatrixDim d_out,
                               const float *v_in);
->>>>>>> eb94ffde
 
 } // extern "C"
 
