--- conflicted
+++ resolved
@@ -181,16 +181,11 @@
                               int mat2_stride, int mask_stride);
 
 void cudaF_add_mat_smat(dim3 Gr, dim3 Bl, float *data, int stride,
-<<<<<<< HEAD
-                        float alpha, const float *srcA_data, const int srcA_stride, bool transA,
-                        const RowElement<float>* srcB_data, const int srcB_stride, float beta);
-=======
                         float alpha, const float *srcA_data, const int srcA_stride,
                         const RowElement<float>* srcB_data, const int srcB_stride, float beta);
 void cudaF_add_mat_trans_smat(dim3 Gr, dim3 Bl, float *data, int stride,
                              float alpha, const float *srcA_data, const int srcA_stride,
                              const RowElement<float>* srcB_data, const int srcB_stride, float beta);
->>>>>>> 974436ca
   
 /*********************************************************
  * double CUDA kernel calls
@@ -250,16 +245,11 @@
 void cudaD_add_mat_diag_vec(dim3 Gr, dim3 Bl, double alpha, double *mat, MatrixDim mat_dim, const double *mat2, int mat2_row_stride, int mat2_col_stride, const double *vec, double beta);
 void cudaD_add_mat_mat_elements(dim3 Gr, dim3 Bl, double *data, const double *srcA_data, const double *srcB_data, MatrixDim dim, int srcA_stride, int srcB_stride, double alpha, double beta);
 void cudaD_add_mat_smat(dim3 Gr, dim3 Bl, double *data, int stride,
-<<<<<<< HEAD
-                        double alpha, const double *srcA_data, const int stcA_stride, bool transA,
-                        const RowElement<double>* srcB_data, const int srcB_stride, double beta);
-=======
                         double alpha, const double *srcA_data, const int stcA_stride,
                         const RowElement<double>* srcB_data, const int srcB_stride, double beta);
 void cudaD_add_mat_trans_smat(dim3 Gr, dim3 Bl, double *data, int stride,
                               double alpha, const double *srcA_data, const int stcA_stride,
                               const RowElement<double>* srcB_data, const int srcB_stride, double beta);
->>>>>>> 974436ca
 
 /*
  * CuVector
