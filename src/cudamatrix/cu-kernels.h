--- conflicted
+++ resolved
@@ -243,13 +243,6 @@
                           D_col_stride, alpha, beta);
 }
 inline void cuda_add_mat_smat(dim3 Gr, dim3 Bl, float *data, int stride,
-<<<<<<< HEAD
-                              float alpha, const float *srcA_data, const int srcA_stride, bool transA,
-                              const RowElement<float>* srcB_data, const int srcB_stride, float beta) {
-  cudaF_add_mat_smat(Gr, Bl, data, stride, alpha, srcA_data, srcA_stride, transA, srcB_data, srcB_stride, beta);
-}
-
-=======
                               float alpha, const float *srcA_data, const int srcA_stride,
                               const RowElement<float>* srcB_data, const int srcB_stride, float beta) {
   cudaF_add_mat_smat(Gr, Bl, data, stride, alpha, srcA_data, srcA_stride, srcB_data, srcB_stride, beta);
@@ -259,7 +252,6 @@
                                     const RowElement<float>* srcB_data, const int srcB_stride, float beta) {
   cudaF_add_mat_trans_smat(Gr, Bl, data, stride, alpha, srcA_data, srcA_stride, srcB_data, srcB_stride, beta);
 }
->>>>>>> 974436ca
 
 /*
  * cu::
@@ -396,11 +388,6 @@
 inline void cuda_add_mat_diag_vec(dim3 Gr, dim3 Bl, double alpha, double *mat, MatrixDim mat_dim, const double *mat2, int mat2_row_stride, int mat2_col_stride, const double *vec,  double beta) { cudaD_add_mat_diag_vec(Gr, Bl, alpha, mat, mat_dim, mat2, mat2_row_stride, mat2_col_stride, vec, beta); }
 inline void cuda_add_mat_mat_elements(dim3 Gr, dim3 Bl, double *data, const double *srcA_data, const double *srcB_data, MatrixDim dim, int srcA_stride, int srcB_stride, double alpha, double beta) { cudaD_add_mat_mat_elements(Gr, Bl, data, srcA_data, srcB_data, dim, srcA_stride, srcB_stride, alpha, beta); }
 inline void cuda_add_mat_smat(dim3 Gr, dim3 Bl, double *data, int stride,
-<<<<<<< HEAD
-                              double alpha, const double *srcA_data, const int srcA_stride, bool transA,
-                              const RowElement<double>* srcB_data, const int srcB_stride, double beta) {
-  cudaD_add_mat_smat(Gr, Bl, data, stride, alpha, srcA_data, srcA_stride, transA, srcB_data, srcB_stride, beta);
-=======
                               double alpha, const double *srcA_data, const int srcA_stride,
                               const RowElement<double>* srcB_data, const int srcB_stride, double beta) {
   cudaD_add_mat_smat(Gr, Bl, data, stride, alpha, srcA_data, srcA_stride, srcB_data, srcB_stride, beta);
@@ -409,7 +396,6 @@
                                     double alpha, const double *srcA_data, const int srcA_stride,
                                     const RowElement<double>* srcB_data, const int srcB_stride, double beta) {
   cudaD_add_mat_trans_smat(Gr, Bl, data, stride, alpha, srcA_data, srcA_stride, srcB_data, srcB_stride, beta);
->>>>>>> 974436ca
 }
 
 /*
