--- conflicted
+++ resolved
@@ -1300,21 +1300,6 @@
                          int inc) {
   cudaF_vec_min(Gr, Bl, v, value, dim, inc);
 }
-<<<<<<< HEAD
-inline void cuda_vec_mul_elements(int Gr, int Bl, double* v, const double* a,
-                                  int dim) {
-  cudaD_vec_mul_elements(Gr, Bl, v, a, dim);
-}
-inline void cuda_vec_mul_elements(int Gr, int Bl, float* v, const float* a,
-                                  int dim) {
-  cudaF_vec_mul_elements(Gr, Bl, v, a, dim);
-}
-inline void cuda_vec_soft_max(int Gr, int Bl, double* v, int dim) {
-  cudaD_vec_soft_max(Gr, Bl, v, dim);
-}
-inline void cuda_vec_soft_max(int Gr, int Bl, float* v, int dim) {
-  cudaF_vec_soft_max(Gr, Bl, v, dim);
-=======
 
 inline void cuda_lstm_nonlinearity(dim3 Gr, dim3 Bl, const double* in,
                                    const int in_stride, const double* params,
@@ -1399,7 +1384,6 @@
                                value_sum_out_stride, deriv_sum_out,
                                deriv_sum_out_stride, self_repair_sum_out,
                                self_repair_sum_out_stride);
->>>>>>> eb94ffde
 }
 inline void cuda_vec_sum(int Gr, int Bl, double* v, double* value, int dim,
                          int inc) {
