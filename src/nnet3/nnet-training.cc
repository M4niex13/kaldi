--- conflicted
+++ resolved
@@ -168,11 +168,7 @@
            << " / " << num_updatable << " updatable Components; "
            << "smallest factor=" << min_scale << " on "
            << component_name_with_min_scale
-<<<<<<< HEAD
-           << " with max-change=" << max_change_with_min_scale <<"). ";
-=======
            << " with max-change=" << max_change_with_min_scale << '.';
->>>>>>> 4a58ab98
     if (param_delta > config_.max_param_change)
       ostr << "Global max-change factor was "
            << config_.max_param_change / param_delta
@@ -355,7 +351,7 @@
         cu_post.DivElements(log_prob);          // x / y
 
         cu_post.AddMat(-1.0, n_cu_post);        // x / y - (1-x) / (1-y)
-        computer->AcceptOutputDeriv(output_name, &cu_post);
+        computer->AcceptInput(output_name, &cu_post);
       }
 
       break;
@@ -373,13 +369,12 @@
             CuMatrix<BaseFloat> output_deriv(output.NumRows(), output.NumCols(),
                                              kUndefined);
             cu_post.CopyToMat(&output_deriv);
-<<<<<<< HEAD
             CuVector<BaseFloat> cu_deriv_weights(*deriv_weights);
             output_deriv.MulRowsVec(cu_deriv_weights);
             *tot_weight = cu_deriv_weights.Sum();
             *tot_objf = TraceMatMat(output, output_deriv, kTrans);
             if (supply_deriv) {
-              computer->AcceptOutputDeriv(output_name, &output_deriv);
+              computer->AcceptInput(output_name, &output_deriv);
             }
           } else {
             *tot_weight = cu_post.Sum();
@@ -388,11 +383,8 @@
               CuMatrix<BaseFloat> output_deriv(output.NumRows(), output.NumCols(),
                                                kUndefined);
               cu_post.CopyToMat(&output_deriv);
-              computer->AcceptOutputDeriv(output_name, &output_deriv);
+              computer->AcceptInput(output_name, &output_deriv);
             }
-=======
-            computer->AcceptInput(output_name, &output_deriv);
->>>>>>> 4a58ab98
           }
 
           break;
