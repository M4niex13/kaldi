// nnet3/nnet-training.cc

// Copyright      2015    Johns Hopkins University (author: Daniel Povey)
//                2015    Xiaohui Zhang

// See ../../COPYING for clarification regarding multiple authors
//
// Licensed under the Apache License, Version 2.0 (the "License");
// you may not use this file except in compliance with the License.
// You may obtain a copy of the License at
//
//  http://www.apache.org/licenses/LICENSE-2.0
//
// THIS CODE IS PROVIDED *AS IS* BASIS, WITHOUT WARRANTIES OR CONDITIONS OF ANY
// KIND, EITHER EXPRESS OR IMPLIED, INCLUDING WITHOUT LIMITATION ANY IMPLIED
// WARRANTIES OR CONDITIONS OF TITLE, FITNESS FOR A PARTICULAR PURPOSE,
// MERCHANTABLITY OR NON-INFRINGEMENT.
// See the Apache 2 License for the specific language governing permissions and
// limitations under the License.

#include "nnet3/nnet-training.h"
#include "nnet3/nnet-utils.h"

namespace kaldi {
namespace nnet3 {

NnetTrainer::NnetTrainer(const NnetTrainerOptions &config,
                         Nnet *nnet):
    config_(config),
    nnet_(nnet),
    compiler_(*nnet, config_.optimize_config, config_.compiler_config),
    num_minibatches_processed_(0) {
  if (config.zero_component_stats)
    ZeroComponentStats(nnet);
  KALDI_ASSERT(config.momentum >= 0.0 &&
               config.max_param_change >= 0.0);
  delta_nnet_ = nnet_->Copy();
  ScaleNnet(0.0, delta_nnet_);
  const int32 num_updatable = NumUpdatableComponents(*delta_nnet_);
  num_max_change_per_component_applied_.resize(num_updatable, 0);
  num_max_change_global_applied_ = 0;

  if (config_.read_cache != "") {
    bool binary;
    Input ki;
    if (ki.Open(config_.read_cache, &binary)) {
      compiler_.ReadCache(ki.Stream(), binary);
      KALDI_LOG << "Read computation cache from " << config_.read_cache;
    } else {
      KALDI_WARN << "Could not open cached computation. "
                    "Probably this is the first training iteration.";
    }
  }
}


void NnetTrainer::Train(const NnetExample &eg) {
  bool need_model_derivative = true;
  ComputationRequest request;
  GetComputationRequest(*nnet_, eg, need_model_derivative,
                        config_.store_component_stats,
                        &request);
  const NnetComputation *computation = compiler_.Compile(request);

  NnetComputer computer(config_.compute_config, *computation,
                        *nnet_, delta_nnet_);
  // give the inputs to the computer object.
  computer.AcceptInputs(*nnet_, eg.io);
  computer.Run();

  this->ProcessOutputs(eg, &computer);
  computer.Run();

  UpdateParamsWithMaxChange();
}

void NnetTrainer::ProcessOutputs(const NnetExample &eg,
                                 NnetComputer *computer) {
  std::vector<NnetIo>::const_iterator iter = eg.io.begin(),
      end = eg.io.end();
  for (; iter != end; ++iter) {
    const NnetIo &io = *iter;
    int32 node_index = nnet_->GetNodeIndex(io.name);
    KALDI_ASSERT(node_index >= 0);
    if (nnet_->IsOutputNode(node_index)) {
      ObjectiveType obj_type = nnet_->GetNode(node_index).u.objective_type;
      BaseFloat tot_weight, tot_objf;
      bool supply_deriv = true;
      const Vector<BaseFloat> *deriv_weights = NULL;
      if (config_.apply_deriv_weights && io.deriv_weights.Dim() > 0)
        deriv_weights = &(io.deriv_weights);
      ComputeObjectiveFunction(io.features, obj_type, io.name,
                               supply_deriv, computer,
                               &tot_weight, &tot_objf, deriv_weights);
      objf_info_[io.name].UpdateStats(io.name, config_.print_interval,
                                      num_minibatches_processed_,
                                      tot_weight, tot_objf);
    }
  }
  num_minibatches_processed_++;
}

void NnetTrainer::UpdateParamsWithMaxChange() {
  KALDI_ASSERT(delta_nnet_ != NULL);
  // computes scaling factors for per-component max-change
  const int32 num_updatable = NumUpdatableComponents(*delta_nnet_);
  Vector<BaseFloat> scale_factors = Vector<BaseFloat>(num_updatable);
  BaseFloat param_delta_squared = 0.0;
  int32 num_max_change_per_component_applied_per_minibatch = 0;
  BaseFloat min_scale = 1.0;
  std::string component_name_with_min_scale;
  BaseFloat max_change_with_min_scale;
  int32 i = 0;
  for (int32 c = 0; c < delta_nnet_->NumComponents(); c++) {
    Component *comp = delta_nnet_->GetComponent(c);
    if (comp->Properties() & kUpdatableComponent) {
      UpdatableComponent *uc = dynamic_cast<UpdatableComponent*>(comp);
      if (uc == NULL)
        KALDI_ERR << "Updatable component does not inherit from class "
                  << "UpdatableComponent; change this code.";
      BaseFloat max_param_change_per_comp = uc->MaxChange();
      KALDI_ASSERT(max_param_change_per_comp >= 0.0);
      BaseFloat dot_prod = uc->DotProduct(*uc);
      if (max_param_change_per_comp != 0.0 &&
          std::sqrt(dot_prod) > max_param_change_per_comp) {
        scale_factors(i) = max_param_change_per_comp / std::sqrt(dot_prod);
        num_max_change_per_component_applied_[i]++;
        num_max_change_per_component_applied_per_minibatch++;
        KALDI_VLOG(2) << "Parameters in " << delta_nnet_->GetComponentName(c)
                      << " change too big: " << std::sqrt(dot_prod) << " > "
                      << "max-change=" << max_param_change_per_comp
                      << ", scaling by " << scale_factors(i);
      } else {
        scale_factors(i) = 1.0;
      }
      if  (i == 0 || scale_factors(i) < min_scale) {
        min_scale =  scale_factors(i);
        component_name_with_min_scale = delta_nnet_->GetComponentName(c);
        max_change_with_min_scale = max_param_change_per_comp;
      }
      param_delta_squared += std::pow(scale_factors(i),
                                      static_cast<BaseFloat>(2.0)) * dot_prod;
      i++;
    }
  }
  KALDI_ASSERT(i == scale_factors.Dim());
  BaseFloat param_delta = std::sqrt(param_delta_squared);
  // computes the scale for global max-change (with momentum)
  BaseFloat scale = (1.0 - config_.momentum);
  if (config_.max_param_change != 0.0) {
    param_delta *= scale;
    if (param_delta > config_.max_param_change) {
      if (param_delta - param_delta != 0.0) {
        KALDI_WARN << "Infinite parameter change, will not apply.";
        ScaleNnet(0.0, delta_nnet_);
      } else {
        scale *= config_.max_param_change / param_delta;
        num_max_change_global_applied_++;
      }
    }
  }
  if ((config_.max_param_change != 0.0 &&
      param_delta > config_.max_param_change &&
      param_delta - param_delta == 0.0) || min_scale < 1.0) {
    std::ostringstream ostr;
    if (min_scale < 1.0)
      ostr << "Per-component max-change active on "
           << num_max_change_per_component_applied_per_minibatch
           << " / " << num_updatable << " updatable Components; "
           << "smallest factor=" << min_scale << " on "
           << component_name_with_min_scale
           << " with max-change=" << max_change_with_min_scale << '.';
    if (param_delta > config_.max_param_change)
      ostr << "Global max-change factor was "
           << config_.max_param_change / param_delta
           << " with max-change=" << config_.max_param_change << '.';
    KALDI_LOG << ostr.str();
  }
  // applies both of the max-change scalings all at once, component by component
  // and updates parameters
  scale_factors.Scale(scale);
  AddNnetComponents(*delta_nnet_, scale_factors, scale, nnet_);
  ScaleNnet(config_.momentum, delta_nnet_);
}

bool NnetTrainer::PrintTotalStats() const {
  unordered_map<std::string, ObjectiveFunctionInfo, StringHasher>::const_iterator
      iter = objf_info_.begin(),
      end = objf_info_.end();
  bool ans = true;
  for (; iter != end; ++iter) {
    const std::string &name = iter->first;
    const ObjectiveFunctionInfo &info = iter->second;
    if (!info.PrintTotalStats(name)) 
      ans = false;
  }
  PrintMaxChangeStats();
  return ans;
}

void NnetTrainer::PrintMaxChangeStats() const {
  KALDI_ASSERT(delta_nnet_ != NULL);
  int32 i = 0;
  for (int32 c = 0; c < delta_nnet_->NumComponents(); c++) {
    Component *comp = delta_nnet_->GetComponent(c);
    if (comp->Properties() & kUpdatableComponent) {
      UpdatableComponent *uc = dynamic_cast<UpdatableComponent*>(comp);
      if (uc == NULL)
        KALDI_ERR << "Updatable component does not inherit from class "
                  << "UpdatableComponent; change this code.";
      if (num_max_change_per_component_applied_[i] > 0)
        KALDI_LOG << "For " << delta_nnet_->GetComponentName(c)
                  << ", per-component max-change was enforced "
                  << (100.0 * num_max_change_per_component_applied_[i]) /
                     num_minibatches_processed_ << " \% of the time.";
      i++;
    }
  }
  if (num_max_change_global_applied_ > 0)
    KALDI_LOG << "The global max-change was enforced "
              << (100.0 * num_max_change_global_applied_) /
                 num_minibatches_processed_ << " \% of the time.";
}

void ObjectiveFunctionInfo::UpdateStats(
    const std::string &output_name,
    int32 minibatches_per_phase,
    int32 minibatch_counter,
    BaseFloat this_minibatch_weight,
    BaseFloat this_minibatch_tot_objf,
    BaseFloat this_minibatch_tot_aux_objf) {
  int32 phase = minibatch_counter / minibatches_per_phase;
  if (phase != current_phase) {
    KALDI_ASSERT(phase > current_phase);
<<<<<<< HEAD
    PrintStatsForThisPhase(output_name, minibatches_per_phase, phase);
=======
    PrintStatsForThisPhase(output_name, minibatches_per_phase,
                           phase);
>>>>>>> 7af2128d
    current_phase = phase;
    tot_weight_this_phase = 0.0;
    tot_objf_this_phase = 0.0;
    tot_aux_objf_this_phase = 0.0;
    minibatches_this_phase = 0;
  }
  minibatches_this_phase++;
  tot_weight_this_phase += this_minibatch_weight;
  tot_objf_this_phase += this_minibatch_tot_objf;
  tot_aux_objf_this_phase += this_minibatch_tot_aux_objf;
  tot_weight += this_minibatch_weight;
  tot_objf += this_minibatch_tot_objf;
  tot_aux_objf += this_minibatch_tot_aux_objf;
}

void ObjectiveFunctionInfo::PrintStatsForThisPhase(
    const std::string &output_name,
<<<<<<< HEAD
    int32 minibatches_per_phase, int32 phase) const {
=======
    int32 minibatches_per_phase,
    int32 phase) const {
>>>>>>> 7af2128d
  int32 start_minibatch = current_phase * minibatches_per_phase,
      end_minibatch = phase * minibatches_per_phase - 1;

  if (tot_aux_objf_this_phase == 0.0) {
    if (minibatches_per_phase == minibatches_this_phase) {
      KALDI_LOG << "Average objective function for '" << output_name
                << "' for minibatches " << start_minibatch
                << '-' << end_minibatch << " is "
                << (tot_objf_this_phase / tot_weight_this_phase) << " over "
                << tot_weight_this_phase << " frames.";
    } else {
      KALDI_LOG << "Average objective function for '" << output_name
                << " using " << minibatches_this_phase
                << " minibatches in minibatch range " << start_minibatch
                << '-' << end_minibatch << " is "
                << (tot_objf_this_phase / tot_weight_this_phase) << " over "
                << tot_weight_this_phase << " frames.";
    }
  } else {
    BaseFloat objf = (tot_objf_this_phase / tot_weight_this_phase),
        aux_objf = (tot_aux_objf_this_phase / tot_weight_this_phase),
        sum_objf = objf + aux_objf;
    if (minibatches_per_phase == minibatches_this_phase) {
      KALDI_LOG << "Average objective function for '" << output_name
                << "' for minibatches " << start_minibatch
                << '-' << end_minibatch << " is "
                << objf << " + " << aux_objf << " = " << sum_objf
                << " over " << tot_weight_this_phase << " frames.";
    } else {
      KALDI_LOG << "Average objective function for '" << output_name
                << "' using " << minibatches_this_phase
                << " minibatches in  minibatch range " << start_minibatch
                << '-' << end_minibatch << " is "
                << objf << " + " << aux_objf << " = " << sum_objf
                << " over " << tot_weight_this_phase << " frames.";
    }
  }
}

bool ObjectiveFunctionInfo::PrintTotalStats(const std::string &name) const {
  BaseFloat objf = (tot_objf / tot_weight),
        aux_objf = (tot_aux_objf / tot_weight),
        sum_objf = objf + aux_objf;
  if (tot_aux_objf == 0.0) {
    KALDI_LOG << "Overall average objective function for '" << name << "' is "
              << (tot_objf / tot_weight) << " over " << tot_weight << " frames.";
  } else {
    KALDI_LOG << "Overall average objective function for '" << name << "' is "
              << objf << " + " << aux_objf << " = " << sum_objf
              << " over " << tot_weight << " frames.";
  }
  KALDI_LOG << "[this line is to be parsed by a script:] "
            << "log-prob-per-frame="
            << objf;
  return (tot_weight != 0.0);
}

NnetTrainer::~NnetTrainer() {
  if (config_.write_cache != "") {
    Output ko(config_.write_cache, config_.binary_write_cache);
    compiler_.WriteCache(ko.Stream(), config_.binary_write_cache);
    KALDI_LOG << "Wrote computation cache to " << config_.write_cache;
  }
  delete delta_nnet_;
}

void ComputeObjectiveFunction(const GeneralMatrix &supervision,
                              ObjectiveType objective_type,
                              const std::string &output_name,
                              bool supply_deriv,
                              NnetComputer *computer,
                              BaseFloat *tot_weight,
                              BaseFloat *tot_objf,
                              const VectorBase<BaseFloat> *deriv_weights) {
  const CuMatrixBase<BaseFloat> &output = computer->GetOutput(output_name);

  if (output.NumCols() != supervision.NumCols())
    KALDI_ERR << "Nnet versus example output dimension (num-classes) "
              << "mismatch for '" << output_name << "': " << output.NumCols()
              << " (nnet) vs. " << supervision.NumCols() << " (egs)\n";

  switch (objective_type) {
    case kXentPerDim: {
      // objective is x * log(y) + (1-x) * log(1-y)
      CuMatrix<BaseFloat> cu_post(supervision.NumRows(), supervision.NumCols(),
                                  kUndefined);  // x
      cu_post.CopyFromGeneralMat(supervision);

      CuMatrix<BaseFloat> n_cu_post(cu_post.NumRows(), cu_post.NumCols());
      n_cu_post.Set(1.0);
      n_cu_post.AddMat(-1.0, cu_post);          // 1-x

      CuMatrix<BaseFloat> log_prob(output);     // y
      log_prob.ApplyLog();                      // log(y)

      CuMatrix<BaseFloat> n_output(output.NumRows(), 
                                   output.NumCols(), kSetZero);
      n_output.Set(1.0);
      n_output.AddMat(-1.0, output);            // 1-y
      n_output.ApplyLog();                      // log(1-y)

      BaseFloat num_elements = static_cast<BaseFloat>(cu_post.NumRows());
      if (deriv_weights) {
        CuVector<BaseFloat> cu_deriv_weights(*deriv_weights);
        num_elements = cu_deriv_weights.Sum();
        cu_post.MulRowsVec(cu_deriv_weights);
        n_cu_post.MulRowsVec(cu_deriv_weights);
      }

      *tot_weight = num_elements * cu_post.NumCols();
      *tot_objf = TraceMatMat(log_prob, cu_post, kTrans)
                  + TraceMatMat(n_output, n_cu_post, kTrans);

      if (supply_deriv) {
        // deriv is x / y - (1-x) / (1-y)
        n_output.ApplyExp();                    // 1-y
        n_cu_post.DivElements(n_output);        // 1-x / (1-y)

        log_prob.ApplyExp();                    // y
        cu_post.DivElements(log_prob);          // x / y

        cu_post.AddMat(-1.0, n_cu_post);        // x / y - (1-x) / (1-y)
        computer->AcceptInput(output_name, &cu_post);
      }

      break;
    }
    case kLinear: {
      // objective is x * y.
      switch (supervision.Type()) {
        case kSparseMatrix: {
          const SparseMatrix<BaseFloat> &post = supervision.GetSparseMatrix();
          CuSparseMatrix<BaseFloat> cu_post(post);
          // The cross-entropy objective is computed by a simple dot product,
          // because after the LogSoftmaxLayer, the output is already in the form
          // of log-likelihoods that are normalized to sum to one.
          if (deriv_weights) {
            CuMatrix<BaseFloat> output_deriv(output.NumRows(), output.NumCols(),
                                             kUndefined);
            cu_post.CopyToMat(&output_deriv);
            CuVector<BaseFloat> cu_deriv_weights(*deriv_weights);
            output_deriv.MulRowsVec(cu_deriv_weights);
            *tot_weight = cu_deriv_weights.Sum();
            *tot_objf = TraceMatMat(output, output_deriv, kTrans);
            if (supply_deriv) {
              computer->AcceptInput(output_name, &output_deriv);
            }
          } else {
            *tot_weight = cu_post.Sum();
            *tot_objf = TraceMatSmat(output, cu_post, kTrans);
            if (supply_deriv) {
              CuMatrix<BaseFloat> output_deriv(output.NumRows(), output.NumCols(),
                                               kUndefined);
              cu_post.CopyToMat(&output_deriv);
              computer->AcceptInput(output_name, &output_deriv);
            }
          }

          break;
        }
        case kFullMatrix: {
          // there is a redundant matrix copy in here if we're not using a GPU
          // but we don't anticipate this code branch being used in many cases.
          CuMatrix<BaseFloat> cu_post(supervision.GetFullMatrix());
          if (deriv_weights) {
            CuVector<BaseFloat> cu_deriv_weights(*deriv_weights);
            cu_post.MulRowsVec(cu_deriv_weights);
          }
          *tot_weight = cu_post.Sum();
          *tot_objf = TraceMatMat(output, cu_post, kTrans);
          if (supply_deriv)
            computer->AcceptInput(output_name, &cu_post);
          break;
        }
        case kCompressedMatrix: {
          Matrix<BaseFloat> post;
          supervision.GetMatrix(&post);
          CuMatrix<BaseFloat> cu_post;
          cu_post.Swap(&post);
          if (deriv_weights) {
            CuVector<BaseFloat> cu_deriv_weights(*deriv_weights);
            cu_post.MulRowsVec(cu_deriv_weights);
          }
          *tot_weight = cu_post.Sum();
          *tot_objf = TraceMatMat(output, cu_post, kTrans);
          if (supply_deriv)
            computer->AcceptInput(output_name, &cu_post);
          break;
        }
      }
      break;
    }
    case kQuadratic: {
      // objective is -0.5 (x - y)^2
      CuMatrix<BaseFloat> diff(supervision.NumRows(),
                               supervision.NumCols(),
                               kUndefined);
      diff.CopyFromGeneralMat(supervision);
      diff.AddMat(-1.0, output);
      *tot_weight = diff.NumRows();
      if (deriv_weights) {
        CuVector<BaseFloat> cu_deriv_weights(*deriv_weights);
        diff.MulRowsVec(cu_deriv_weights);
        *tot_weight = deriv_weights->Sum();
      }
      *tot_objf = -0.5 * TraceMatMat(diff, diff, kTrans);
      if (supply_deriv)
        computer->AcceptInput(output_name, &diff);
      break;
    }
    default:
      KALDI_ERR << "Objective function type " << objective_type
                << " not handled.";
  }
}



} // namespace nnet3
} // namespace kaldi<|MERGE_RESOLUTION|>--- conflicted
+++ resolved
@@ -232,12 +232,8 @@
   int32 phase = minibatch_counter / minibatches_per_phase;
   if (phase != current_phase) {
     KALDI_ASSERT(phase > current_phase);
-<<<<<<< HEAD
-    PrintStatsForThisPhase(output_name, minibatches_per_phase, phase);
-=======
     PrintStatsForThisPhase(output_name, minibatches_per_phase,
                            phase);
->>>>>>> 7af2128d
     current_phase = phase;
     tot_weight_this_phase = 0.0;
     tot_objf_this_phase = 0.0;
@@ -255,12 +251,8 @@
 
 void ObjectiveFunctionInfo::PrintStatsForThisPhase(
     const std::string &output_name,
-<<<<<<< HEAD
-    int32 minibatches_per_phase, int32 phase) const {
-=======
     int32 minibatches_per_phase,
     int32 phase) const {
->>>>>>> 7af2128d
   int32 start_minibatch = current_phase * minibatches_per_phase,
       end_minibatch = phase * minibatches_per_phase - 1;
 
