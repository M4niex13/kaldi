// nnet3/nnet-utils.h

// Copyright   2015  Johns Hopkins University (author: Daniel Povey)
//             2016  Daniel Galvez
// See ../../COPYING for clarification regarding multiple authors
//
// Licensed under the Apache License, Version 2.0 (the "License");
// you may not use this file except in compliance with the License.
// You may obtain a copy of the License at
//
//  http://www.apache.org/licenses/LICENSE-2.0
//
// THIS CODE IS PROVIDED *AS IS* BASIS, WITHOUT WARRANTIES OR CONDITIONS OF ANY
// KIND, EITHER EXPRESS OR IMPLIED, INCLUDING WITHOUT LIMITATION ANY IMPLIED
// WARRANTIES OR CONDITIONS OF TITLE, FITNESS FOR A PARTICULAR PURPOSE,
// MERCHANTABLITY OR NON-INFRINGEMENT.
// See the Apache 2 License for the specific language governing permissions and
// limitations under the License.

#ifndef KALDI_NNET3_NNET_UTILS_H_
#define KALDI_NNET3_NNET_UTILS_H_

#include "base/kaldi-common.h"
#include "util/kaldi-io.h"
#include "matrix/matrix-lib.h"
#include "nnet3/nnet-common.h"
#include "nnet3/nnet-component-itf.h"
#include "nnet3/nnet-descriptor.h"

#include "nnet-computation-graph.h"

namespace kaldi {
namespace nnet3 {


/// \file nnet3/nnet-utils.h
/// This file contains some miscellaneous functions dealing with class Nnet.

/// Given an nnet and a computation request, this function works out which
/// requested outputs in the computation request are computable; it outputs this
/// information as a vector "is_computable" indexed by the same indexes as
/// request.outputs.
/// It does this by executing some of the early stages of compilation.
void EvaluateComputationRequest(
    const Nnet &nnet,
    const ComputationRequest &request,
    std::vector<std::vector<bool> > *is_computable);


/// returns the number of output nodes of this nnet.
int32 NumOutputNodes(const Nnet &nnet);

/// returns the number of input nodes of this nnet.
int32 NumInputNodes(const Nnet &nnet);

/// Calls SetZero (with the given is_gradient parameter) on all updatable
/// components of the nnet.
void SetZero(bool is_gradient,
             Nnet *nnet);

/// Calls PerturbParams (with the given stddev) on all updatable components of
/// the nnet.
void PerturbParams(BaseFloat stddev,
                   Nnet *nnet);


/// Returns dot product between two networks of the same structure (calls the
/// DotProduct functions of the Updatable components and sums up the return
/// values).
BaseFloat DotProduct(const Nnet &nnet1,
                     const Nnet &nnet2);

/// Returns dot products between two networks of the same structure (calls the
/// DotProduct functions of the Updatable components and fill in the output
/// vector).
void ComponentDotProducts(const Nnet &nnet1,
                          const Nnet &nnet2,
                          VectorBase<BaseFloat> *dot_prod);

/// This function is for printing, to a string, a vector with one element per
/// updatable component of the nnet (e.g. the output of ComponentDotProducts),
/// in a human readable way, as [ component-name1:number1
/// component-name2:number2 ... ].
std::string PrintVectorPerUpdatableComponent(const Nnet &nnet,
                                             const VectorBase<BaseFloat> &vec);

/// This function returns true if the nnet has the following properties:
///  It has an called "output" (other outputs are allowed but may be
///          ignored).
///  It has an input called "input", and possibly an extra input called
///    "ivector", but no other inputs.
///  There are probably some other properties that we really ought to
///  be checking, and we may add more later on.
bool IsSimpleNnet(const Nnet &nnet);

/// Zeroes the component stats in all nonlinear components in the nnet.
void ZeroComponentStats(Nnet *nnet);


/// ComputeNnetContext computes the left-context and right-context of a nnet.
/// The nnet must satisfy IsSimpleNnet(nnet).
///
/// It does this by constructing a ComputationRequest with a certain number of inputs
/// available, outputs can be computed..  It does the same after shifting the time
/// index of the output to all values 0, 1, ... n-1, where n is the output
/// of nnet.Modulus().   Then it returns the largest left context and the largest
/// right context that it infers from any of these computation requests.
void ComputeSimpleNnetContext(const Nnet &nnet,
                              int32 *left_context,
                              int32 *right_context);


/// Sets the underlying learning rate for all the components in the nnet to this
/// value.  this will get multiplied by the individual learning-rate-factors to
/// produce the actual learning rates.
void SetLearningRate(BaseFloat learning_rate,
                     Nnet *nnet);

/// Scales the actual learning rate for all the components in the nnet
/// by this factor
void ScaleLearningRate(BaseFloat learning_rate_scale,
                       Nnet *nnet);

/// Sets the actual learning rates for all the updatable components in the
/// neural net to the values in 'learning_rates' vector
/// (one for each updatable component).
void SetLearningRates(const Vector<BaseFloat> &learning_rates,
                      Nnet *nnet);

/// Get the learning rates for all the updatable components in the neural net
/// (the output must have dim equal to the number of updatable components).
void GetLearningRates(const Nnet &nnet,
                      Vector<BaseFloat> *learning_rates);

/// Scales the nnet parameters and stats by this scale.
void ScaleNnet(BaseFloat scale, Nnet *nnet);

/// Scales the parameters of each of the updatable components.
/// Here, scales is a vector of size equal to the number of updatable
/// components
void ScaleNnetComponents(const Vector<BaseFloat> &scales,
                         Nnet *nnet);

/// Does *dest += alpha * src (affects nnet parameters and
/// stored stats).
void AddNnet(const Nnet &src, BaseFloat alpha, Nnet *dest);

/// Does *dest += alpha * src for updatable components (affect nnet parameters),
/// and *dest += scale * src for other components (affect stored stats).
/// Here, alphas is a vector of size equal to the number of updatable components
void AddNnetComponents(const Nnet &src, const Vector<BaseFloat> &alphas,
                       BaseFloat scale, Nnet *dest);

/// Returns the total of the number of parameters in the updatable components of
/// the nnet.
int32 NumParameters(const Nnet &src);

/// Copies the nnet parameters to *params, whose dimension must
/// be equal to NumParameters(src).
void VectorizeNnet(const Nnet &src,
                   VectorBase<BaseFloat> *params);


/// Copies the parameters from params to *dest.  the dimension of params must
/// be equal to NumParameters(*dest).
void UnVectorizeNnet(const VectorBase<BaseFloat> &params,
                     Nnet *dest);

/// Returns the number of updatable components in the nnet.
int32 NumUpdatableComponents(const Nnet &dest);

/// Convert all components of type RepeatedAffineComponent or
/// NaturalGradientRepeatedAffineComponent to BlockAffineComponent in nnet.
void ConvertRepeatedToBlockAffine(Nnet *nnet);

/// This function returns various info about the neural net.
/// If the nnet satisfied IsSimpleNnet(nnet), the info includes "left-context=5\nright-context=3\n...".  The info includes
/// the output of nnet.Info().
/// This is modeled after the info that AmNnetSimple returns in its
/// Info() function (we need this in the CTC code).
std::string NnetInfo(const Nnet &nnet);

<<<<<<< HEAD
/// This function renames the nodes names in rename_node_names string
/// in the nnet.
/// rename_node_names is comma-separated list of node names need 
/// to be modified and their new names 
/// e.g. 'affine0/affine0-lang1 affine1/affine1-lang2'
void RenameNodes(const std::string &rename_node_names, Nnet *nnet);
=======
/// This function sets the dropout proportion in all dropout component to 
/// dropout_proportion value.
void SetDropoutProportion(BaseFloat dropout_proportion, Nnet *nnet);

/// This function finds a list of components that are never used, and outputs
/// the integer comopnent indexes (you can use these to index
/// nnet.GetComponentNames() to get their names).
void FindOrphanComponents(const Nnet &nnet, std::vector<int32> *components);

/// This function finds a list of nodes that are never used to compute any
/// output, and outputs the integer node indexes (you can use these to index
/// nnet.GetNodeNames() to get their names).
void FindOrphanNodes(const Nnet &nnet, std::vector<int32> *nodes);


/**
   ReadEditConfig() reads a file with a similar-looking format to the config file
   read by Nnet::ReadConfig(), but this consists of a sequence of operations to
   perform on an existing network, mostly modifying components.  It's one
   "directive" (i.e. command) per line.

   The following describes the allowed commands.  Note: all patterns are like
   UNIX globbing patterns where the only metacharacter is '*', representing zero
   or more characters.

  \verbatim
    convert-to-fixed-affine [name=<name-pattern>]
      Converts the given affine components to FixedAffineComponent which is not updatable.

    remove-orphan-nodes [remove-orphan-inputs=(true|false)]
      Removes orphan nodes (that are never used to compute anything).  Note:
      remove-orphan-inputs defaults to false.

    remove-orphan-components
      Removes orphan components (those that are never used by any node).

    remove-orphans [remove-orphan-inputs=(true|false)]
      The same as calling remove-orphan-nodes and then remove-orphan-components.

    set-learning-rate [name=<name-pattern>] learning-rate=<learning-rate>
       Sets the learning rate for any updatable nodes matching the name pattern.

    rename-node old-name=<old-name> new-name=<new-name>
       Renames a node; this is a surface renaming that does not affect the structure
       (for structural changes, use the regular config file format, not the
       edits-config).  This is mostly useful for outputs, e.g. when doing
       multilingual experiments.

    remove-output-nodes name=<name-pattern>
       Removes a subset of output nodes, those matching the pattern.  You cannot
       remove internal nodes directly; instead you should use the command
       'remove-orphans'.

   \endverbatim
*/
void ReadEditConfig(std::istream &config_file, Nnet *nnet);

>>>>>>> ba58e8e5

} // namespace nnet3
} // namespace kaldi

#endif<|MERGE_RESOLUTION|>--- conflicted
+++ resolved
@@ -180,14 +180,6 @@
 /// Info() function (we need this in the CTC code).
 std::string NnetInfo(const Nnet &nnet);
 
-<<<<<<< HEAD
-/// This function renames the nodes names in rename_node_names string
-/// in the nnet.
-/// rename_node_names is comma-separated list of node names need 
-/// to be modified and their new names 
-/// e.g. 'affine0/affine0-lang1 affine1/affine1-lang2'
-void RenameNodes(const std::string &rename_node_names, Nnet *nnet);
-=======
 /// This function sets the dropout proportion in all dropout component to 
 /// dropout_proportion value.
 void SetDropoutProportion(BaseFloat dropout_proportion, Nnet *nnet);
@@ -245,7 +237,6 @@
 */
 void ReadEditConfig(std::istream &config_file, Nnet *nnet);
 
->>>>>>> ba58e8e5
 
 } // namespace nnet3
 } // namespace kaldi
