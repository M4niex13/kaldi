--- conflicted
+++ resolved
@@ -285,12 +285,6 @@
 
     set-learning-rate-factor [name=<name-pattern>] learning-rate-factor=<learning-rate-factor>
        Sets the learning rate factor for any updatable components matching the name pattern.
-<<<<<<< HEAD
-
-    set-learning-rate-factor [name=<name-pattern>] learning-rate-factor=<learning-rate-factor>
-       Sets the learning rate factor for any updatable nodes matching the name pattern.
-=======
->>>>>>> 82efedb0
 
     rename-node old-name=<old-name> new-name=<new-name>
        Renames a node; this is a surface renaming that does not affect the structure
