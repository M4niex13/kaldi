--- conflicted
+++ resolved
@@ -111,36 +111,6 @@
 void SetLearningRate(BaseFloat learning_rate,
                      Nnet *nnet);
 
-<<<<<<< HEAD
-/// Scales the actual learning rate for all the components in the nnet
-/// by this factor
-void ScaleLearningRate(BaseFloat learning_rate_scale,
-                       Nnet *nnet);
-
-/// Sets the actual learning rates for all the updatable components in the
-/// neural net to the values in 'learning_rates' vector
-/// (one for each updatable component).
-void SetLearningRates(const Vector<BaseFloat> &learning_rates,
-                      Nnet *nnet);
-
-/// Sets the learning rate factors for all the updatable components in
-/// the neural net to the values in 'learning_rate_factors' vector
-/// (one for each updatable component).
-void SetLearningRateFactors(
-      const Vector<BaseFloat> &learning_rate_factors,
-      Nnet *nnet);
-
-/// Get the learning rates for all the updatable components in the neural net
-/// (the output must have dim equal to the number of updatable components).
-void GetLearningRates(const Nnet &nnet,
-                      Vector<BaseFloat> *learning_rates);
-
-/// Get the learning rate factors for all the updatable components in the neural net 
-void GetLearningRateFactors(const Nnet &nnet,
-                            Vector<BaseFloat> *learning_rate_factors);
-
-=======
->>>>>>> 4a58ab98
 /// Scales the nnet parameters and stats by this scale.
 void ScaleNnet(BaseFloat scale, Nnet *nnet);
 
