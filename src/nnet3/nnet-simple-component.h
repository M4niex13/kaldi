// nnet3/nnet-simple-component.h

// Copyright 2011-2013  Karel Vesely
//           2012-2015  Johns Hopkins University (author: Daniel Povey)
//                2013  Xiaohui Zhang
//           2014-2015  Vijayaditya Peddinti
//           2014-2015  Guoguo Chen
//                2015  Daniel Galvez
//                2015  Tom Ko

// See ../../COPYING for clarification regarding multiple authors
//
// Licensed under the Apache License, Version 2.0 (the "License");
// you may not use this file except in compliance with the License.
// You may obtain a copy of the License at
//
//  http://www.apache.org/licenses/LICENSE-2.0
//
// THIS CODE IS PROVIDED *AS IS* BASIS, WITHOUT WARRANTIES OR CONDITIONS OF ANY
// KIND, EITHER EXPRESS OR IMPLIED, INCLUDING WITHOUT LIMITATION ANY IMPLIED
// WARRANTIES OR CONDITIONS OF TITLE, FITNESS FOR A PARTICULAR PURPOSE,
// MERCHANTABLITY OR NON-INFRINGEMENT.
// See the Apache 2 License for the specific language governing permissions and
// limitations under the License.

#ifndef KALDI_NNET3_NNET_SIMPLE_COMPONENT_H_
#define KALDI_NNET3_NNET_SIMPLE_COMPONENT_H_

#include "nnet3/nnet-common.h"
#include "nnet3/nnet-component-itf.h"
#include "nnet3/natural-gradient-online.h"
#include <iostream>

namespace kaldi {
namespace nnet3 {

/// @file  nnet-simple-component.h
///   This file contains declarations of components that are "simple", meaning
///   they don't care about the indexes they are operating on, produce one
///   output for one input, and return the kSimpleComponent flag in their
///   Properties(): for example, tanh and affine components.  In
///   nnet-general-component.h there are components that don't fit this pattern.

// This "nnet3" version of the p-norm component only supports the 2-norm.
class PnormComponent: public Component {
 public:
  void Init(int32 input_dim, int32 output_dim);
  explicit PnormComponent(int32 input_dim, int32 output_dim) {
    Init(input_dim, output_dim);
  }
  virtual int32 Properties() const {
    return kSimpleComponent|kBackpropNeedsInput|kBackpropNeedsOutput;
  }
  PnormComponent(): input_dim_(0), output_dim_(0) { }
  virtual std::string Type() const { return "PnormComponent"; }
  virtual void InitFromConfig(ConfigLine *cfl);
  virtual int32 InputDim() const { return input_dim_; }
  virtual int32 OutputDim() const { return output_dim_; }
  virtual void* Propagate(const ComponentPrecomputedIndexes *indexes,
                          const CuMatrixBase<BaseFloat> &in,
                          CuMatrixBase<BaseFloat> *out) const;
  virtual void Backprop(const std::string &debug_info,
                        const ComponentPrecomputedIndexes *indexes,
                        const CuMatrixBase<BaseFloat> &in_value,
                        const CuMatrixBase<BaseFloat> &out_value,
                        const CuMatrixBase<BaseFloat> &out_deriv,
                        void *memo,
                        Component *to_update,
                        CuMatrixBase<BaseFloat> *in_deriv) const;
  virtual Component* Copy() const { return new PnormComponent(input_dim_,
                                                              output_dim_); }

  virtual void Read(std::istream &is, bool binary); // This Read function
  // requires that the Component has the correct type.

  /// Write component to stream
  virtual void Write(std::ostream &os, bool binary) const;

 protected:
  int32 input_dim_;
  int32 output_dim_;
};

// This component randomly zeros dropout_proportion of the input
// and the derivatives are backpropagated through the nonzero inputs.
// Typically this component used during training but not in test time.
// The idea is described under the name Dropout, in the paper
// "Dropout: A Simple Way to Prevent Neural Networks from Overfitting".
class DropoutComponent : public RandomComponent {
 public:
  void Init(int32 dim, BaseFloat dropout_proportion = 0.0,
            bool dropout_per_frame = false);

  DropoutComponent(int32 dim, BaseFloat dropout = 0.0,
                   bool dropout_per_frame = false) {
    Init(dim, dropout, dropout_per_frame);
  }

  DropoutComponent(): dim_(0), dropout_proportion_(0.0),
                      dropout_per_frame_(false) { }

  DropoutComponent(const DropoutComponent &other);

  virtual int32 Properties() const {
    return kBackpropInPlace|kSimpleComponent|kBackpropNeedsInput|
        kBackpropNeedsOutput|kRandomComponent;
  }
  virtual std::string Type() const { return "DropoutComponent"; }

  virtual void InitFromConfig(ConfigLine *cfl);

  virtual int32 InputDim() const { return dim_; }

  virtual int32 OutputDim() const { return dim_; }

  virtual void Read(std::istream &is, bool binary);

  // Write component to stream
  virtual void Write(std::ostream &os, bool binary) const;

  virtual void* Propagate(const ComponentPrecomputedIndexes *indexes,
                         const CuMatrixBase<BaseFloat> &in,
                         CuMatrixBase<BaseFloat> *out) const;
  virtual void Backprop(const std::string &debug_info,
                        const ComponentPrecomputedIndexes *indexes,
                        const CuMatrixBase<BaseFloat> &in_value,
                        const CuMatrixBase<BaseFloat> &out_value,
                        const CuMatrixBase<BaseFloat> &out_deriv,
                        void *memo,
                        Component *to_update,
                        CuMatrixBase<BaseFloat> *in_deriv) const;

  virtual Component* Copy() const;

  virtual std::string Info() const;

  void SetDropoutProportion(BaseFloat dropout_proportion) {
    dropout_proportion_ = dropout_proportion;
  }

  BaseFloat DropoutProportion() const { return dropout_proportion_; }
 private:
  int32 dim_;
  /// dropout-proportion is the proportion that is dropped out,
  /// e.g. if 0.1, we set 10% to zero value.
  BaseFloat dropout_proportion_;
  bool dropout_per_frame_;
};

class ElementwiseProductComponent: public Component {
 public:
  void Init(int32 input_dim, int32 output_dim);
  explicit ElementwiseProductComponent(int32 input_dim, int32 output_dim) {
    Init(input_dim, output_dim);
  }
  virtual int32 Properties() const {
    return kSimpleComponent|kBackpropNeedsInput;
  }
  ElementwiseProductComponent(): input_dim_(0), output_dim_(0) { }
  virtual std::string Type() const { return "ElementwiseProductComponent"; }
  virtual void InitFromConfig(ConfigLine *cfl);
  virtual int32 InputDim() const { return input_dim_; }
  virtual int32 OutputDim() const { return output_dim_; }
  virtual void* Propagate(const ComponentPrecomputedIndexes *indexes,
                          const CuMatrixBase<BaseFloat> &in,
                          CuMatrixBase<BaseFloat> *out) const;
  virtual void Backprop(const std::string &debug_info,
                        const ComponentPrecomputedIndexes *indexes,
                        const CuMatrixBase<BaseFloat> &in_value,
                        const CuMatrixBase<BaseFloat> &out_value,
                        const CuMatrixBase<BaseFloat> &out_deriv,
                        void *memo,
                        Component *to_update,
                        CuMatrixBase<BaseFloat> *in_deriv) const;
  virtual Component* Copy() const { return new ElementwiseProductComponent(input_dim_,
                                                              output_dim_); }

  virtual void Read(std::istream &is, bool binary); // This Read function
  // requires that the Component has the correct type.

  /// Write component to stream
  virtual void Write(std::ostream &os, bool binary) const;

 protected:
  int32 input_dim_;
  int32 output_dim_;
};

/*
   Implements the function:

         y = x * (sqrt(dim(x)) * target-rms) / |x|

    where |x| is the 2-norm of the vector x.  I.e. its output is its input
    scaled such that the root-mean-square values of its elements equals
    target-rms.  (As a special case, if the input is zero, it outputs zero).

    Note: if you specify add-log-stddev=true, it adds an extra element to
     y which equals log(|x| / sqrt(dim(x))).


   Configuration values accepted:
      dim, or input-dim    Input dimension of this component, e.g. 1024.
                           Will be the same as the output dimension if add-log-stddev=false.
      block-dim            Defaults to 'dim' you may specify a nonzero divisor
                           of 'dim'.  In this case the input dimension will
                           be interpreted as blocks of dimension 'block-dim'
                           to which the nonlinearity described above is applied
                           separately.
      add-log-stddev       You can set this to true to add an extra output
                           dimension which will equal |x| / sqrt(dim(x)).
                           If block-dim is specified, this is done per block.
      target-rms           This defaults to 1.0, but if set it to another
                           (nonzero) value, the output will be scaled by this
                           factor.
 */
class NormalizeComponent: public Component {
 public:
  explicit NormalizeComponent(const NormalizeComponent &other);

  virtual int32 Properties() const {
    return kSimpleComponent|kBackpropNeedsInput|kBackpropAdds|
        (add_log_stddev_ ? 0 : kPropagateInPlace|kBackpropInPlace) |
        (block_dim_ != input_dim_ ? kInputContiguous|kOutputContiguous : 0);
  }
  NormalizeComponent() { }
  virtual std::string Type() const { return "NormalizeComponent"; }
  virtual void InitFromConfig(ConfigLine *cfl);
  virtual Component* Copy() const { return new NormalizeComponent(*this); }
  virtual void* Propagate(const ComponentPrecomputedIndexes *indexes,
                          const CuMatrixBase<BaseFloat> &in,
                          CuMatrixBase<BaseFloat> *out) const;
  virtual void Backprop(const std::string &debug_info,
                        const ComponentPrecomputedIndexes *indexes,
                        const CuMatrixBase<BaseFloat> &in_value,
                        const CuMatrixBase<BaseFloat> &, // out_value
                        const CuMatrixBase<BaseFloat> &out_deriv,
                        void *memo,
                        Component *to_update,
                        CuMatrixBase<BaseFloat> *in_deriv) const;

  virtual void Read(std::istream &is, bool binary);
  virtual void Write(std::ostream &os, bool binary) const;
  virtual int32 InputDim() const { return input_dim_; }
  virtual int32 OutputDim() const {
    return (input_dim_ + (add_log_stddev_ ? (input_dim_ / block_dim_) : 0));
  }
  virtual std::string Info() const;
 private:
  NormalizeComponent &operator = (const NormalizeComponent &other); // Disallow.
  enum { kExpSquaredNormFloor = -66 };
  // kSquaredNormFloor is about 0.7e-20.  We need a value that's exactly representable in
  // float and whose inverse square root is also exactly representable
  // in float (hence, an even power of two).
  static const BaseFloat kSquaredNormFloor;
  int32 input_dim_;
  int32 block_dim_;
  BaseFloat target_rms_; // The target rms for outputs, default 1.0.

  bool add_log_stddev_; // If true, log(max(epsi, sqrt(row_in^T row_in / D)))
                        // is an extra dimension of the output.
};


/*
   Implements the sigmoid nonlinearity, i.e. the function y = exp(-x).

   Configuration values accepted:
      dim              Dimension of this component, e.g. 1024

   Configuration values inherited from NonlinearComponent, and their
   local meanings:
      self-repair-lower-threshold e.g. self-repair-lower-threshold=0.05.  This
                    controls the self-repair mechanism, which for sigmoid units
                    consists of identifying units which are oversaturated (i.e.
                    usually close to -1 or +1) and nudging the inputs to be
                    closer to zero.  It gates on the average derivative of the
                    nonlinearity, which for sigmoid is a value between 0 and
                    0.25.  For units where the average function-derivative
                    accumulated during this iteration (job) of training is less
                    than this threshold, we activate self-repair, which consists
                    of adding (-self-repair-scale * (2*the output of the
                    nonlinearity - 1.0)) to the backpropagated derivatives.
                    This just happens to be a convenient-to-compute function
                    that's +1 for large negative inputs, and -1 for large positive
                    inputs, and smooth in between.
                    The default value of this is -1000, which the code internally
                    maps to 0.05 which is suitable for sigmoid units; if you do set it,
                    you can set it to a value like 0.025 or 0.075.
      self-repair-scale  Scale for the self-repair mechanism; see comments above.
                    default=0, but we usually set this to 1.0e-05 (or
                    occasionally 1.0e-04) in the scripts.

 */
class SigmoidComponent: public NonlinearComponent {
 public:
  explicit SigmoidComponent(const SigmoidComponent &other): NonlinearComponent(other) { }
  SigmoidComponent() { }
  virtual std::string Type() const { return "SigmoidComponent"; }
  virtual int32 Properties() const {
    return kSimpleComponent|kBackpropNeedsOutput|kPropagateInPlace|kStoresStats;
  }
  virtual Component* Copy() const { return new SigmoidComponent(*this); }
  virtual void* Propagate(const ComponentPrecomputedIndexes *indexes,
                          const CuMatrixBase<BaseFloat> &in,
                          CuMatrixBase<BaseFloat> *out) const;
  virtual void Backprop(const std::string &debug_info,
                        const ComponentPrecomputedIndexes *indexes,
                        const CuMatrixBase<BaseFloat> &, //in_value
                        const CuMatrixBase<BaseFloat> &out_value,
                        const CuMatrixBase<BaseFloat> &out_deriv,
                        void *memo,
                        Component *to_update,
                        CuMatrixBase<BaseFloat> *in_deriv) const;
  virtual void StoreStats(const CuMatrixBase<BaseFloat> &in_value,
                          const CuMatrixBase<BaseFloat> &out_value,
                          void *memo);
 private:
  // this function is called from Backprop code and only does something if the
  // self-repair-scale config value is set.
  void RepairGradients(const CuMatrixBase<BaseFloat> &out_value,
                       CuMatrixBase<BaseFloat> *in_deriv,
                       SigmoidComponent *to_update) const;

  SigmoidComponent &operator = (const SigmoidComponent &other); // Disallow.
};

/*
   Implements the tanh nonlinearity, i.e. the function y = tanh(x).

   Configuration values accepted:
      dim           Dimension of this component, e.g. 1024

   Configuration values inherited from NonlinearComponent, and their
   local meanings:
      self-repair-lower-threshold e.g. self-repair-lower-threshold=0.2.  This
                    controls the self-repair mechanism, which for tanh units
                    consists of identifying units which are oversaturated (i.e.
                    usually close to -1 or +1) and nudging the inputs to be
                    closer to zero.  It gates on the average derivative of
                    the nonlinearity, which for tanh is a value between 0 and 1.
                    For units where the average function-derivative accumulated
                    during this iteration (job) of training is less than
                    this threshold, we activate self-repair, which consists of
                    adding (-self-repair-scale * the output of the nonlinearity),
                    i.e. (-self-repair-scale * tanh(x)) to the backpropagated
                    derivatives.
                    The default value of this is -1000, which the code internally
                    maps to 0.2 which is suitable for tanh units; if you do set it,
                    you can set it to a value like 0.1 or 0.3.
      self-repair-scale  Scale for the self-repair mechanism; see comments above.
                    default=0, but we usually set this to 1.0e-05 (or
                    occasionally 1.0e-04) in the scripts.
 */
class TanhComponent: public NonlinearComponent {
 public:
  explicit TanhComponent(const TanhComponent &other): NonlinearComponent(other) { }
  TanhComponent() { }
  virtual std::string Type() const { return "TanhComponent"; }
  virtual Component* Copy() const { return new TanhComponent(*this); }
  virtual int32 Properties() const {
    return kSimpleComponent|kBackpropNeedsOutput|kPropagateInPlace|kStoresStats;
  }
  virtual void* Propagate(const ComponentPrecomputedIndexes *indexes,
                         const CuMatrixBase<BaseFloat> &in,
                         CuMatrixBase<BaseFloat> *out) const;
  virtual void Backprop(const std::string &debug_info,
                        const ComponentPrecomputedIndexes *indexes,
                        const CuMatrixBase<BaseFloat> &, //in_value
                        const CuMatrixBase<BaseFloat> &out_value,
                        const CuMatrixBase<BaseFloat> &out_deriv,
                        void *memo,
                        Component *to_update,
                        CuMatrixBase<BaseFloat> *in_deriv) const;
  virtual void StoreStats(const CuMatrixBase<BaseFloat> &in_value,
                          const CuMatrixBase<BaseFloat> &out_value,
                          void *memo);
 private:
  // this function is called from Backprop code and only does something if the
  // self-repair-scale config value is set.
  void RepairGradients(const CuMatrixBase<BaseFloat> &out_value,
                       CuMatrixBase<BaseFloat> *in_deriv,
                       TanhComponent *to_update) const;

  TanhComponent &operator = (const TanhComponent &other); // Disallow.
};


/*
   Implements the Rectified Linear Unit nonlinearity, a.k.a. ReLU.

   Configuration values accepted:
      dim              Dimension of this component, e.g. 1024

   Configuration values inherited from NonlinearComponent, and their
   local meanings:
      self-repair-lower-threshold e.g. self-repair-lower-threshold=0.05.  (Lower
                       threshold for self-repair, if set; in this case acts on
                       the average function-derivative, which is the proportion
                       of the time the output is > 0.  For any unit where the
                       average function-derivative is lower than this threshold,
                       we add 'self-repair-scale' to the backpropagated
                       derivatives in backprop.  There is no default
                       (default=-1000, which is interpreted specially).
      self-repair-upper-threshold e.g. self-repair-upper-threshold=0.95.
                       Like self-repair-lower-threshold, but controls self-repair
                       for units that are active *too* much of the time.  Units
                       whose average function-derivative exceeds this threshold
                       will have the negative of 'self-repair-scale' added to their
                       input derivatives in backprop.  There is no default
                       (default=-1000, which is interpreted specially).
      self-repair-scale  Scale for the self-repair mechanism; see comments for
                       self-repair-lower-threshold and self-repair-upper-threshold
                       for details.  default=0, but we usually set this to 1.0e-05
                       (or occasionally 1.0e-04) in the scripts.
 */
class RectifiedLinearComponent: public NonlinearComponent {
 public:
  explicit RectifiedLinearComponent(const RectifiedLinearComponent &other):
      NonlinearComponent(other) { }
  RectifiedLinearComponent() { }
  virtual std::string Type() const { return "RectifiedLinearComponent"; }
  virtual Component* Copy() const { return new RectifiedLinearComponent(*this); }
  virtual int32 Properties() const {
<<<<<<< HEAD
    return kSimpleComponent|kBackpropNeedsOutput|kPropagateInPlace|kStoresStats;
=======
    return kSimpleComponent|kBackpropNeedsOutput|kPropagateInPlace|
        kStoresStats|(block_dim_ != dim_ ? kInputContiguous : 0);
>>>>>>> e7fe053f
  }
  virtual void* Propagate(const ComponentPrecomputedIndexes *indexes,
                         const CuMatrixBase<BaseFloat> &in,
                         CuMatrixBase<BaseFloat> *out) const;
  virtual void Backprop(const std::string &debug_info,
                        const ComponentPrecomputedIndexes *indexes,
                        const CuMatrixBase<BaseFloat> &, //in_value
                        const CuMatrixBase<BaseFloat> &out_value,
                        const CuMatrixBase<BaseFloat> &out_deriv,
                        void *memo,
                        Component *to_update,
                        CuMatrixBase<BaseFloat> *in_deriv) const;
  virtual void StoreStats(const CuMatrixBase<BaseFloat> &in_value,
                          const CuMatrixBase<BaseFloat> &out_value,
                          void *memo);
 private:
  // this function is called from Backprop code and only does something if the
  // self-repair-scale config value is set.
  void RepairGradients(CuMatrixBase<BaseFloat> *in_deriv,
                       RectifiedLinearComponent *to_update) const;

  RectifiedLinearComponent &operator = (const RectifiedLinearComponent &other); // Disallow.
};


class FixedAffineComponent;
class FixedScaleComponent;
class PerElementScaleComponent;
class PerElementOffsetComponent;

// Affine means a linear function plus an offset.
// Note: although this class can be instantiated, it also
// functions as a base-class for more specialized versions of
// AffineComponent.
class AffineComponent: public UpdatableComponent {
 public:
  virtual int32 InputDim() const { return linear_params_.NumCols(); }
  virtual int32 OutputDim() const { return linear_params_.NumRows(); }

  virtual std::string Info() const;
  virtual void InitFromConfig(ConfigLine *cfl);

  AffineComponent() { } // use Init to really initialize.
  virtual std::string Type() const { return "AffineComponent"; }
  virtual int32 Properties() const {
    return kSimpleComponent|kUpdatableComponent|
        kBackpropNeedsInput|kBackpropAdds;
  }


  virtual void* Propagate(const ComponentPrecomputedIndexes *indexes,
                         const CuMatrixBase<BaseFloat> &in,
                         CuMatrixBase<BaseFloat> *out) const;
  virtual void Backprop(const std::string &debug_info,
                        const ComponentPrecomputedIndexes *indexes,
                        const CuMatrixBase<BaseFloat> &in_value,
                        const CuMatrixBase<BaseFloat> &, // out_value
                        const CuMatrixBase<BaseFloat> &out_deriv,
                        void *memo,
                        Component *to_update,
                        CuMatrixBase<BaseFloat> *in_deriv) const;

  virtual void Read(std::istream &is, bool binary);
  virtual void Write(std::ostream &os, bool binary) const;

  virtual Component* Copy() const;


  // Some functions from base-class UpdatableComponent.
  virtual void Scale(BaseFloat scale);
  virtual void Add(BaseFloat alpha, const Component &other);
  virtual void PerturbParams(BaseFloat stddev);
  virtual BaseFloat DotProduct(const UpdatableComponent &other) const;
  virtual int32 NumParameters() const;
  virtual void Vectorize(VectorBase<BaseFloat> *params) const;
  virtual void UnVectorize(const VectorBase<BaseFloat> &params);

  // Some functions that are specific to this class.

  virtual void SetParams(const CuVectorBase<BaseFloat> &bias,
                         const CuMatrixBase<BaseFloat> &linear);
  const CuVector<BaseFloat> &BiasParams() const { return bias_params_; }
  const CuMatrix<BaseFloat> &LinearParams() const { return linear_params_; }
  explicit AffineComponent(const AffineComponent &other);
  // The next constructor is used in converting from nnet1.
  AffineComponent(const CuMatrixBase<BaseFloat> &linear_params,
                  const CuVectorBase<BaseFloat> &bias_params,
                  BaseFloat learning_rate);
  // This function resizes the dimensions of the component, setting the
  // parameters to zero, while leaving any other configuration values the same.
  virtual void Resize(int32 input_dim, int32 output_dim);

  void Init(int32 input_dim, int32 output_dim,
            BaseFloat param_stddev, BaseFloat bias_stddev);
 protected:
  void Init(std::string matrix_filename);

  friend class NaturalGradientAffineComponent;
  // This function Update() is for extensibility; child classes may override
  // this, e.g. for natural gradient update.
  virtual void Update(
      const std::string &debug_info,
      const CuMatrixBase<BaseFloat> &in_value,
      const CuMatrixBase<BaseFloat> &out_deriv) {
    UpdateSimple(in_value, out_deriv);
  }
  // UpdateSimple is used when *this is a gradient.  Child classes may override
  // this if needed, but typically won't need to.
  virtual void UpdateSimple(
      const CuMatrixBase<BaseFloat> &in_value,
      const CuMatrixBase<BaseFloat> &out_deriv);

  const AffineComponent &operator = (const AffineComponent &other); // Disallow.
  CuMatrix<BaseFloat> linear_params_;
  CuVector<BaseFloat> bias_params_;
};

class RepeatedAffineComponent;

/// This class implements an affine transform using a block diagonal matrix
/// e.g., one whose weight matrix is all zeros except for blocks on the
/// diagonal. All these blocks have the same dimensions.
///  input-dim: num cols of block diagonal matrix.
///  output-dim: num rows of block diagonal matrix.
/// num-blocks: number of blocks in diagonal of the matrix.
/// num-blocks must divide both input-dim and output-dim
class BlockAffineComponent : public UpdatableComponent {
 public:
  virtual int32 InputDim() const { return linear_params_.NumCols() * num_blocks_; }
  virtual int32 OutputDim() const { return linear_params_.NumRows(); }

  virtual std::string Info() const;
  virtual void InitFromConfig(ConfigLine *cfl);

  BlockAffineComponent() { }
  virtual std::string Type() const { return "BlockAffineComponent"; }
  virtual int32 Properties() const {
    return kSimpleComponent|kUpdatableComponent|
      kBackpropNeedsInput|kBackpropAdds;
  }

  virtual void* Propagate(const ComponentPrecomputedIndexes *indexes,
                         const CuMatrixBase<BaseFloat> &in,
                         CuMatrixBase<BaseFloat> *out) const;

  virtual void Backprop(const std::string &debug_info,
                        const ComponentPrecomputedIndexes *indexes,
                        const CuMatrixBase<BaseFloat> &in_value,
                        const CuMatrixBase<BaseFloat> &, // out_value
                        const CuMatrixBase<BaseFloat> &out_deriv,
                        void *memo,
                        Component *to_update,
                        CuMatrixBase<BaseFloat> *in_deriv) const;

  virtual void Read(std::istream &is, bool binary);
  virtual void Write(std::ostream &os, bool binary) const;

  virtual Component* Copy() const;

  // Functions from base-class UpdatableComponent.
  virtual void Scale(BaseFloat scale);
  virtual void Add(BaseFloat alpha, const Component &other);
  virtual void PerturbParams(BaseFloat stddev);
  virtual BaseFloat DotProduct(const UpdatableComponent &other) const;
  virtual int32 NumParameters() const;
  virtual void Vectorize(VectorBase<BaseFloat> *params) const;
  virtual void UnVectorize(const VectorBase<BaseFloat> &params);

  explicit BlockAffineComponent(const BlockAffineComponent &other);
  explicit BlockAffineComponent(const RepeatedAffineComponent &rac);
 protected:
  // The matrix linear_params_ has a block structure, with num_blocks_ blocks of
  // equal size.  The blocks are stored in linear_params_ as
  // [ M
  //   N
  //   O ] but we actually treat it as the matrix:
  // [ M 0 0
  //   0 N 0
  //   0 0 O ]
  CuMatrix<BaseFloat> linear_params_;
  CuVector<BaseFloat> bias_params_;
  int32 num_blocks_;
 private:
  // BlockAffine-specific functions.
  void Init(int32 input_dim, int32 output_dim, int32 num_blocks,
            BaseFloat param_stddev, BaseFloat bias_mean,
            BaseFloat bias_stddev);

  const BlockAffineComponent &operator = (const BlockAffineComponent &other); // Disallow.
};

class RepeatedAffineComponent: public UpdatableComponent {
 public:

  virtual int32 InputDim() const { return linear_params_.NumCols() * num_repeats_; }
  virtual int32 OutputDim() const { return linear_params_.NumRows() * num_repeats_; }

  virtual std::string Info() const;
  virtual void InitFromConfig(ConfigLine *cfl);

  RepeatedAffineComponent() { } // use Init to really initialize.
  virtual std::string Type() const { return "RepeatedAffineComponent"; }
  virtual int32 Properties() const {
    return kSimpleComponent|kUpdatableComponent|kBackpropNeedsInput|
        kBackpropAdds|kInputContiguous|kOutputContiguous;
  }
  virtual void* Propagate(const ComponentPrecomputedIndexes *indexes,
                         const CuMatrixBase<BaseFloat> &in,
                         CuMatrixBase<BaseFloat> *out) const;
  virtual void Backprop(const std::string &debug_info,
                        const ComponentPrecomputedIndexes *indexes,
                        const CuMatrixBase<BaseFloat> &in_value,
                        const CuMatrixBase<BaseFloat> &, // out_value
                        const CuMatrixBase<BaseFloat> &out_deriv,
                        void *memo,
                        Component *to_update,
                        CuMatrixBase<BaseFloat> *in_deriv) const;

  virtual void Read(std::istream &is, bool binary);
  virtual void Write(std::ostream &os, bool binary) const;

  virtual Component* Copy() const;

  // Some functions from base-class UpdatableComponent.
  virtual void Scale(BaseFloat scale);
  virtual void Add(BaseFloat alpha, const Component &other);
  virtual void PerturbParams(BaseFloat stddev);
  virtual BaseFloat DotProduct(const UpdatableComponent &other) const;
  virtual int32 NumParameters() const;
  virtual void Vectorize(VectorBase<BaseFloat> *params) const;
  virtual void UnVectorize(const VectorBase<BaseFloat> &params);

  // Some functions that are specific to this class.
  const CuVector<BaseFloat> &BiasParams() const { return bias_params_; }
  const CuMatrix<BaseFloat> &LinearParams() const { return linear_params_; }
  explicit RepeatedAffineComponent(const RepeatedAffineComponent &other);

  friend BlockAffineComponent::BlockAffineComponent(const RepeatedAffineComponent &rac);
 protected:
  void Init(int32 input_dim, int32 output_dim, int32 num_repeats,
            BaseFloat param_stddev, BaseFloat bias_mean,
            BaseFloat bias_stddev);

  // This function Update(), called from backprop, is broken out for
  // extensibility to natural gradient update.
  virtual void Update(
      const CuMatrixBase<BaseFloat> &in_value,
      const CuMatrixBase<BaseFloat> &out_deriv);

  // This function does nothing here but is redefined in child-class
  // NaturalGradientRepeatedAffineComponent.  This help avoid repeated code.
  virtual void SetNaturalGradientConfigs() { }

  const RepeatedAffineComponent &operator = (const RepeatedAffineComponent &other); // Disallow.
  CuMatrix<BaseFloat> linear_params_;
  CuVector<BaseFloat> bias_params_;
  int32 num_repeats_;
};

class NaturalGradientRepeatedAffineComponent: public RepeatedAffineComponent {
 public:
  // Use Init() to really initialize.
  NaturalGradientRepeatedAffineComponent() { }

  // Most of the public functions are inherited from RepeatedAffineComponent.
  virtual std::string Type() const {
    return "NaturalGradientRepeatedAffineComponent";
  }

  virtual Component* Copy() const;

  // Copy constructor
  explicit NaturalGradientRepeatedAffineComponent(
      const NaturalGradientRepeatedAffineComponent &other);
 private:
  virtual void Update(
      const CuMatrixBase<BaseFloat> &in_value,
      const CuMatrixBase<BaseFloat> &out_deriv);

  const NaturalGradientRepeatedAffineComponent &operator=(
      const NaturalGradientRepeatedAffineComponent &other); // Disallow.

  // Applies the default configuration to preconditioner_in_.
  virtual void SetNaturalGradientConfigs();

  // For efficiency reasons we only apply the natural gradient to the input
  // side, i.e. not to the space of output derivatives-- we believe the input
  // side is the more important side.  We don't make the natural-gradient
  // configurable; we just give it a reasonable configuration.
  // Instead of using the individual data-points, for efficiency reasons we use
  // the distribution of per-minibatch summed derivatives over each dimension of
  // the output space, as the source for the Fisher matrix.
  OnlineNaturalGradient preconditioner_in_;
};

class SoftmaxComponent: public NonlinearComponent {
 public:
  explicit SoftmaxComponent(const SoftmaxComponent &other):
      NonlinearComponent(other) { }
  SoftmaxComponent() { }
  virtual std::string Type() const { return "SoftmaxComponent"; }
  virtual int32 Properties() const {
    return kSimpleComponent|kPropagateInPlace|kBackpropInPlace|
        kBackpropNeedsOutput|kStoresStats;
  }
  virtual void* Propagate(const ComponentPrecomputedIndexes *indexes,
                         const CuMatrixBase<BaseFloat> &in,
                         CuMatrixBase<BaseFloat> *out) const;
  virtual void Backprop(const std::string &debug_info,
                        const ComponentPrecomputedIndexes *indexes,
                        const CuMatrixBase<BaseFloat> &in_value,
                        const CuMatrixBase<BaseFloat> &out_value,
                        const CuMatrixBase<BaseFloat> &out_deriv,
                        void *memo,
                        Component *to_update,
                        CuMatrixBase<BaseFloat> *in_deriv) const;
  virtual void StoreStats(const CuMatrixBase<BaseFloat> &in_value,
                          const CuMatrixBase<BaseFloat> &out_value,
                          void *memo);
  virtual Component* Copy() const { return new SoftmaxComponent(*this); }
 private:
  SoftmaxComponent &operator = (const SoftmaxComponent &other); // Disallow.
};


/*
   Implements the log of a softmax nonlinearity, so it's the same
   as shifting each input vector by a constant offset so that, when
   exponentiated, it would sum to one.

   We usually use this in place of softmax because the log-scale
   output will not saturate.

   Configuration values accepted:
      dim            e.g. dim=8061.   Usually this is the last component
                     in a network, so 'dim' is the number of classes.
 */
class LogSoftmaxComponent: public NonlinearComponent {
 public:
  explicit LogSoftmaxComponent(const LogSoftmaxComponent &other):
      NonlinearComponent(other) { }
  LogSoftmaxComponent() { }
  virtual std::string Type() const { return "LogSoftmaxComponent"; }
  virtual int32 Properties() const {
    return kSimpleComponent|kBackpropNeedsOutput|kStoresStats;
  }
  virtual void* Propagate(const ComponentPrecomputedIndexes *indexes,
                         const CuMatrixBase<BaseFloat> &in,
                         CuMatrixBase<BaseFloat> *out) const;
  virtual void Backprop(const std::string &debug_info,
                        const ComponentPrecomputedIndexes *indexes,
                        const CuMatrixBase<BaseFloat> &in_value,
                        const CuMatrixBase<BaseFloat> &out_value,
                        const CuMatrixBase<BaseFloat> &out_deriv,
                        void *memo,
                        Component *to_update,
                        CuMatrixBase<BaseFloat> *in_deriv) const;

  virtual Component* Copy() const { return new LogSoftmaxComponent(*this); }
 private:
  LogSoftmaxComponent &operator = (const LogSoftmaxComponent &other); // Disallow.
};

/*
  Keywords: natural gradient descent, NG-SGD, naturalgradient.  For
  the top-level of the natural gradient code look here, and also in
  nnet-precondition-online.h.
  NaturalGradientAffineComponent is
  a version of AffineComponent that has a non-(multiple of unit) learning-rate
  matrix.  See nnet-precondition-online.h for a description of the technique.
  It is described, under the name Online NG-SGD, in the paper "Parallel
  training of DNNs with Natural Gradient and Parameter Averaging" (ICLR
  workshop, 2015) by Daniel Povey, Xiaohui Zhang and Sanjeev Khudanpur.

  Configuration values accepted by this component:

  Values inherited from UpdatableComponent (see its declaration in
  nnet-component-itf for details):
     learning-rate
     learning-rate-factor
     max-change

  Values used in initializing the component's parameters:
     input-dim             e.g. input-dim=1024.  The input dimension.
     output-dim            e.g. output-dim=1024.  The output dimension.
     param-stddev          e.g. param-stddev=0.025.  The standard deviation
                           used to randomly initialize the linear parameters
                           (as Gaussian random values * param-stddev).
                           Defaults to 1/sqrt(input-dim), which is Glorot
                           initialization.
     bias-stddev           e.g. bias-stddev=0.0.  The standard deviation
                           used to randomly initialize the bias parameters.
                           Defaults to 1.0 but we usually set it to 0.0
                           in the config.
     bias-mean             e.g. bias-mean=1.0.  Allows you to ininialize the
                           bias parameters with an offset.  Default is 0.0
                           which is normally suitable

     matrix                e.g. matrix=foo/bar/init.mat  May be used as an
                           alternative to (input-dim, output-dim, param-stddev,
                           bias-stddev, bias-mean) to initialize the parameters.
                           Dimension is output-dim by (input-dim + 1), last
                           column is interpreted as the bias.

   Options to the natural gradient (you won't normally have to set these,
   the defaults are suitable):

      num-samples-history   Number of frames used as the time-constant to
                            determine how 'up-to-date' the Fisher-matrix
                            estimates are.  Smaller -> more up-to-date, but more
                            noisy.  default=2000.
      alpha                 Constant that determines how much we smooth the
                            Fisher-matrix estimates with the unit matrix.
                            Larger means more smoothing. default=4.0
      rank-in               Rank used in low-rank-plus-unit estimate of Fisher
                            matrix in the input space.  default=20.
      rank-out              Rank used in low-rank-plus-unit estimate of Fisher
                            matrix in the output-derivative space.  default=80.
      update-period         Determines after with what frequency (in
                            minibatches) we update the Fisher-matrix estimates;
                            making this > 1 saves a little time in training.
                            default=4.
*/
class NaturalGradientAffineComponent: public AffineComponent {
 public:
  virtual std::string Type() const { return "NaturalGradientAffineComponent"; }
  virtual void Read(std::istream &is, bool binary);
  virtual void Write(std::ostream &os, bool binary) const;
  // this constructor does not really initialize, use InitFromConfig() or Read().
  NaturalGradientAffineComponent() { }
  void InitFromConfig(ConfigLine *cfl);
  virtual std::string Info() const;
  virtual Component* Copy() const;
  virtual void Scale(BaseFloat scale);
  virtual void Add(BaseFloat alpha, const Component &other);
  virtual void FreezeNaturalGradient(bool freeze);
  // copy constructor
  explicit NaturalGradientAffineComponent(
      const NaturalGradientAffineComponent &other);
  NaturalGradientAffineComponent(
      const CuMatrixBase<BaseFloat> &linear_params,
      const CuVectorBase<BaseFloat> &bias_params);
 private:
  // disallow assignment operator.
  NaturalGradientAffineComponent &operator= (
      const NaturalGradientAffineComponent&);

  // Configs for preconditioner.  The input side tends to be better conditioned ->
  // smaller rank needed, so make them separately configurable.
  int32 rank_in_;
  int32 rank_out_;
  int32 update_period_;
  BaseFloat num_samples_history_;
  BaseFloat alpha_;

  OnlineNaturalGradient preconditioner_in_;

  OnlineNaturalGradient preconditioner_out_;

  // Sets the configs rank, alpha and eta in the preconditioner objects,
  // from the class variables.
  void SetNaturalGradientConfigs();

  virtual void Update(
      const std::string &debug_info,
      const CuMatrixBase<BaseFloat> &in_value,
      const CuMatrixBase<BaseFloat> &out_deriv);
};

/*
  LinearComponent represents a linear (matrix) transformation of its input, with
  a matrix as its trainable parameters.  It's the same as
  NaturalGradientAffineComponent, but without the bias term.

  Configuration values accepted by this component:

  Values inherited from UpdatableComponent (see its declaration in
  nnet-component-itf for details):
     learning-rate
     learning-rate-factor
     max-change

  Values used in initializing the component's parameters:
     input-dim             e.g. input-dim=1024.  The input dimension.
     output-dim            e.g. output-dim=1024.  The output dimension.
     param-stddev          e.g. param-stddev=0.025.  The standard deviation
                           used to randomly initialize the linear parameters
                           (as Gaussian random values * param-stddev).
                           Defaults to 1/sqrt(input-dim), which is Glorot
                           initialization.
     matrix                e.g. matrix=foo/bar/init.mat  May be used as an
                           alternative to (input-dim, output-dim, param-stddev,
                           bias-stddev, bias-mean) to initialize the parameters.
                           Dimension is output-dim by (input-dim + 1), last
                           column is interpreted as the bias.

   Options to the natural gradient (you won't normally have to set these,
   the defaults are suitable):

      use-natural-gradient=true   Set this to false to disable the natural-gradient
                            update entirely (it will do regular SGD).
      num-samples-history   Number of frames used as the time-constant to
                            determine how 'up-to-date' the Fisher-matrix
                            estimates are.  Smaller -> more up-to-date, but more
                            noisy.  default=2000.
      alpha                 Constant that determines how much we smooth the
                            Fisher-matrix estimates with the unit matrix.
                            Larger means more smoothing. default=4.0
      rank-in               Rank used in low-rank-plus-unit estimate of Fisher
                            matrix in the input space.  default=20.
      rank-out              Rank used in low-rank-plus-unit estimate of Fisher
                            matrix in the output-derivative space.  default=80.
      update-period         Determines after with what frequency (in
                            minibatches) we update the Fisher-matrix estimates;
                            making this > 1 saves a little time in training.
                            default=4.
*/
class LinearComponent: public UpdatableComponent {
 public:
  virtual int32 InputDim() const { return params_.NumCols(); }
  virtual int32 OutputDim() const { return params_.NumRows(); }

  virtual std::string Type() const { return "LinearComponent"; }
  virtual int32 Properties() const {
    return kSimpleComponent|kUpdatableComponent|kBackpropNeedsInput|
        kPropagateAdds|kBackpropAdds;
  }

  virtual void* Propagate(const ComponentPrecomputedIndexes *indexes,
                         const CuMatrixBase<BaseFloat> &in,
                         CuMatrixBase<BaseFloat> *out) const;
  virtual void Backprop(const std::string &debug_info,
                        const ComponentPrecomputedIndexes *indexes,
                        const CuMatrixBase<BaseFloat> &in_value,
                        const CuMatrixBase<BaseFloat> &, // out_value
                        const CuMatrixBase<BaseFloat> &out_deriv,
                        void *memo,
                        Component *to_update,
                        CuMatrixBase<BaseFloat> *in_deriv) const;
  virtual void Read(std::istream &is, bool binary);
  virtual void Write(std::ostream &os, bool binary) const;
  // this constructor does not really initialize, use InitFromConfig() or Read().
  LinearComponent() { }
  void InitFromConfig(ConfigLine *cfl);
  virtual std::string Info() const;
  virtual Component* Copy() const;
  virtual void Scale(BaseFloat scale);
  virtual void Add(BaseFloat alpha, const Component &other);
  virtual void PerturbParams(BaseFloat stddev);
  virtual BaseFloat DotProduct(const UpdatableComponent &other) const;
  virtual int32 NumParameters() const;
  virtual void Vectorize(VectorBase<BaseFloat> *params) const;
  virtual void UnVectorize(const VectorBase<BaseFloat> &params);
  virtual void FreezeNaturalGradient(bool freeze);
  // copy constructor
  explicit LinearComponent(const LinearComponent &other);

  explicit LinearComponent(const CuMatrix<BaseFloat> &params);
 private:

  // disallow assignment operator.
  LinearComponent &operator= (
      const LinearComponent&);


  CuMatrix<BaseFloat> params_;
  // If true (and if no this->is_gradient_), use natural gradient updates.
  bool use_natural_gradient_;
  OnlineNaturalGradient preconditioner_in_;
  OnlineNaturalGradient preconditioner_out_;
};


/// FixedAffineComponent is an affine transform that is supplied
/// at network initialization time and is not trainable.
class FixedAffineComponent: public Component {
 public:
  FixedAffineComponent() { }
  virtual std::string Type() const { return "FixedAffineComponent"; }
  virtual std::string Info() const;

  // Copy constructor from AffineComponent-- can be used when we're done
  // training a particular part of the model and want to efficiently disable
  // further training.
  FixedAffineComponent(const AffineComponent &c);

  /// matrix should be of size input-dim+1 to output-dim, last col is offset
  void Init(const CuMatrixBase<BaseFloat> &matrix);

  // The ConfigLine cfl contains just the option matrix=<string>,
  // where the string is the filename of a Kaldi-format matrix to read.
  virtual void InitFromConfig(ConfigLine *cfl);

  virtual int32 Properties() const { return kSimpleComponent|kBackpropAdds; }
  virtual int32 InputDim() const { return linear_params_.NumCols(); }
  virtual int32 OutputDim() const { return linear_params_.NumRows(); }

  virtual void* Propagate(const ComponentPrecomputedIndexes *indexes,
                         const CuMatrixBase<BaseFloat> &in,
                         CuMatrixBase<BaseFloat> *out) const;
  virtual void Backprop(const std::string &debug_info,
                        const ComponentPrecomputedIndexes *indexes,
                        const CuMatrixBase<BaseFloat> &in_value,
                        const CuMatrixBase<BaseFloat> &, // out_value
                        const CuMatrixBase<BaseFloat> &out_deriv,
                        void *memo,
                        Component *to_update,
                        CuMatrixBase<BaseFloat> *in_deriv) const;


  virtual Component* Copy() const;
  virtual void Read(std::istream &is, bool binary);
  virtual void Write(std::ostream &os, bool binary) const;

  const CuMatrix<BaseFloat> &LinearParams() const { return linear_params_; }
  const CuVector<BaseFloat> &BiasParams() const { return bias_params_; }
 protected:
  friend class AffineComponent;
  CuMatrix<BaseFloat> linear_params_;
  CuVector<BaseFloat> bias_params_;

  KALDI_DISALLOW_COPY_AND_ASSIGN(FixedAffineComponent);
};

/// SumGroupComponent is used to sum up groups of posteriors.
/// It's used to introduce a kind of Gaussian-mixture-model-like
/// idea into neural nets.  This is basically a degenerate case of
/// MixtureProbComponent; we had to implement it separately to
/// be efficient for CUDA (we can use this one regardless whether
/// we have CUDA or not; it's the normal case we want anyway).
///
/// There are two forms of initialization in a config file: one
/// where the number of elements are specified for each group
/// individually as a vector, and one where only the total input
/// dimension and the output dimension (number of groups) is specified.
/// The second is used when all groups have the same size.
class SumGroupComponent: public Component {
public:
  virtual int32 InputDim() const { return input_dim_; }
  virtual int32 OutputDim() const { return output_dim_; }
  void Init(const std::vector<int32> &sizes); // the vector is of the input dim
                                              // (>= 1) for each output dim.
  void Init(int32 input_dim, int32 output_dim);
  void GetSizes(std::vector<int32> *sizes) const; // Get a vector saying, for
                                                  // each output-dim, how many
                                                  // inputs were summed over.
  virtual void InitFromConfig(ConfigLine *cfl);
  SumGroupComponent() { }
  virtual std::string Type() const { return "SumGroupComponent"; }
  virtual int32 Properties() const { return kSimpleComponent; }
  virtual void* Propagate(const ComponentPrecomputedIndexes *indexes,
                         const CuMatrixBase<BaseFloat> &in,
                         CuMatrixBase<BaseFloat> *out) const;
  virtual void Backprop(const std::string &debug_info,
                        const ComponentPrecomputedIndexes *indexes,
                        const CuMatrixBase<BaseFloat> &in_value,
                        const CuMatrixBase<BaseFloat> &, // out_value
                        const CuMatrixBase<BaseFloat> &out_deriv,
                        void *memo,
                        Component *to_update,
                        CuMatrixBase<BaseFloat> *in_deriv) const;
  virtual Component* Copy() const;
  virtual void Read(std::istream &is, bool binary);
  virtual void Write(std::ostream &os, bool binary) const;

private:
  KALDI_DISALLOW_COPY_AND_ASSIGN(SumGroupComponent);
  // Note: Int32Pair is just struct{ int32 first; int32 second }; it's defined
  // in cu-matrixdim.h as extern "C" which is needed for the CUDA interface.
  CuArray<Int32Pair> indexes_; // for each output index, the (start, end) input
                               // index.
  CuArray<int32> reverse_indexes_; // for each input index, the output index.
  int32 input_dim_;
  int32 output_dim_;
};


/// FixedScaleComponent applies a fixed per-element scale; it's similar
/// to the Rescale component in the nnet1 setup (and only needed for nnet1
/// model conversion).
class FixedScaleComponent: public Component {
 public:
  FixedScaleComponent() { }
  virtual std::string Type() const { return "FixedScaleComponent"; }
  virtual std::string Info() const;
  virtual int32 Properties() const {
    return kSimpleComponent|kPropagateInPlace|kBackpropInPlace;
  }

  void Init(const CuVectorBase<BaseFloat> &scales);

  // The ConfigLine cfl contains only the option scales=<string>,
  // where the string is the filename of a Kaldi-format matrix to read.
  virtual void InitFromConfig(ConfigLine *cfl);

  virtual int32 InputDim() const { return scales_.Dim(); }
  virtual int32 OutputDim() const { return scales_.Dim(); }

  virtual void* Propagate(const ComponentPrecomputedIndexes *indexes,
                         const CuMatrixBase<BaseFloat> &in,
                         CuMatrixBase<BaseFloat> *out) const;
  virtual void Backprop(const std::string &debug_info,
                        const ComponentPrecomputedIndexes *indexes,
                        const CuMatrixBase<BaseFloat> &, // in_value
                        const CuMatrixBase<BaseFloat> &, // out_value
                        const CuMatrixBase<BaseFloat> &out_deriv,
                        void *memo,
                        Component *, // to_update
                        CuMatrixBase<BaseFloat> *in_deriv) const;
  virtual Component* Copy() const;
  virtual void Read(std::istream &is, bool binary);
  virtual void Write(std::ostream &os, bool binary) const;

  const CuVector<BaseFloat> &Scales() const { return scales_; }
 protected:
  CuVector<BaseFloat> scales_;
  KALDI_DISALLOW_COPY_AND_ASSIGN(FixedScaleComponent);
};


/// FixedBiasComponent applies a fixed per-element bias; it's similar
/// to the AddShift component in the nnet1 setup (and only needed for nnet1
/// model conversion.
class FixedBiasComponent: public Component {
 public:
  FixedBiasComponent() { }
  virtual std::string Type() const { return "FixedBiasComponent"; }
  virtual std::string Info() const;

  virtual int32 Properties() const {
    return kSimpleComponent|kPropagateInPlace|kBackpropInPlace;
  }

  void Init(const CuVectorBase<BaseFloat> &scales);

  // The ConfigLine cfl contains only the option bias=<string>,
  // where the string is the filename of a Kaldi-format matrix to read.
  virtual void InitFromConfig(ConfigLine *cfl);
  virtual int32 InputDim() const { return bias_.Dim(); }
  virtual int32 OutputDim() const { return bias_.Dim(); }
  using Component::Propagate; // to avoid name hiding
  virtual void* Propagate(const ComponentPrecomputedIndexes *indexes,
                         const CuMatrixBase<BaseFloat> &in,
                         CuMatrixBase<BaseFloat> *out) const;
  virtual void Backprop(const std::string &debug_info,
                        const ComponentPrecomputedIndexes *indexes,
                        const CuMatrixBase<BaseFloat> &, // in_value,
                        const CuMatrixBase<BaseFloat> &, // out_value
                        const CuMatrixBase<BaseFloat> &out_deriv,
                        void *memo,
                        Component *, // to_update
                        CuMatrixBase<BaseFloat> *in_deriv) const;
  virtual Component* Copy() const;
  virtual void Read(std::istream &is, bool binary);
  virtual void Write(std::ostream &os, bool binary) const;

 protected:
  CuVector<BaseFloat> bias_;
  KALDI_DISALLOW_COPY_AND_ASSIGN(FixedBiasComponent);
};

/** NoOpComponent just duplicates its input.  We don't anticipate this being used
    very often, but it may sometimes make your life easier
    The only config parameter it accepts is 'dim', e.g. 'dim=400'.
*/
class NoOpComponent: public NonlinearComponent {
 public:
  explicit NoOpComponent(const NoOpComponent &other): NonlinearComponent(other) { }
  NoOpComponent() { }
  virtual std::string Type() const { return "NoOpComponent"; }
  virtual int32 Properties() const {
    return kSimpleComponent|kPropagateInPlace;
  }
  virtual Component* Copy() const { return new NoOpComponent(*this); }
  virtual void* Propagate(const ComponentPrecomputedIndexes *indexes,
                          const CuMatrixBase<BaseFloat> &in,
                          CuMatrixBase<BaseFloat> *out) const;
  virtual void Backprop(const std::string &debug_info,
                        const ComponentPrecomputedIndexes *indexes,
                        const CuMatrixBase<BaseFloat> &, //in_value
                        const CuMatrixBase<BaseFloat> &, // out_value,
                        const CuMatrixBase<BaseFloat> &out_deriv,
                        void *memo,
                        Component *to_update,
                        CuMatrixBase<BaseFloat> *in_deriv) const;
 private:
  NoOpComponent &operator = (const NoOpComponent &other); // Disallow.
};

/**  SumBlockComponent sums over blocks of its input: for instance, if
     you create one with the config "input-dim=400 output-dim=100",
     its output will be the sum over the 4 100-dimensional blocks of
     the input.

     The "scale" config parameter may be used if you want to do averaging
     instead of summing, e.g. "input-dim=400 output-dim=100 scale=0.25"
     will accomplish averaging.

     Accepted values on its config-file line are:
        input-dim  The input dimension.  Required.
        output-dim  The block dimension.  Required.  Must divide input-dim.
        scale      A scaling factor on the output.  Defaults to 1.0.
 */
class SumBlockComponent: public Component {
 public:
  explicit SumBlockComponent(const SumBlockComponent &other);
  SumBlockComponent() { }
  virtual std::string Type() const { return "SumBlockComponent"; }
  virtual int32 Properties() const {
    return kSimpleComponent|kPropagateAdds|kBackpropAdds;
  }
  virtual void InitFromConfig(ConfigLine *cfl);
  virtual int32 InputDim() const { return input_dim_; }
  virtual int32 OutputDim() const { return output_dim_; }
  virtual void Read(std::istream &is, bool binary);
  virtual void Write(std::ostream &os, bool binary) const;
  virtual std::string Info() const;
  virtual Component* Copy() const { return new SumBlockComponent(*this); }
  virtual void* Propagate(const ComponentPrecomputedIndexes *indexes,
                          const CuMatrixBase<BaseFloat> &in,
                          CuMatrixBase<BaseFloat> *out) const;
  virtual void Backprop(const std::string &debug_info,
                        const ComponentPrecomputedIndexes *indexes,
                        const CuMatrixBase<BaseFloat> &, //in_value
                        const CuMatrixBase<BaseFloat> &, // out_value,
                        const CuMatrixBase<BaseFloat> &out_deriv,
                        void *memo,
                        Component *to_update,
                        CuMatrixBase<BaseFloat> *in_deriv) const;
 private:
  int32 input_dim_;
  int32 output_dim_;
  BaseFloat scale_;
  SumBlockComponent &operator = (const SumBlockComponent &other); // Disallow.
};


// ClipGradientComponent just duplicates its input, but clips gradients
// during backpropagation if they cross a predetermined threshold.
// This component will be used to prevent gradient explosion problem in
// recurrent neural networks
class ClipGradientComponent: public Component {
 public:
  ClipGradientComponent(int32 dim, BaseFloat clipping_threshold,
                        bool norm_based_clipping,
                        BaseFloat self_repair_clipped_proportion_threshold,
                        BaseFloat self_repair_target,
                        BaseFloat self_repair_scale,
                        int32 num_clipped,
                        int32 count,
                        int32 num_self_repaired,
                        int32 num_backpropped) {
    Init(dim, clipping_threshold, norm_based_clipping,
         self_repair_clipped_proportion_threshold,
         self_repair_target,
         self_repair_scale,
         num_clipped, count,
         num_self_repaired, num_backpropped);}

  ClipGradientComponent(): dim_(0), clipping_threshold_(-1),
    norm_based_clipping_(false),
    self_repair_clipped_proportion_threshold_(1.0),
    self_repair_target_(0.0),
    self_repair_scale_(0.0),
    num_clipped_(0), count_(0),
    num_self_repaired_(0), num_backpropped_(0) { }

  virtual int32 InputDim() const { return dim_; }
  virtual int32 OutputDim() const { return dim_; }
  virtual void InitFromConfig(ConfigLine *cfl);
  void Init(int32 dim, BaseFloat clipping_threshold, bool norm_based_clipping,
            BaseFloat self_repair_clipped_proportion_threshold,
            BaseFloat self_repair_target,
            BaseFloat self_repair_scale,
            int32 num_clipped, int32 count,
            int32 num_self_repaired, int32 num_backpropped);

  virtual std::string Type() const { return "ClipGradientComponent"; }

  virtual int32 Properties() const {
    return kSimpleComponent|kPropagateInPlace|kBackpropInPlace|
           kBackpropNeedsInput;
  }

  virtual void ZeroStats();

  virtual Component* Copy() const {
    return new ClipGradientComponent(dim_,
                                     clipping_threshold_,
                                     norm_based_clipping_,
                                     self_repair_clipped_proportion_threshold_,
                                     self_repair_target_,
                                     self_repair_scale_,
                                     num_clipped_,
                                     count_,
                                     num_self_repaired_,
                                     num_backpropped_);}

  virtual void* Propagate(const ComponentPrecomputedIndexes *indexes,
                         const CuMatrixBase<BaseFloat> &in,
                         CuMatrixBase<BaseFloat> *out) const;
  virtual void Backprop(const std::string &debug_info,
                        const ComponentPrecomputedIndexes *indexes,
                        const CuMatrixBase<BaseFloat> &in_value,
                        const CuMatrixBase<BaseFloat> &, // out_value,
                        const CuMatrixBase<BaseFloat> &out_deriv,
                        void *memo,
                        Component *to_update,
                        CuMatrixBase<BaseFloat> *in_deriv) const;

  virtual void Scale(BaseFloat scale);
  virtual void Add(BaseFloat alpha, const Component &other);
  virtual void Read(std::istream &is, bool binary); // This Read function
  // requires that the Component has the correct type.
  /// Write component to stream
  virtual void Write(std::ostream &os, bool binary) const;
  virtual std::string Info() const;
  virtual ~ClipGradientComponent() {
    if (num_self_repaired_ > 0)
      KALDI_LOG << "ClipGradientComponent(node_name=" << debug_info_
                << ")'s self-repair was activated " << num_self_repaired_
                << " time(s) out of " << num_backpropped_
                << " times of calling Backprop() in this training job.";
  }
 private:
  int32 dim_;  // input/output dimension
  BaseFloat clipping_threshold_;  // threshold to be used for clipping
                                  // could correspond to max-row-norm (if
                                  // norm_based_clipping_ == true) or
                                  // max-absolute-value (otherwise)
  bool norm_based_clipping_;  // if true the max-row-norm will be clipped
                              // else element-wise absolute value clipping is
                              // done

  // some configuration values relating to self-repairing.
  BaseFloat self_repair_clipped_proportion_threshold_; // the threshold of
                                                       // clipped-proportion
                                                       // for self-repair to be
                                                       // activated
  BaseFloat self_repair_target_; // the target value towards which self-repair
                                 // is trying to set for in-deriv
  BaseFloat self_repair_scale_;  // constant scaling the self-repair vector
  std::string debug_info_;   // component-node name, used in the destructor to
                             // print out stats of self-repair

  // this function is called from Backprop code, and only does something if the
  // self-repair-scale config value is set and the current clipped proportion
  // exceeds the threshold. What it does is to add a term to in-deriv that
  // forces the input to the ClipGradientComponent to be close to some small
  // value (e.g., 0.0 or 0.5, depending on what the input is, e.g.,
  // Sigmoid or Tanh or Affine). The hope is that if the input is forced to be
  // small, the parameters on the path will also tend to be small, which may
  // help tamp down the divergence caused by gradient explosion.
  void RepairGradients(const std::string &debug_info,
                       const CuMatrixBase<BaseFloat> &in_value,
                       CuMatrixBase<BaseFloat> *in_deriv,
                       ClipGradientComponent *to_update) const;

  ClipGradientComponent &operator =
      (const ClipGradientComponent &other); // Disallow.

 protected:
  // variables to store stats
  // An element corresponds to rows of derivative matrix, when
  // norm_based_clipping_ is true,
  // else it corresponds to each element of the derivative matrix
  // Note: no stats are stored when norm_based_clipping_ is false
  int32 num_clipped_;  // number of elements which were clipped
  int32 count_;  // number of elements which were processed
  int32 num_self_repaired_; // number of times self-repair is activated
  int32 num_backpropped_; //number of times backprop is called

};

/** PermuteComponent changes the order of the columns (i.e. the feature or
    activation dimensions).  Output dimension i is mapped to input dimension
    column_map_[i], so it's like doing:
      for each row:
        for each feature/activation dimension i:
          output(row, i) = input(row, column_map_[i]).

*/
class PermuteComponent: public Component {
 public:
  PermuteComponent()  {}
  PermuteComponent(const std::vector<int32> &column_map) { Init(column_map); }

  virtual int32 InputDim() const { return column_map_.Dim(); }
  virtual int32 OutputDim() const { return column_map_.Dim(); }
  virtual void InitFromConfig(ConfigLine *cfl);
  void Init(const std::vector<int32> &column_map);

  virtual std::string Type() const { return "PermuteComponent"; }

  virtual int32 Properties() const {
    return kSimpleComponent;
  }

  virtual void ZeroStats() {}

  virtual Component* Copy() const;

  virtual void* Propagate(const ComponentPrecomputedIndexes *indexes,
                         const CuMatrixBase<BaseFloat> &in,
                         CuMatrixBase<BaseFloat> *out) const;
  virtual void Backprop(const std::string &debug_info,
                        const ComponentPrecomputedIndexes *indexes,
                        const CuMatrixBase<BaseFloat> &, //in_value
                        const CuMatrixBase<BaseFloat> &, // out_value,
                        const CuMatrixBase<BaseFloat> &out_deriv,
                        void *memo,
                        Component *to_update,
                        CuMatrixBase<BaseFloat> *in_deriv) const;

  virtual void Scale(BaseFloat scale) {}
  virtual void Add(BaseFloat alpha, const Component &other) {}
  virtual void Read(std::istream &is, bool binary); // This Read function
  // requires that the Component has the correct type.
  /// Write component to stream
  virtual void Write(std::ostream &os, bool binary) const;
  virtual std::string Info() const;
 private:
  // computes the reverse column map.  Must not be called if column_map_.Dim()
  // == 0
  void ComputeReverseColumnMap();
  CuArray<int32> column_map_;
  // the following is a derived variable, not written to disk.
  // It is used in backprop.
  CuArray<int32> reverse_column_map_;
  PermuteComponent &operator =
      (const PermuteComponent &other); // Disallow.
};




// PerElementScaleComponent scales each dimension of its input with a separate
// trainable scale; it's like a linear component with a diagonal matrix.
class PerElementScaleComponent: public UpdatableComponent {
 public:
  virtual int32 InputDim() const { return scales_.Dim(); }
  virtual int32 OutputDim() const { return scales_.Dim(); }

  virtual std::string Info() const;
  virtual void InitFromConfig(ConfigLine *cfl);

  PerElementScaleComponent() { } // use Init to really initialize.
  virtual std::string Type() const { return "PerElementScaleComponent"; }
  virtual int32 Properties() const {
    return kSimpleComponent|kUpdatableComponent|kBackpropNeedsInput|
        kPropagateInPlace;
  }

  virtual void* Propagate(const ComponentPrecomputedIndexes *indexes,
                         const CuMatrixBase<BaseFloat> &in,
                         CuMatrixBase<BaseFloat> *out) const;
  virtual void Backprop(const std::string &debug_info,
                        const ComponentPrecomputedIndexes *indexes,
                        const CuMatrixBase<BaseFloat> &in_value,
                        const CuMatrixBase<BaseFloat> &, // out_value
                        const CuMatrixBase<BaseFloat> &out_deriv,
                        void *memo,
                        Component *to_update,
                        CuMatrixBase<BaseFloat> *in_deriv) const;

  virtual void Read(std::istream &is, bool binary);
  virtual void Write(std::ostream &os, bool binary) const;

  virtual Component* Copy() const;


  // Some functions from base-class UpdatableComponent.
  virtual void Scale(BaseFloat scale);
  virtual void Add(BaseFloat alpha, const Component &other);
  virtual void PerturbParams(BaseFloat stddev);
  virtual BaseFloat DotProduct(const UpdatableComponent &other) const;
  virtual int32 NumParameters() const;
  virtual void Vectorize(VectorBase<BaseFloat> *params) const;
  virtual void UnVectorize(const VectorBase<BaseFloat> &params);

  // Some functions that are specific to this class.
  explicit PerElementScaleComponent(const PerElementScaleComponent &other);

  void Init(int32 dim, BaseFloat param_mean, BaseFloat param_stddev);
  void Init(std::string vector_filename);

 protected:
  // This function Update() is for extensibility; child classes may override
  // this, e.g. for natural gradient update.
  virtual void Update(
      const std::string &debug_info,
      const CuMatrixBase<BaseFloat> &in_value,
      const CuMatrixBase<BaseFloat> &out_deriv) {
    UpdateSimple(in_value, out_deriv);
  }
  // UpdateSimple is used when *this is a gradient.  Child classes may override
  // this if needed, but typically won't need to.
  virtual void UpdateSimple(
      const CuMatrixBase<BaseFloat> &in_value,
      const CuMatrixBase<BaseFloat> &out_deriv);

  const PerElementScaleComponent &operator
      = (const PerElementScaleComponent &other); // Disallow.
  CuVector<BaseFloat> scales_;
};

/*
  PerElementOffsetComponent offsets each dimension of its input with a separate
  trainable bias; it's like an affine component with fixed weight matrix which
  is always equal to I.

  Accepted values on its config line, with defaults if applicable:

     vector           If specified, the offsets will be read from this file ('vector'
                      is interpreted as an rxfilename).

     dim              The dimension that this component inputs and outputs.

     block-dim        [Should not be specified if you specify 'vector'].
                      If specified, must be nonzero and divide 'dim'.  In this
                      case, blocks of the input of this dimension will get
                      the same offset.  Useful in CNNs.

     param-mean=0.0   Mean of randomly initialized offset parameters; should only
                      be supplied if 'vector' is not supplied.
     param-stddev=0.0 Standard deviation of randomly initialized offset parameters;
                      should only be supplied if 'vector' is not supplied.

     use-natural-gradient=true  If true, we will use natural gradient in the
                      update.  Note: this is different from PerElementScaleComponent,
                      which does not support natural gradient directly-- in that
                      case you have to use NaturalGradientPerElementScaleComponent
                      if you want to use natural gradient update.
*/
class PerElementOffsetComponent: public UpdatableComponent {
 public:
  virtual int32 InputDim() const { return dim_; }
  virtual int32 OutputDim() const { return dim_; }

  virtual std::string Info() const;
  virtual void InitFromConfig(ConfigLine *cfl);

  PerElementOffsetComponent() { } // use Init to really initialize.
  virtual std::string Type() const { return "PerElementOffsetComponent"; }
  virtual int32 Properties() const {
    return kSimpleComponent|kUpdatableComponent|
           kBackpropInPlace|kPropagateInPlace|
        (dim_ != offsets_.Dim() ? kOutputContiguous : 0);
  }

  virtual void* Propagate(const ComponentPrecomputedIndexes *indexes,
                         const CuMatrixBase<BaseFloat> &in,
                         CuMatrixBase<BaseFloat> *out) const;
  virtual void Backprop(const std::string &debug_info,
                        const ComponentPrecomputedIndexes *indexes,
                        const CuMatrixBase<BaseFloat> &, // in_value
                        const CuMatrixBase<BaseFloat> &, // out_value
                        const CuMatrixBase<BaseFloat> &out_deriv,
                        void *memo,
                        Component *to_update,
                        CuMatrixBase<BaseFloat> *in_deriv) const;

  virtual void Read(std::istream &is, bool binary);
  virtual void Write(std::ostream &os, bool binary) const;

  virtual Component* Copy() const;

  // Some functions from base-class UpdatableComponent.
  virtual void Scale(BaseFloat scale);
  virtual void Add(BaseFloat alpha, const Component &other);
  virtual void PerturbParams(BaseFloat stddev);
  virtual BaseFloat DotProduct(const UpdatableComponent &other) const;
  virtual int32 NumParameters() const;
  virtual void Vectorize(VectorBase<BaseFloat> *params) const;
  virtual void UnVectorize(const VectorBase<BaseFloat> &params);

  // Copy constructor
  explicit PerElementOffsetComponent(const PerElementOffsetComponent &other);
 protected:
  const PerElementOffsetComponent &operator
      = (const PerElementOffsetComponent &other); // Disallow.
  CuVector<BaseFloat> offsets_;
  // dim_ will normally be the same as offsets_ dim, but in general will be an
  // integer multiple of it (in case the same offset vector is applied to
  // successive blocks of the input).
  int32 dim_;
  bool use_natural_gradient_;
  OnlineNaturalGradient preconditioner_;
};


// ConstantFunctionComponent returns constant function of its input,
// i.e. its output does not depend on its input.  It is the same as
// an affine component with the linear term fixed at zero.
// It is optionally trainable, and optionally you can use natural
// gradient.  The input is required only because it's more convenient
// to make SimpleComponents [but see ConstantComponent, which requires
// no inputs].
class ConstantFunctionComponent: public UpdatableComponent {
 public:
  virtual int32 InputDim() const { return input_dim_; }
  virtual int32 OutputDim() const { return output_.Dim(); }

  virtual std::string Info() const;
  // possible parameter values with their defaults:
  // input-dim=-1 is-updatable=true use-natural-gradient=true output-dim=-1
  // output-mean=0 output-stddev=0
  virtual void InitFromConfig(ConfigLine *cfl);

  ConstantFunctionComponent();

  ConstantFunctionComponent(const ConstantFunctionComponent &other);

  virtual std::string Type() const { return "ConstantFunctionComponent"; }
  virtual int32 Properties() const {
    return kSimpleComponent|
        (is_updatable_ ? kUpdatableComponent : 0) |
        (InputDim() == OutputDim() ? kPropagateInPlace: 0) |
        kBackpropAdds;
  }
  virtual void* Propagate(const ComponentPrecomputedIndexes *indexes,
                         const CuMatrixBase<BaseFloat> &in,
                         CuMatrixBase<BaseFloat> *out) const;
  virtual void Backprop(const std::string &debug_info,
                        const ComponentPrecomputedIndexes *indexes,
                        const CuMatrixBase<BaseFloat> &, // in_value
                        const CuMatrixBase<BaseFloat> &, // out_value
                        const CuMatrixBase<BaseFloat> &out_deriv,
                        void *memo,
                        Component *to_update,
                        CuMatrixBase<BaseFloat> *in_deriv) const;

  virtual void Read(std::istream &is, bool binary);
  virtual void Write(std::ostream &os, bool binary) const;

  virtual Component* Copy() const;

  // Some functions from base-class UpdatableComponent.
  virtual void Scale(BaseFloat scale);
  virtual void Add(BaseFloat alpha, const Component &other);
  virtual void PerturbParams(BaseFloat stddev);
  virtual BaseFloat DotProduct(const UpdatableComponent &other) const;
  virtual int32 NumParameters() const;
  virtual void Vectorize(VectorBase<BaseFloat> *params) const;
  virtual void UnVectorize(const VectorBase<BaseFloat> &params);
 private:
  int32 input_dim_;
  // the output value-- a vector.
  CuVector<BaseFloat> output_;

  bool is_updatable_;
  // if true, and if updatable, do natural-gradient update.
  bool use_natural_gradient_;
  OnlineNaturalGradient preconditioner_;

  const ConstantFunctionComponent &operator
  = (const ConstantFunctionComponent &other); // Disallow.
};



// NaturalGradientPerElementScaleComponent is like PerElementScaleComponent but
// it uses a natural gradient update for the per-element scales, and enforces a
// maximum amount of change per minibatch, for stability.
class NaturalGradientPerElementScaleComponent: public PerElementScaleComponent {
 public:

  virtual std::string Info() const;

  virtual void InitFromConfig(ConfigLine *cfl);

  NaturalGradientPerElementScaleComponent() { } // use Init to really initialize.
  virtual std::string Type() const {
    return "NaturalGradientPerElementScaleComponent";
  }

  virtual void Read(std::istream &is, bool binary);
  virtual void Write(std::ostream &os, bool binary) const;
  virtual void FreezeNaturalGradient(bool freeze);

  virtual Component* Copy() const;

  // Some functions that are specific to this class:
  explicit NaturalGradientPerElementScaleComponent(
      const NaturalGradientPerElementScaleComponent &other);

  void Init(int32 dim, BaseFloat param_mean,
            BaseFloat param_stddev, int32 rank, int32 update_period,
            BaseFloat num_samples_history, BaseFloat alpha);
  void Init(std::string vector_filename,
            int32 rank, int32 update_period, BaseFloat num_samples_history,
            BaseFloat alpha);

 private:
  // unlike the NaturalGradientAffineComponent, there is only one dimension to
  // consider as the parameters are a vector not a matrix, so we only need one
  // preconditioner.
  // The preconditioner stores its own configuration values; we write and read
  // these, but not the preconditioner object itself.
  OnlineNaturalGradient preconditioner_;

  // Override of the parent-class Update() function, called only
  // if this->is_gradient_ = false; this implements the natural
  // gradient update.
  virtual void Update(
      const std::string &debug_info,
      const CuMatrixBase<BaseFloat> &in_value,
      const CuMatrixBase<BaseFloat> &out_deriv);

  const NaturalGradientPerElementScaleComponent &operator
      = (const NaturalGradientPerElementScaleComponent &other); // Disallow.
};



/*
  ScaleAndOffsetComponent implements a per-element scale and offset.
  It may be useful just after BatchNormComponent, as the trainable offset
  and scale of batch-norm.
  Note: by default this includes natural gradient for the update.

  Currently accepted values on its config line are as follows.
  Major configuration values:

     dim              The feature-dimension that the component takes as
                      input, and outputs.
     block-dim        If set, this must be set to a value that divides
                      'dim'.  In this case, the same offset and scale
                      will be applied to each block, and the number
                      of parameters will be 2*block-dim instead of 2*dim.

  There is currently no way to configure what values will be used for
  the initialization and it is hardcoded to zero offset, unit scale.
  If in future more configurability is needed, we'll address it then.

  Values inherited from UpdatableComponent (see its declaration in
  nnet-component-itf for details):
     learning-rate
     learning-rate-factor
     max-change


   Options to the natural gradient (you won't normally have to set these,
   the defaults are suitable):

      use-natural-gradient  Defaults to true; false turns off the application
                            of natural gradient update to this layer.
      rank                  Rank used in low-rank-plus-unit estimate of Fisher
                            matrix in the input space.  default=20.
*/
class ScaleAndOffsetComponent: public UpdatableComponent {
 public:
  virtual int32 InputDim() const { return dim_; }
  virtual int32 OutputDim() const { return dim_; }

  virtual std::string Info() const;
  virtual void InitFromConfig(ConfigLine *cfl);

  ScaleAndOffsetComponent() { } // use Init to really initialize.
  virtual std::string Type() const { return "ScaleAndOffsetComponent"; }
  virtual int32 Properties() const {
    // Note: the backprop would most naturally consume the input, but we
    // have arranged things so that the backprop consumes the output value
    // instead; this allows less memory use, since in typical configurations,
    // this will be followed by an affine component which needs its input
    // for the backprop (so requiring it to be present adds no extra
    // burden).
    return kSimpleComponent|kUpdatableComponent|
           kBackpropInPlace|kPropagateInPlace|
           kBackpropNeedsOutput|
        (dim_ != scales_.Dim() ?
         (kInputContiguous|kOutputContiguous) : 0);
  }
  virtual void* Propagate(const ComponentPrecomputedIndexes *indexes,
                          const CuMatrixBase<BaseFloat> &in,
                          CuMatrixBase<BaseFloat> *out) const;
  virtual void Backprop(const std::string &debug_info,
                        const ComponentPrecomputedIndexes *indexes,
                        const CuMatrixBase<BaseFloat> &, // in_value
                        const CuMatrixBase<BaseFloat> &, // out_value
                        const CuMatrixBase<BaseFloat> &out_deriv,
                        void *memo,
                        Component *to_update,
                        CuMatrixBase<BaseFloat> *in_deriv) const;

  virtual void Read(std::istream &is, bool binary);
  virtual void Write(std::ostream &os, bool binary) const;

  virtual Component* Copy() const { return new ScaleAndOffsetComponent(*this); }

  // Some functions from base-class UpdatableComponent.
  virtual void Scale(BaseFloat scale);
  virtual void Add(BaseFloat alpha, const Component &other);
  virtual void PerturbParams(BaseFloat stddev);
  virtual BaseFloat DotProduct(const UpdatableComponent &other) const;
  virtual int32 NumParameters() const { return 2 * scales_.Dim(); }
  virtual void Vectorize(VectorBase<BaseFloat> *params) const;
  virtual void UnVectorize(const VectorBase<BaseFloat> &params);


  // copy constructor
  explicit ScaleAndOffsetComponent(const ScaleAndOffsetComponent &other);
 private:
  // Internal version of propagate, requires in.NumCols() equal to scales_.Dim()
  // (if batch-dim was set, this may require the caller to reshape the input and
  // output.
  void PropagateInternal(const CuMatrixBase<BaseFloat> &in,
                         CuMatrixBase<BaseFloat> *out) const;
  // Internal version of backprop, where the num-cols of the
  // argument matrices are equal to scales_.Dim().
  void BackpropInternal(const std::string &debug_info,
                        const CuMatrixBase<BaseFloat> &out_value,
                        const CuMatrixBase<BaseFloat> &out_deriv,
                        ScaleAndOffsetComponent *to_update,
                        CuMatrixBase<BaseFloat> *in_deriv) const;

  // We do this instead of defining a constant, which is a hassle in C++.
  inline BaseFloat Epsilon() const { return 1.0e-04; }

  // called from BackpropInternal if 'to_update' is non-NULL.
  void Update(
      const std::string &debug_info,
      const CuMatrixBase<BaseFloat> &in_value,
      const CuMatrixBase<BaseFloat> &out_deriv);


  const ScaleAndOffsetComponent &operator
      = (const ScaleAndOffsetComponent &other); // Disallow.

  // Note: dim_ is the dimension that the component takes as input
  // and output.  It is an integer multiple of scales_.Dim(),
  // and will be the same as scales_.Dim() unless 'block-dim'
  // was specified on the config line.
  // (note: scales_.Dim() and offset_.Dim() will be the same).
  int32 dim_;

  // note: output is y(i) = scales_(i) * x(i) + offsets_(i).
  CuVector<BaseFloat> scales_;
  CuVector<BaseFloat> offsets_;
  bool use_natural_gradient_;
  OnlineNaturalGradient scale_preconditioner_;
  OnlineNaturalGradient offset_preconditioner_;
};



/**
 * WARNING, this component is deprecated in favor of
 *  TimeHeightConvolutionComponent, and will be deleted.
 * ConvolutionalComponent implements 2d-convolution.
 * It uses 3D filters on 3D inputs, but the 3D filters hop only over
 * 2 dimensions as it has same size as the input along the 3rd dimension.
 * Input : A matrix where each row is a  vectorized 3D-tensor.
 *        The 3D tensor has dimensions
 *        x: (e.g. time)
 *        y: (e.g. frequency)
 *        z: (e.g. channels like features/delta/delta-delta)
 *
 *        The component supports input vectorizations of type zyx and yzx.
 *        The default vectorization type is zyx.
 *        e.g. for input vectorization of type zyx the input is vectorized by
 *        spanning axes z, y and x of the tensor in that order.
 *        Given 3d tensor A with sizes (2, 2, 2) along the three dimensions
 *        the zyx vectorized input looks like
 *  A(0,0,0) A(0,0,1) A(0,1,0) A(0,1,1) A(1,0,0) A(1,0,1) A(1,1,0) A(1,1,1)
 *
 *
 * Output : The output is also a 3D tensor vectorized in the zyx format.
 *          The channel axis (z) in the output corresponds to the output of
 *          different filters. The first channel corresponds to the first filter
 *          i.e., first row of the filter_params_ matrix.
 *
 * Note: The component has to support yzx input vectorization as the binaries
 * like add-deltas generate yz vectorized output. These input vectors are
 * concatenated using the Append descriptor across time steps to form a yzx
 * vectorized 3D tensor input.
 * e.g. Append(Offset(input, -1), input, Offset(input, 1))
 *
 *
 * For information on the hyperparameters and parameters of this component see
 * the variable declarations.
 *
 * Propagation:
 * ------------
 * Convolution operation consists of a dot-products between the filter tensor
 * and input tensor patch, for various shifts of filter tensor along the x and y
 * axes input tensor. (Note: there is no shift along z-axis as the filter and
 * input tensor have same size along this axis).
 *
 * For a particular shift (i,j) of the filter tensor
 * along input tensor dimensions x and y, the elements of the input tensor which
 * overlap with the filter form the input tensor patch. This patch is vectorized
 * in zyx format. All the patches corresponding to various samples in the
 * mini-batch are stacked into a matrix, where each row corresponds to one
 * patch. Let this matrix be represented by X_{i,j}. The dot products with
 * various filters are computed simultaneously by computing the matrix product
 * with the filter_params_ matrix (W)
 * Y_{i,j} = X_{i,j}*W^T.
 * Each row of W corresponds to one filter 3D tensor vectorized in zyx format.
 *
 * All the matrix products corresponding to various shifts (i,j) of the
 * filter tensor are computed simultaneously using the AddMatMatBatched
 * call of CuMatrixBase class.
 *
 * BackPropagation:
 * ----------------
 *  Backpropagation to compute the input derivative (\nabla X_{i,j})
 *  consists of the a series of matrix products.
 *  \nablaX_{i,j} = \nablaY_{i,j}*W where \nablaY_{i,j} corresponds to the
 *   output derivative for a particular shift of the filter.
 *
 *   Once again these matrix products are computed simultaneously.
 *
 * Update:
 * -------
 *  The weight gradient is computed as
 *  \nablaW = \Sum_{i,j} (X_{i,j}^T *\nablaY_{i,j})
 *
 */
class ConvolutionComponent: public UpdatableComponent {
 public:
  enum TensorVectorizationType  {
    kYzx = 0,
    kZyx = 1
  };

  ConvolutionComponent();
  // constructor using another component
  ConvolutionComponent(const ConvolutionComponent &component);
  // constructor using parameters
  ConvolutionComponent(
    const CuMatrixBase<BaseFloat> &filter_params,
    const CuVectorBase<BaseFloat> &bias_params,
    int32 input_x_dim, int32 input_y_dim, int32 input_z_dim,
    int32 filt_x_dim, int32 filt_y_dim,
    int32 filt_x_step, int32 filt_y_step,
    TensorVectorizationType input_vectorization,
    BaseFloat learning_rate);

  virtual int32 InputDim() const;
  virtual int32 OutputDim() const;

  virtual std::string Info() const;
  virtual void InitFromConfig(ConfigLine *cfl);
  virtual std::string Type() const { return "ConvolutionComponent"; }
  virtual int32 Properties() const {
    return kSimpleComponent|kUpdatableComponent|kBackpropNeedsInput|
           kBackpropAdds|kPropagateAdds;
  }

  virtual void* Propagate(const ComponentPrecomputedIndexes *indexes,
                         const CuMatrixBase<BaseFloat> &in,
                         CuMatrixBase<BaseFloat> *out) const;
  virtual void Backprop(const std::string &debug_info,
                        const ComponentPrecomputedIndexes *indexes,
                        const CuMatrixBase<BaseFloat> &in_value,
                        const CuMatrixBase<BaseFloat> &, // out_value,
                        const CuMatrixBase<BaseFloat> &out_deriv,
                        void *memo,
                        Component *to_update_in,
                        CuMatrixBase<BaseFloat> *in_deriv) const;
  void Update(const std::string &debug_info,
              const CuMatrixBase<BaseFloat> &in_value,
              const CuMatrixBase<BaseFloat> &out_deriv,
              const std::vector<CuSubMatrix<BaseFloat> *>& out_deriv_batch);


  virtual void Read(std::istream &is, bool binary);
  virtual void Write(std::ostream &os, bool binary) const;

  virtual Component* Copy() const;

  // Some functions from base-class UpdatableComponent.
  virtual void Scale(BaseFloat scale);
  virtual void Add(BaseFloat alpha, const Component &other);
  virtual void PerturbParams(BaseFloat stddev);
  virtual BaseFloat DotProduct(const UpdatableComponent &other) const;
  virtual int32 NumParameters() const;
  virtual void Vectorize(VectorBase<BaseFloat> *params) const;
  virtual void UnVectorize(const VectorBase<BaseFloat> &params);

  // Some functions that are specific to this class.
  void SetParams(const VectorBase<BaseFloat> &bias,
                 const MatrixBase<BaseFloat> &filter);
  const CuVector<BaseFloat> &BiasParams() const { return bias_params_; }
  const CuMatrix<BaseFloat> &LinearParams() const { return filter_params_; }
  void Init(int32 input_x_dim, int32 input_y_dim, int32 input_z_dim,
            int32 filt_x_dim, int32 filt_y_dim,
            int32 filt_x_step, int32 filt_y_step, int32 num_filters,
            TensorVectorizationType input_vectorization,
            BaseFloat param_stddev, BaseFloat bias_stddev);
  // there is no filt_z_dim parameter as the length of the filter along
  // z-dimension is same as the input
  void Init(int32 input_x_dim, int32 input_y_dim, int32 input_z_dim,
            int32 filt_x_dim, int32 filt_y_dim,
            int32 filt_x_step, int32 filt_y_step,
            TensorVectorizationType input_vectorization,
            std::string matrix_filename);

  // resize the component, setting the parameters to zero, while
  // leaving any other configuration values the same
  void Resize(int32 input_dim, int32 output_dim);

  void Update(const std::string &debug_info,
              const CuMatrixBase<BaseFloat> &in_value,
              const CuMatrixBase<BaseFloat> &out_deriv);


 private:
  int32 input_x_dim_;   // size of the input along x-axis
                        // (e.g. number of time steps)

  int32 input_y_dim_;   // size of input along y-axis
                        // (e.g. number of mel-frequency bins)

  int32 input_z_dim_;   // size of input along z-axis
                        // (e.g. number of channels is 3 if the input has
                        // features + delta + delta-delta features

  int32 filt_x_dim_;    // size of the filter along x-axis

  int32 filt_y_dim_;    // size of the filter along y-axis

  // there is no filt_z_dim_ as it is always assumed to be
  // the same as input_z_dim_

  int32 filt_x_step_;   // the number of steps taken along x-axis of input
                        //  before computing the next dot-product
                        //  of filter and input

  int32 filt_y_step_;   // the number of steps taken along y-axis of input
                        // before computing the next dot-product of the filter
                        // and input

  // there is no filt_z_step_ as only dot product is possible along this axis

  TensorVectorizationType input_vectorization_; // type of vectorization of the
  // input 3D tensor. Accepts zyx and yzx formats

  CuMatrix<BaseFloat> filter_params_;
  // the filter (or kernel) matrix is a matrix of vectorized 3D filters
  // where each row in the matrix corresponds to one filter.
  // The 3D filter tensor is vectorizedin zyx format.
  // The first row of the matrix corresponds to the first filter and so on.
  // Keep in mind the vectorization type and order of filters when using file
  // based initialization.

  CuVector<BaseFloat> bias_params_;
  // the filter-specific bias vector (i.e., there is a seperate bias added
  // to the output of each filter).

  void InputToInputPatches(const CuMatrixBase<BaseFloat>& in,
                           CuMatrix<BaseFloat> *patches) const;
  void InderivPatchesToInderiv(const CuMatrix<BaseFloat>& in_deriv_patches,
                               CuMatrixBase<BaseFloat> *in_deriv) const;
  const ConvolutionComponent &operator = (const ConvolutionComponent &other); // Disallow.
};


/*
  LstmNonlinearityComponent is a component that implements part of an LSTM, by
  combining together the sigmoids and tanh's, plus some diagonal terms, into
  a single block.
  We will refer to the LSTM formulation used in

  Long Short-Term Memory Recurrent Neural Network Architectures for Large Scale Acoustic Modeling"
  by H. Sak et al,
  http://static.googleusercontent.com/media/research.google.com/en//pubs/archive/43905.pdf.

  Suppose the cell dimension is C.  Then outside this component, we compute
  the 4 * C-dimensional quantity consisting of 4 blocks as follows, by a single
  matrix multiplication:

  i_part = W_{ix} x_t + W_{im} m_{t-1} + b_i
  f_part = W_{fx} x_t + W_{fm} m_{t-1} + b_f
  c_part = W_{cx} x_t + W_{cm} m_{t-1} + b_c
  o_part = W_{cx} x_t + W_{om} m_{t-1} + b_o

  The part of the computation that takes place in this component is as follows.
  Its input is of dimension 5C [however, search for 'dropout' below],
  consisting of 5 blocks: (i_part, f_part, c_part, o_part, and c_{t-1}).  Its
  output is of dimension 2C, consisting of 2 blocks: c_t and m_t.

  To recap: the input is (i_part, f_part, c_part, o_part, c_{t-1}); the output is (c_t, m_t).

  This component has parameters, 3C of them in total: the diagonal matrices w_i, w_f
  and w_o.


  In the forward pass (Propagate), this component computes the following:

     i_t = Sigmoid(i_part + w_{ic}*c_{t-1})   (1)
     f_t = Sigmoid(f_part + w_{fc}*c_{t-1})   (2)
     c_t = f_t*c_{t-1} + i_t * Tanh(c_part)   (3)
     o_t = Sigmoid(o_part + w_{oc}*c_t)       (4)
     m_t = o_t * Tanh(c_t)                    (5)
    # note: the outputs are just c_t and m_t.

  [Note regarding dropout: optionally the input-dimension may be 5C + 3 instead
  of 5C in this case, the last three input dimensions will be interpreted as
  per-frame dropout masks on i_t, f_t and o_t respectively, so that on the RHS of
  (3), i_t is replaced by i_t * i_t_scale, and likewise for f_t and o_t.]

  The backprop is as you would think, but for the "self-repair" we need to pass
  in additional vectors (of the same dim as the parameters of the layer) that
  dictate whether or not we add an additional term to the backpropagated
  derivatives.  (This term helps force the input to the nonlinearities into the
  range where the derivatives are not too small).

  This component stores stats of the same form as are normally stored by the
  StoreStats() functions for the sigmoid and tanh units, i.e. averages of the
  activations and derivatives, but this is done inside the Backprop() functions.
  [the StoreStats() functions don't take the input data as an argument, so
  storing this data that way is impossible, and anyway it's more efficient to
  do it as part of backprop.]

  Configuration values accepted:
         cell-dim          e.g. cell-dim=1024  Cell dimension.  The input
                          dimension of this component is cell-dim * 5, and the
                          output dimension is cell-dim * 2.  Note: this
                          component implements only part of the LSTM layer,
                          see comments above.
         param-stddev     Standard deviation for random initialization of
                          the diagonal matrices (AKA peephole connections).
                          default=1.0, which is probably too high but
                          we couldn't see any reliable gain from decreasing it.
         tanh-self-repair-threshold   Equivalent to the self-repair-lower-threshold
                          in a TanhComponent; applies to both the tanh nonlinearities.
                          default=0.2, you probably won't want to changethis.
         sigmoid-self-repair-threshold   Equivalent to self-repair-lower-threshold
                          in a SigmoidComponent; applies to all three of the sigmoid
                          nonlinearities.  default=0.05, you probably won't want to
                          change this.
         self-repair-scale Equivalent to the self-repair-scale in a SigmoidComponent
                          or TanhComponent; applies to both the sigmoid and tanh
                          nonlinearities.  default=1.0e-05, which you probably won't
                          want to change unless dealing with an objective function
                          that has smaller or larger dynamic range than normal, in
                          which case you might want to make it smaller or larger.
*/
class LstmNonlinearityComponent: public UpdatableComponent {
 public:

  virtual int32 InputDim() const;
  virtual int32 OutputDim() const;
  virtual std::string Info() const;
  virtual void InitFromConfig(ConfigLine *cfl);
  LstmNonlinearityComponent(): use_dropout_(false) { }
  virtual std::string Type() const { return "LstmNonlinearityComponent"; }
  virtual int32 Properties() const {
    return kSimpleComponent|kUpdatableComponent|kBackpropNeedsInput;
  }

  virtual void* Propagate(const ComponentPrecomputedIndexes *indexes,
                         const CuMatrixBase<BaseFloat> &in,
                         CuMatrixBase<BaseFloat> *out) const;
  virtual void Backprop(const std::string &debug_info,
                        const ComponentPrecomputedIndexes *indexes,
                        const CuMatrixBase<BaseFloat> &in_value,
                        const CuMatrixBase<BaseFloat> &, // out_value,
                        const CuMatrixBase<BaseFloat> &out_deriv,
                        void *memo,
                        Component *to_update_in,
                        CuMatrixBase<BaseFloat> *in_deriv) const;

  virtual void Read(std::istream &is, bool binary);
  virtual void Write(std::ostream &os, bool binary) const;

  virtual Component* Copy() const;

  // Some functions from base-class UpdatableComponent.
  virtual void Scale(BaseFloat scale);
  virtual void Add(BaseFloat alpha, const Component &other);
  virtual void PerturbParams(BaseFloat stddev);
  virtual BaseFloat DotProduct(const UpdatableComponent &other) const;
  virtual int32 NumParameters() const;
  virtual void Vectorize(VectorBase<BaseFloat> *params) const;
  virtual void UnVectorize(const VectorBase<BaseFloat> &params);
  virtual void ZeroStats();
  virtual void FreezeNaturalGradient(bool freeze);

  // Some functions that are specific to this class:
  explicit LstmNonlinearityComponent(
      const LstmNonlinearityComponent &other);

  void Init(int32 cell_dim, bool use_dropout,
            BaseFloat param_stddev,
            BaseFloat tanh_self_repair_threshold,
            BaseFloat sigmoid_self_repair_threshold,
            BaseFloat self_repair_scale);

 private:

  // Initializes the natural-gradient object with the configuration we
  // use for this object, which for now is hardcoded at the C++ level.
  void InitNaturalGradient();

  // Notation: C is the cell dimension; it equals params_.NumCols().

  // The dimension of the parameter matrix is (3 x C);
  // it contains the 3 diagonal parameter matrices w_i, w_f and w_o.
  CuMatrix<BaseFloat> params_;

  // If true, we expect an extra 2 dimensions on the input, for dropout masks
  // for i_t and f_t.
  bool use_dropout_;

  // Of dimension 5 * C, with a row for each of the Sigmoid/Tanh functions in
  // equations (1) through (5), this is the sum of the values of the nonliearities
  // (used for diagnostics only).  It is comparable to value_sum_ vector
  // in base-class NonlinearComponent.
  CuMatrix<double> value_sum_;

  // Of dimension 5 * C, with a row for each of the Sigmoid/Tanh functions in
  // equations (1) through (5), this is the sum of the derivatives of the
  // nonliearities (used for diagnostics and to control self-repair).  It is
  // comparable to the deriv_sum_ vector in base-class
  // NonlinearComponent.
  CuMatrix<double> deriv_sum_;

  // This matrix has dimension 10.  The contents are a block of 5 self-repair
  // thresholds (typically "0.05 0.05 0.2 0.05 0.2"), then a block of 5
  // self-repair scales (typically all 0.00001).  These are for each of the 5
  // nonlinearities in the LSTM component in turn (see comments in cu-math.h for
  // more info).
  CuVector<BaseFloat> self_repair_config_;

  // This matrix has dimension 5.  For each of the 5 nonlinearities in the LSTM
  // component (see comments in cu-math.h for more info), it contains the total,
  // over all frames represented in count_, of the number of dimensions that
  // were subject to self_repair.  To get the self-repair proportion you should
  // divide by (count_ times cell_dim_).
  CuVector<double> self_repair_total_;

  // The total count (number of frames) corresponding to the stats in value_sum_
  // and deriv_sum_.
  double count_;

  // Preconditioner for the parameters of this component [operates in the space
  // of dimension C].
  // The preconditioner stores its own configuration values; we write and read
  // these, but not the preconditioner object itself.
  OnlineNaturalGradient preconditioner_;

  const LstmNonlinearityComponent &operator
      = (const LstmNonlinearityComponent &other); // Disallow.
};




/*
 * WARNING, this component is deprecated as it's not compatible with
 *   TimeHeightConvolutionComponent, and it will eventually be deleted.
 * MaxPoolingComponent :
 * Maxpooling component was firstly used in ConvNet for selecting an
 * representative activation in an area. It inspired Maxout nonlinearity.
 * Each output element of this component is the maximum of a block of
 * input elements where the block has a 3D dimension (pool_x_size_,
 * pool_y_size_, pool_z_size_).
 * Blocks could overlap if the shift value on any axis is smaller
 * than its corresponding pool size (e.g. pool_x_step_ < pool_x_size_).
 * If the shift values are euqal to their pool size, there is no
 * overlap; while if they all equal 1, the blocks overlap to
 * the greatest possible extent.
 *
 * This component is designed to be used after a ConvolutionComponent
 * so that the input matrix is propagated from a 2d-convolutional layer.
 * This component implements 3d-maxpooling which performs
 * max pooling along the three axes.
 * Input : A matrix where each row is a vectorized 3D-tensor.
 *        The 3D tensor has dimensions
 *        x: (e.g. time)
 *        y: (e.g. frequency)
 *        z: (e.g. channels like number of filters in the ConvolutionComponent)
 *
 *        The component assumes input vectorizations of type zyx
 *        which is the default output vectorization type of a ConvolutionComponent.
 *        e.g. for input vectorization of type zyx the input is vectorized by
 *        spanning axes z, y and x of the tensor in that order.
 *        Given 3d tensor A with sizes (2, 2, 2) along the three dimensions
 *        the zyx vectorized input looks like
 *  A(0,0,0) A(0,0,1) A(0,1,0) A(0,1,1) A(1,0,0) A(1,0,1) A(1,1,0) A(1,1,1)
 *
 * Output : The output is also a 3D tensor vectorized in the zyx format.
 *
 * For information on the hyperparameters and parameters of this component see
 * the variable declarations.
 *
 *
 */
class MaxpoolingComponent: public Component {
 public:

  MaxpoolingComponent(): input_x_dim_(0), input_y_dim_(0), input_z_dim_(0),
                           pool_x_size_(0), pool_y_size_(0), pool_z_size_(0),
                           pool_x_step_(0), pool_y_step_(0), pool_z_step_(0) { }
  // constructor using another component
  MaxpoolingComponent(const MaxpoolingComponent &component);

  virtual int32 InputDim() const;
  virtual int32 OutputDim() const;

  virtual std::string Info() const;
  virtual void InitFromConfig(ConfigLine *cfl);
  virtual std::string Type() const { return "MaxpoolingComponent"; }
  virtual int32 Properties() const {
    return kSimpleComponent|kBackpropNeedsInput|kBackpropNeedsOutput|
           kBackpropAdds;
  }

  virtual void* Propagate(const ComponentPrecomputedIndexes *indexes,
                         const CuMatrixBase<BaseFloat> &in,
                         CuMatrixBase<BaseFloat> *out) const;
  virtual void Backprop(const std::string &debug_info,
                        const ComponentPrecomputedIndexes *indexes,
                        const CuMatrixBase<BaseFloat> &in_value,
                        const CuMatrixBase<BaseFloat> &out_value,
                        const CuMatrixBase<BaseFloat> &out_deriv,
                        void *memo,
                        Component *, // to_update,
                        CuMatrixBase<BaseFloat> *in_deriv) const;

  virtual void Read(std::istream &is, bool binary); // This Read function
  // requires that the Component has the correct type.

  /// Write component to stream
  virtual void Write(std::ostream &os, bool binary) const;
  virtual Component* Copy() const { return new MaxpoolingComponent(*this); }


 protected:
  void InputToInputPatches(const CuMatrixBase<BaseFloat>& in,
                           CuMatrix<BaseFloat> *patches) const;
  void InderivPatchesToInderiv(const CuMatrix<BaseFloat>& in_deriv_patches,
                               CuMatrixBase<BaseFloat> *in_deriv) const;
  virtual void Check() const;


  int32 input_x_dim_;   // size of the input along x-axis
  // (e.g. number of time steps)
  int32 input_y_dim_;   // size of input along y-axis
  // (e.g. number of mel-frequency bins)
  int32 input_z_dim_;   // size of input along z-axis
  // (e.g. number of filters in the ConvolutionComponent)

  int32 pool_x_size_;    // size of the pooling window along x-axis
  int32 pool_y_size_;    // size of the pooling window along y-axis
  int32 pool_z_size_;    // size of the pooling window along z-axis

  int32 pool_x_step_;   // the number of steps taken along x-axis of input
  //  before computing the next pool
  int32 pool_y_step_;   // the number of steps taken along y-axis of input
  // before computing the next pool
  int32 pool_z_step_;   // the number of steps taken along z-axis of input
  // before computing the next pool

};


/*
  BatchNormComponent

  This implements batch normalization; for each dimension of the
  input it normalizes the data to be zero-mean, unit-variance.  You
  can set the block-dim configuration value to implement spatial
  batch normalization, see the comment for the variable.

  If you want to combine this with the trainable offset and scale that the
  original BatchNorm paper used, then follow this by the
  ScaleAndOffsetComponent.

  It's a simple component (uses the kSimpleComponent flag), but it is unusual in
  that it will give different results if you call it on half the matrix at a
  time.  Most of the time this would be pretty harmless, so we still return the
  kSimpleComponent flag.  We may have to modify the test code a little to
  account for this, or possibly remove the kSimpleComponent flag.  In some sense
  each output Index depends on every input Index, but putting those dependencies
  explicitly into the dependency-tracking framework as a GeneralComponent
  would be very impractical and might lead to a lot of unnecessary things being
  computed.  You have to be a bit careful where you put this component, and understand
  what you're doing e.g. putting it in the path of a recurrence is a bit problematic
  if the minibatch size is small.

    Accepted configuration values:
           dim          Dimension of the input and output
           block-dim    Defaults to 'dim', but may be set to a nonzero divisor
                        of 'dim'.  In this case, each block of dimension 'block-dim'
                        is treated like a separate row of the input matrix, which
                        means that the stats from n'th element of each
                        block are pooled into one class, for each n.a
           epsilon      Small term added to the variance that is used to prevent
                        division by zero
           target-rms   This defaults to 1.0, but if set, for instance, to 2.0,
                        it will normalize the standard deviation of the output to
                        2.0. 'target-stddev' might be a more suitable name, but this
                        was chosen for consistency with NormalizeComponent.
 */
class BatchNormComponent: public Component {
 public:

  BatchNormComponent() { }

  // call this with 'true' to set 'test mode' where the batch normalization is
  // done with stored stats.  There won't normally be any need to specially
  // accumulate these stats; they are stored as a matter of course on each
  // iteration of training, as for NonlinearComponents, and we'll use the stats
  // from the most recent [script-level] iteration.
  void SetTestMode(bool test_mode);

  // constructor using another component
  BatchNormComponent(const BatchNormComponent &other);

  virtual int32 InputDim() const { return dim_; }
  virtual int32 OutputDim() const { return dim_; }

  virtual std::string Info() const;
  virtual void InitFromConfig(ConfigLine *cfl);
  virtual std::string Type() const { return "BatchNormComponent"; }
  virtual int32 Properties() const {
    // If the block-dim is less than the dim, we need the input and output
    // matrices to be contiguous (stride==num-cols), as we'll be reshaping
    // internally.  This is not much of a cost, because this will be used
    // in convnets where we have to do this anyway.
    return kSimpleComponent|kBackpropNeedsOutput|kPropagateInPlace|
        kBackpropInPlace|
        (block_dim_ < dim_ ? kInputContiguous|kOutputContiguous : 0)|
        (test_mode_ ? 0 : kUsesMemo|kStoresStats);
  }
  virtual void* Propagate(const ComponentPrecomputedIndexes *indexes,
                         const CuMatrixBase<BaseFloat> &in,
                         CuMatrixBase<BaseFloat> *out) const;
  virtual void Backprop(const std::string &debug_info,
                        const ComponentPrecomputedIndexes *indexes,
                        const CuMatrixBase<BaseFloat> &in_value,
                        const CuMatrixBase<BaseFloat> &out_value,
                        const CuMatrixBase<BaseFloat> &out_deriv,
                        void *memo,
                        Component *, // to_update,
                        CuMatrixBase<BaseFloat> *in_deriv) const;

  virtual void Read(std::istream &is, bool binary); // This Read function
  // requires that the Component has the correct type.

  /// Write component to stream
  virtual void Write(std::ostream &os, bool binary) const;
  virtual Component* Copy() const { return new BatchNormComponent(*this); }

  virtual void Scale(BaseFloat scale);
  virtual void Add(BaseFloat alpha, const Component &other);
  virtual void ZeroStats();


  virtual void DeleteMemo(void *memo) const { delete static_cast<Memo*>(memo); }

  virtual void StoreStats(const CuMatrixBase<BaseFloat> &in_value,
                          const CuMatrixBase<BaseFloat> &out_value,
                          void *memo);

  // Members specific to this component type.
  // Note: the offset and scale will only be nonempty in 'test mode'.
  const CuVector<BaseFloat> &Offset() const { return offset_; }
  const CuVector<BaseFloat> &Scale() const { return scale_; }

 private:

  struct Memo {
    // number of frames (after any reshaping).
    int32 num_frames;
    // 'sum_sumsq_scale' is of dimension 4 by block_dim_:
    // Row 0 = mean = the mean of the rows of the input
    // Row 1 = uvar = the uncentered variance of the input (= sumsq / num_frames).
    // Row 2 = scale = the scale of the renormalization, which is
    // Row 3 is used as a temporary in Backprop.
    //    the inverse stddev of the input (modified by epsilon_,
    //    see the Propagate function.
    CuMatrix<BaseFloat> mean_uvar_scale;
  };

  void Check() const;

  // this function is used in a couple of places; it turns the raw stats into
  // the offset/scale term of a normalizing transform.
  static void ComputeOffsetAndScale(double count,
                                    BaseFloat epsilon,
                                    const Vector<double> &stats_sum,
                                    const Vector<double> &stats_sumsq,
                                    Vector<BaseFloat> *offset,
                                    Vector<BaseFloat> *scale);
  // computes derived parameters offset_ and scale_.
  void ComputeDerived();

  // Dimension of the input and output.
  int32 dim_;
  // This would normally be the same as dim_, but if it's less (and it must be >
  // 0 and must divide dim_), then each separate block of the input of dimension
  // 'block_dim_' is treated like a separate frame for the purposes of
  // normalization.  This can be used to implement spatial batch normalization
  // for convolutional setups-- assuming the filter-dim has stride 1, which it
  // always will in the new code in nnet-convolutional-component.h.
  int32 block_dim_;

  // Used to avoid exact-zero variances, epsilon has the dimension of a
  // covariance.
  BaseFloat epsilon_;

  // This value will normally be 1.0, which is the default, but you can set it
  // to other values as a way to control how fast the following layer learns
  // (smaller -> slower).  The same config exists in NormalizeComponent.
  BaseFloat target_rms_;

  // This is true if we want the batch normalization to operate in 'test mode'
  // meaning the data mean and stddev used for the normalization are fixed
  // quantities based on previously accumulated stats.  Note: the stats we use
  // for this are based on the same 'StoreStats' mechanism as we use for
  // components like SigmoidComponent and ReluComponent; we'll be using
  // the stats from the most recent [script-level] iteration of training.
  bool test_mode_;


  // total count of stats stored by StoreStats().
  double count_;
  // sum-of-data component of stats of input data.
  CuVector<double> stats_sum_;
  // sum-of-squared component of stats of input data.
  CuVector<double> stats_sumsq_;

  // offset_ and scale_ are derived from stats_sum_ and stats_sumsq_; they
  // dictate the transform that is done in 'test mode'.  They are set only when
  // reading the model from disk and when calling SetTestMode(true); they are
  // resized to empty when the stats are updated, to ensure that out-of-date
  // values are not kept around.
  CuVector<BaseFloat> offset_;
  CuVector<BaseFloat> scale_;
};


/**
   CompositeComponent is a component representing a sequence of
   [simple] components.  The config line would be something like the following
   (imagine this is all on one line):

   component name=composite1 type=CompositeComponent max-rows-process=2048 num-components=3 \
      component1='type=BlockAffineComponent input-dim=1000 output-dim=10000 num-blocks=100' \
      component2='type=RectifiedLinearComponent dim=10000' \
      component3='type=BlockAffineComponent input-dim=10000 output-dim=1000 num-blocks=100'

   The reason you might want to use this component, instead of directly using
   the same sequence of components in the config file, is to save GPU memory (at
   the expense of more compute)-- because doing it like this means we have to
   re-do parts of the forward pass in the backprop phase, but we avoid using
   much memory for very long (and you can make the memory usage very small by
   making max-rows-process small).  We inherit from UpdatableComponent just in
   case one or more of the components in the sequence are updatable.

   It is an error to nest a CompositeComponent inside a CompositeComponent.
   The same effect can be accomplished by specifying a smaller max-rows-process
   in a single CompositeComponent.
 */
class CompositeComponent: public UpdatableComponent {
 public:
  virtual int32 InputDim() const;
  virtual int32 OutputDim() const;

  virtual std::string Info() const;

  virtual void InitFromConfig(ConfigLine *cfl);

  virtual Component* Copy() const;

  CompositeComponent() { } // use Init() or InitFromConfig() to really initialize.

  // Initialize from this list of components; takes ownership of the pointers.
  void Init(const std::vector<Component*> &components,
            int32 max_rows_process);

  virtual std::string Type() const { return "CompositeComponent"; }

  // The properties depend on the properties of the constituent components.  As
  // a special case, we never return kStoresStats in the properties: by default
  // we store things like activation stats (e.g. for nonlinear components like
  // ReLU) as part of the backprop.  This means we may wastefully store stats
  // even when not requested, but it does save time as a separate StoreStats()
  // call would involve propagating the internals.
  virtual int32 Properties() const;

  virtual void* Propagate(const ComponentPrecomputedIndexes *indexes,
                         const CuMatrixBase<BaseFloat> &in,
                         CuMatrixBase<BaseFloat> *out) const;
  virtual void Backprop(const std::string &debug_info,
                        const ComponentPrecomputedIndexes *indexes,
                        const CuMatrixBase<BaseFloat> &in_value,
                        const CuMatrixBase<BaseFloat> &, // out_value
                        const CuMatrixBase<BaseFloat> &out_deriv,
                        void *memo,
                        Component *to_update,
                        CuMatrixBase<BaseFloat> *in_deriv) const;

  // note, we don't implement StoreStats() as it would be inefficient.  Instead,
  // by default we call StoreStats() on all members that have the flag set,
  // inside the Backprop.
  virtual void ZeroStats();

  virtual void Read(std::istream &is, bool binary);
  virtual void Write(std::ostream &os, bool binary) const;

  // Don't implement Copy() at this level: implement it in the child class.

  // Some functions from base-class UpdatableComponent.
  virtual void SetUnderlyingLearningRate(BaseFloat lrate);
  virtual void SetActualLearningRate(BaseFloat lrate);
  virtual void SetAsGradient();
  virtual void Scale(BaseFloat scale);
  virtual void Add(BaseFloat alpha, const Component &other);
  virtual void PerturbParams(BaseFloat stddev);
  virtual BaseFloat DotProduct(const UpdatableComponent &other) const;
  virtual int32 NumParameters() const;
  virtual void Vectorize(VectorBase<BaseFloat> *params) const;
  virtual void UnVectorize(const VectorBase<BaseFloat> &params);
  virtual void FreezeNaturalGradient(bool freeze);

  // note: we dont implement the StoreStats function as it would be quite
  // expensive; instead, by default we call StoreStats() for any components that
  // want to store stats, as part of the backprop pass.  This is not 100% ideal
  // but it will usually do what you want.  We can revisit this later if needed.

  // Functions to iterate over the internal components

  int32 NumComponents() const { return components_.size(); }
  /// Gets the ith component in this component.
  /// The ordering is the same as in the config line. The caller
  /// does not own the received component.
  const Component* GetComponent(int32 i) const;
  /// Sets the ith component. After this call, CompositeComponent owns
  /// the reference to the argument component. Frees the previous
  /// ith component.
  void SetComponent(int32 i, Component *component);

  virtual ~CompositeComponent() { DeletePointers(&components_); }
 private:
  // returns the stride type, kDefaultStride or kStrideEqualNumCols,
  // at the output of the i'th component.
  inline MatrixStrideType GetStrideType(int32 i) const;

  // returns true if at least one of 'components_' returns the kUpdatable flag
  // in its flags.
  bool IsUpdatable() const;

  // the maximum number of
  int32 max_rows_process_;
  std::vector<Component*> components_;

};


} // namespace nnet3
} // namespace kaldi


#endif<|MERGE_RESOLUTION|>--- conflicted
+++ resolved
@@ -422,12 +422,8 @@
   virtual std::string Type() const { return "RectifiedLinearComponent"; }
   virtual Component* Copy() const { return new RectifiedLinearComponent(*this); }
   virtual int32 Properties() const {
-<<<<<<< HEAD
-    return kSimpleComponent|kBackpropNeedsOutput|kPropagateInPlace|kStoresStats;
-=======
     return kSimpleComponent|kBackpropNeedsOutput|kPropagateInPlace|
         kStoresStats|(block_dim_ != dim_ ? kInputContiguous : 0);
->>>>>>> e7fe053f
   }
   virtual void* Propagate(const ComponentPrecomputedIndexes *indexes,
                          const CuMatrixBase<BaseFloat> &in,
