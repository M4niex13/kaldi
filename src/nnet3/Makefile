--- conflicted
+++ resolved
@@ -23,12 +23,7 @@
   nnet-utils.o nnet-compute.o nnet-test-utils.o nnet-analyze.o \
   nnet-example-utils.o nnet-training.o \
   nnet-diagnostics.o nnet-combine.o nnet-am-decodable-simple.o \
-<<<<<<< HEAD
-  nnet-optimize-utils.o \
-	nnet-simple-computer.o
-=======
   nnet-optimize-utils.o nnet-simple-computer.o
->>>>>>> cd228cba
 
 LIBNAME = kaldi-nnet3
 
