// nnet3/nnet-am-decodable-simple.h

// Copyright 2012-2015  Johns Hopkins University (author: Daniel Povey)

// See ../../COPYING for clarification regarding multiple authors
//
// Licensed under the Apache License, Version 2.0 (the "License");
// you may not use this file except in compliance with the License.
// You may obtain a copy of the License at
//
//  http://www.apache.org/licenses/LICENSE-2.0
//
// THIS CODE IS PROVIDED *AS IS* BASIS, WITHOUT WARRANTIES OR CONDITIONS OF ANY
// KIND, EITHER EXPRESS OR IMPLIED, INCLUDING WITHOUT LIMITATION ANY IMPLIED
// WARRANTIES OR CONDITIONS OF TITLE, FITNESS FOR A PARTICULAR PURPOSE,
// MERCHANTABLITY OR NON-INFRINGEMENT.
// See the Apache 2 License for the specific language governing permissions and
// limitations under the License.

#ifndef KALDI_NNET3_NNET_AM_DECODABLE_SIMPLE_H_
#define KALDI_NNET3_NNET_AM_DECODABLE_SIMPLE_H_

#include "base/kaldi-common.h"
#include "gmm/am-diag-gmm.h"
#include "hmm/transition-model.h"
#include "itf/decodable-itf.h"
#include "nnet3/nnet-simple-computer.h"

namespace kaldi {
namespace nnet3 {


<<<<<<< HEAD
struct DecodableAmNnetSimpleOptions : public NnetSimpleComputerOptions {
=======
struct DecodableAmNnetSimpleOptions {
  int32 extra_left_context;
  int32 frames_per_chunk;
>>>>>>> 558f186a
  BaseFloat acoustic_scale;
  NnetSimpleComputerOptions simple_computer_opts;

  DecodableAmNnetSimpleOptions():
<<<<<<< HEAD
      acoustic_scale(0.1) { }

  void Register(OptionsItf *opts) {
   opts->Register("acoustic-scale", &acoustic_scale,
     "Scaling factor for acoustic log-likelihoods");
   
   simple_computer_opts.Register(opts);
=======
      extra_left_context(0),
      frames_per_chunk(50),
      acoustic_scale(0.1),
      debug_computation(false) { }

  void Register(OptionsItf *opts) {
    opts->Register("extra-left-context", &extra_left_context,
                   "Number of frames of additional left-context to add on top "
                   "of the neural net's inherent left context (may be useful in "
                   "recurrent setups");
    opts->Register("frames-per-chunk", &frames_per_chunk,
                   "Number of frames in each chunk that is separately evaluated "
                   "by the neural net.");
    opts->Register("acoustic-scale", &acoustic_scale,
                   "Scaling factor for acoustic log-likelihoods");
    opts->Register("debug-computation", &debug_computation, "If true, turn on "
                   "debug for the actual computation (very verbose!)");

    // register the optimization options with the prefix "optimization".
    ParseOptions optimization_opts("optimization", opts);
    optimize_config.Register(&optimization_opts);

    // register the compute options with the prefix "computation".
    ParseOptions compute_opts("computation", opts);
    compute_config.Register(&compute_opts);
>>>>>>> 558f186a
  }
};

/* DecodableAmNnetSimple is a decodable object that decodes with a neural net
   acoustic model of type AmNnetSimple.  It can accept just input features, or
   input features plus iVectors.
*/
class DecodableAmNnetSimple: public DecodableInterface, public NnetSimpleComputer {
 public:
  /// Constructor that just takes the features as input, but can also optionally
  /// take batch-mode or online iVectors.  Note: it stores references to all
  /// arguments to the constructor, so don't delete them till this goes out of
  /// scope.

  DecodableAmNnetSimple(const DecodableAmNnetSimpleOptions &opts,
                        const TransitionModel &trans_model,
                        const AmNnetSimple &am_nnet,
                        const MatrixBase<BaseFloat> &feats,
                        const VectorBase<BaseFloat> *ivector = NULL,
                        const MatrixBase<BaseFloat> *online_ivectors = NULL,
                        int32 online_ivector_period = 1);

  /// Constructor that also accepts iVectors estimated online;
  /// online_ivector_period is the time spacing between rows of the matrix.
  DecodableAmNnetSimple(const DecodableAmNnetSimpleOptions &opts,
                        const TransitionModel &trans_model,
                        const AmNnetSimple &am_nnet,
                        const MatrixBase<BaseFloat> &feats,
                        const MatrixBase<BaseFloat> &online_ivectors,
                        int32 online_ivector_period);

  /// Constructor that accepts iVectors estimated in batch mode
  DecodableAmNnetSimple(const DecodableAmNnetSimpleOptions &opts,
                        const TransitionModel &trans_model,
                        const AmNnetSimple &am_nnet,
                        const MatrixBase<BaseFloat> &feats,
                        const VectorBase<BaseFloat> &ivector);

<<<<<<< HEAD
=======

>>>>>>> 558f186a
  // Note, frames are numbered from zero.  But transition_id is numbered
  // from one (this routine is called by FSTs).
  virtual BaseFloat LogLikelihood(int32 frame, int32 transition_id);

  virtual int32 NumFramesReady() const { return feats_.NumRows(); }

  // Note: these indices are one-based!  This is for compatibility with OpenFst.
  virtual int32 NumIndices() const { return trans_model_.NumTransitionIds(); }

  virtual bool IsLastFrame(int32 frame) const {
    KALDI_ASSERT(frame < NumFramesReady());
    return (frame == NumFramesReady() - 1);
  }

 private: 

<<<<<<< HEAD
=======

 private:
  // This call is made to ensure that we have the log-probs for this frame
  // cached in current_log_post_.
  void EnsureFrameIsComputed(int32 frame);

  // This function does the actual nnet computation; it is called from
  // EnsureFrameIsComputed.  Any padding at file start/end is done by
  // the caller of this function (so the input should exceed the output
  // by a suitable amount of context).  It puts its output in current_log_post_.
>>>>>>> 558f186a
  void DoNnetComputation(int32 input_t_start,
    const MatrixBase<BaseFloat> &input_feats,
    const VectorBase<BaseFloat> &ivector,
    int32 output_t_start,
    int32 num_output_frames);

  const DecodableAmNnetSimpleOptions &opts_;
  const TransitionModel &trans_model_;
  const AmNnetSimple &am_nnet_;
  CuVector<BaseFloat> priors_;
<<<<<<< HEAD
=======
  const MatrixBase<BaseFloat> &feats_;

  // ivector_ is the iVector if we're using iVectors that are estimated in batch
  // mode.
  const VectorBase<BaseFloat> *ivector_;

  // online_ivector_feats_ is the iVectors if we're using online-estimated ones.
  const MatrixBase<BaseFloat> *online_ivector_feats_;
  // online_ivector_period_ helps us interpret online_ivector_feats_; it's the
  // number of frames the rows of ivector_feats are separated by.
  int32 online_ivector_period_;

  CachingOptimizingCompiler compiler_;


  // The current log-posteriors that we got from the last time we
  // ran the computation.
  Matrix<BaseFloat> current_log_post_;
  // The time-offset of the current log-posteriors.
  int32 current_log_post_offset_;


>>>>>>> 558f186a
};

} // namespace nnet3
} // namespace kaldi

#endif  // KALDI_NNET3_NNET_AM_DECODABLE_SIMPLE_H_<|MERGE_RESOLUTION|>--- conflicted
+++ resolved
@@ -30,52 +30,19 @@
 namespace nnet3 {
 
 
-<<<<<<< HEAD
 struct DecodableAmNnetSimpleOptions : public NnetSimpleComputerOptions {
-=======
-struct DecodableAmNnetSimpleOptions {
-  int32 extra_left_context;
-  int32 frames_per_chunk;
->>>>>>> 558f186a
   BaseFloat acoustic_scale;
   NnetSimpleComputerOptions simple_computer_opts;
 
   DecodableAmNnetSimpleOptions():
-<<<<<<< HEAD
-      acoustic_scale(0.1) { }
+      acoustic_scale(0.1),
 
   void Register(OptionsItf *opts) {
-   opts->Register("acoustic-scale", &acoustic_scale,
-     "Scaling factor for acoustic log-likelihoods");
-   
-   simple_computer_opts.Register(opts);
-=======
-      extra_left_context(0),
-      frames_per_chunk(50),
-      acoustic_scale(0.1),
-      debug_computation(false) { }
-
-  void Register(OptionsItf *opts) {
-    opts->Register("extra-left-context", &extra_left_context,
-                   "Number of frames of additional left-context to add on top "
-                   "of the neural net's inherent left context (may be useful in "
-                   "recurrent setups");
-    opts->Register("frames-per-chunk", &frames_per_chunk,
-                   "Number of frames in each chunk that is separately evaluated "
-                   "by the neural net.");
     opts->Register("acoustic-scale", &acoustic_scale,
                    "Scaling factor for acoustic log-likelihoods");
-    opts->Register("debug-computation", &debug_computation, "If true, turn on "
-                   "debug for the actual computation (very verbose!)");
+  
+    simple_computer_opts.Register(opts);
 
-    // register the optimization options with the prefix "optimization".
-    ParseOptions optimization_opts("optimization", opts);
-    optimize_config.Register(&optimization_opts);
-
-    // register the compute options with the prefix "computation".
-    ParseOptions compute_opts("computation", opts);
-    compute_config.Register(&compute_opts);
->>>>>>> 558f186a
   }
 };
 
@@ -114,10 +81,6 @@
                         const MatrixBase<BaseFloat> &feats,
                         const VectorBase<BaseFloat> &ivector);
 
-<<<<<<< HEAD
-=======
-
->>>>>>> 558f186a
   // Note, frames are numbered from zero.  But transition_id is numbered
   // from one (this routine is called by FSTs).
   virtual BaseFloat LogLikelihood(int32 frame, int32 transition_id);
@@ -134,54 +97,17 @@
 
  private: 
 
-<<<<<<< HEAD
-=======
-
- private:
-  // This call is made to ensure that we have the log-probs for this frame
-  // cached in current_log_post_.
-  void EnsureFrameIsComputed(int32 frame);
-
-  // This function does the actual nnet computation; it is called from
-  // EnsureFrameIsComputed.  Any padding at file start/end is done by
-  // the caller of this function (so the input should exceed the output
-  // by a suitable amount of context).  It puts its output in current_log_post_.
->>>>>>> 558f186a
   void DoNnetComputation(int32 input_t_start,
-    const MatrixBase<BaseFloat> &input_feats,
-    const VectorBase<BaseFloat> &ivector,
-    int32 output_t_start,
-    int32 num_output_frames);
+                         const MatrixBase<BaseFloat> &input_feats,
+                         const VectorBase<BaseFloat> &ivector,
+                         int32 output_t_start,
+                         int32 num_output_frames);
 
   const DecodableAmNnetSimpleOptions &opts_;
   const TransitionModel &trans_model_;
   const AmNnetSimple &am_nnet_;
   CuVector<BaseFloat> priors_;
-<<<<<<< HEAD
-=======
-  const MatrixBase<BaseFloat> &feats_;
 
-  // ivector_ is the iVector if we're using iVectors that are estimated in batch
-  // mode.
-  const VectorBase<BaseFloat> *ivector_;
-
-  // online_ivector_feats_ is the iVectors if we're using online-estimated ones.
-  const MatrixBase<BaseFloat> *online_ivector_feats_;
-  // online_ivector_period_ helps us interpret online_ivector_feats_; it's the
-  // number of frames the rows of ivector_feats are separated by.
-  int32 online_ivector_period_;
-
-  CachingOptimizingCompiler compiler_;
-
-
-  // The current log-posteriors that we got from the last time we
-  // ran the computation.
-  Matrix<BaseFloat> current_log_post_;
-  // The time-offset of the current log-posteriors.
-  int32 current_log_post_offset_;
-
-
->>>>>>> 558f186a
 };
 
 } // namespace nnet3
