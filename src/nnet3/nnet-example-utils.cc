// nnet3/nnet-example-utils.cc

// Copyright 2012-2015    Johns Hopkins University (author: Daniel Povey)
//                2014    Vimal Manohar

// See ../../COPYING for clarification regarding multiple authors
//
// Licensed under the Apache License, Version 2.0 (the "License");
// you may not use this file except in compliance with the License.
// You may obtain a copy of the License at
//
//  http://www.apache.org/licenses/LICENSE-2.0
//
// THIS CODE IS PROVIDED *AS IS* BASIS, WITHOUT WARRANTIES OR CONDITIONS OF ANY
// KIND, EITHER EXPRESS OR IMPLIED, INCLUDING WITHOUT LIMITATION ANY IMPLIED
// WARRANTIES OR CONDITIONS OF TITLE, FITNESS FOR A PARTICULAR PURPOSE,
// MERCHANTABLITY OR NON-INFRINGEMENT.
// See the Apache 2 License for the specific language governing permissions and
// limitations under the License.

#include "nnet3/nnet-example-utils.h"
#include "lat/lattice-functions.h"
#include "hmm/posterior.h"
#include "util/text-utils.h"
#include <numeric>
#include <iomanip>

namespace kaldi {
namespace nnet3 {


// get a sorted list of all NnetIo names in all examples in the list (will
// normally be just the strings "input" and "output", but maybe also "ivector").
static void GetIoNames(const std::vector<NnetExample> &src,
                            std::vector<std::string> *names_vec) {
  std::set<std::string> names;
  std::vector<NnetExample>::const_iterator iter = src.begin(), end = src.end();
  for (; iter != end; ++iter) {
    std::vector<NnetIo>::const_iterator iter2 = iter->io.begin(),
                                         end2 = iter->io.end();
    for (; iter2 != end2; ++iter2)
      names.insert(iter2->name);
  }
  CopySetToVector(names, names_vec);
}

// Get feature "sizes" for each NnetIo name, which are the total number of
// Indexes for that NnetIo (needed to correctly size the output matrix).  Also
// make sure the dimensions are consistent for each name.
static void GetIoSizes(const std::vector<NnetExample> &src,
                       const std::vector<std::string> &names,
                       std::vector<int32> *sizes) {
  std::vector<int32> dims(names.size(), -1);  // just for consistency checking.
  sizes->clear();
  sizes->resize(names.size(), 0);
  std::vector<std::string>::const_iterator names_begin = names.begin(),
                                             names_end = names.end();
  std::vector<NnetExample>::const_iterator iter = src.begin(), end = src.end();
  for (; iter != end; ++iter) {
    std::vector<NnetIo>::const_iterator iter2 = iter->io.begin(),
                                         end2 = iter->io.end();
    for (; iter2 != end2; ++iter2) {
      const NnetIo &io = *iter2;
      std::vector<std::string>::const_iterator names_iter =
          std::lower_bound(names_begin, names_end, io.name);
      KALDI_ASSERT(*names_iter == io.name);
      int32 i = names_iter - names_begin;
      int32 this_dim = io.features.NumCols();
      if (dims[i] == -1) {
        dims[i] = this_dim;
      } else if (dims[i] != this_dim) {
        KALDI_ERR << "Merging examples with inconsistent feature dims: "
                  << dims[i] << " vs. " << this_dim << " for '"
                  << io.name << "'.";
      }
      KALDI_ASSERT(io.features.NumRows() == io.indexes.size());
      int32 this_size = io.indexes.size();
      (*sizes)[i] += this_size;
    }
  }
}




// Do the final merging of NnetIo, once we have obtained the names, dims and
// sizes for each feature/supervision type.
static void MergeIo(const std::vector<NnetExample> &src,
                    const std::vector<std::string> &names,
                    const std::vector<int32> &sizes,
                    bool compress,
                    NnetExample *merged_eg) {
  // The total number of Indexes we have across all examples.
  int32 num_feats = names.size();

  std::vector<int32> cur_size(num_feats, 0);

  // The features in the different NnetIo in the Indexes across all examples
  std::vector<std::vector<GeneralMatrix const*> > output_lists(num_feats);

  // The deriv weights in the different NnetIo in the Indexes across all
  // examples
  std::vector<std::vector<Vector<BaseFloat> const*> >
      output_deriv_weights(num_feats);

  // Initialize the merged_eg
  merged_eg->io.clear();
  merged_eg->io.resize(num_feats);
  for (int32 f = 0; f < num_feats; f++) {
    NnetIo &io = merged_eg->io[f];
    int32 size = sizes[f];
    KALDI_ASSERT(size > 0);
    io.name = names[f];
    io.indexes.resize(size);
  }

  std::vector<std::string>::const_iterator names_begin = names.begin(),
                                             names_end = names.end();
  std::vector<NnetExample>::const_iterator eg_iter = src.begin(),
                                            eg_end = src.end();
  for (int32 n = 0; eg_iter != eg_end; ++eg_iter, ++n) {
    std::vector<NnetIo>::const_iterator io_iter = eg_iter->io.begin(),
                                         io_end = eg_iter->io.end();
    for (; io_iter != io_end; ++io_iter) {
      const NnetIo &io = *io_iter;
      std::vector<std::string>::const_iterator names_iter =
          std::lower_bound(names_begin, names_end, io.name);
      KALDI_ASSERT(*names_iter == io.name);

      int32 f = names_iter - names_begin;
      int32 this_size = io.indexes.size();
      int32 &this_offset = cur_size[f];
      KALDI_ASSERT(this_size + this_offset <= sizes[f]);

      // Add f^th Io's features and deriv_weights
      output_lists[f].push_back(&(io.features));
      output_deriv_weights[f].push_back(&(io.deriv_weights));

      // Work on the Indexes for the f^th Io in merged_eg
      NnetIo &output_io = merged_eg->io[f];
      std::copy(io.indexes.begin(), io.indexes.end(),
                output_io.indexes.begin() + this_offset);
      std::vector<Index>::iterator output_iter = output_io.indexes.begin();
      // Set the n index to be different for each of the original examples.
      for (int32 i = this_offset; i < this_offset + this_size; i++) {
        // we could easily support merging already-merged egs, but I don't see a
        // need for it right now.
        KALDI_ASSERT(output_iter[i].n == 0 &&
                     "Merging already-merged egs?  Not currentlysupported.");
        output_iter[i].n = n;
      }
      this_offset += this_size;  // note: this_offset is a reference.
    }
  }
  KALDI_ASSERT(cur_size == sizes);
  for (int32 f = 0; f < num_feats; f++) {
    AppendGeneralMatrixRows(output_lists[f],
                            &(merged_eg->io[f].features));
    if (compress) {
      // the following won't do anything if the features were sparse.
      merged_eg->io[f].features.Compress();
    }

    Vector<BaseFloat> &this_deriv_weights = merged_eg->io[f].deriv_weights;
    this_deriv_weights.Resize(
        merged_eg->io[f].indexes.size(), kUndefined);
    this_deriv_weights.Set(1.0);
    KALDI_ASSERT(this_deriv_weights.Dim() ==
                 merged_eg->io[f].features.NumRows());

    std::vector<Vector<BaseFloat> const*>::const_iterator
        it = output_deriv_weights[f].begin(),
        end = output_deriv_weights[f].end();

    for (int32 i = 0, cur_offset = 0; it != end; ++it, i++) {
      if((*it)->Dim() > 0) {
        KALDI_ASSERT((*it)->Dim() == output_lists[f][i]->NumRows());
        this_deriv_weights.Range(cur_offset, (*it)->Dim()).CopyFromVec(**it);
      }
      cur_offset += output_lists[f][i]->NumRows();
    }
  }
}

void MergeExamples(const std::vector<NnetExample> &src,
                   bool compress,
                   NnetExample *merged_eg) {
  KALDI_ASSERT(!src.empty());
  std::vector<std::string> io_names;
  GetIoNames(src, &io_names);
  // the sizes are the total number of Indexes we have across all examples.
  std::vector<int32> io_sizes;
  GetIoSizes(src, io_names, &io_sizes);
  MergeIo(src, io_names, io_sizes, compress, merged_eg);
}

void ShiftExampleTimes(int32 t_offset,
                       const std::vector<std::string> &exclude_names,
                       NnetExample *eg) {
  if (t_offset == 0)
    return;
  std::vector<NnetIo>::iterator iter = eg->io.begin(),
      end = eg->io.end();
  for (; iter != end; iter++) {
    bool name_is_excluded = false;
    std::vector<std::string>::const_iterator
        exclude_iter = exclude_names.begin(),
        exclude_end = exclude_names.end();
    for (; exclude_iter != exclude_end; ++exclude_iter) {
      if (iter->name == *exclude_iter) {
        name_is_excluded = true;
        break;
      }
    }
    if (!name_is_excluded) {
      // name is not something like "ivector" that we exclude from shifting.
      std::vector<Index>::iterator index_iter = iter->indexes.begin(),
          index_end = iter->indexes.end();
      for (; index_iter != index_end; ++index_iter)
        index_iter->t += t_offset;
    }
  }
}

void GetComputationRequest(const Nnet &nnet,
                           const NnetExample &eg,
                           bool need_model_derivative,
                           bool store_component_stats,
                           ComputationRequest *request) {
  request->inputs.clear();
  request->inputs.reserve(eg.io.size());
  request->outputs.clear();
  request->outputs.reserve(eg.io.size());
  request->need_model_derivative = need_model_derivative;
  request->store_component_stats = store_component_stats;
  for (size_t i = 0; i < eg.io.size(); i++) {
    const NnetIo &io = eg.io[i];
    const std::string &name = io.name;
    int32 node_index = nnet.GetNodeIndex(name);
    if (node_index == -1 &&
        !nnet.IsInputNode(node_index) && !nnet.IsOutputNode(node_index))
      KALDI_ERR << "Nnet example has input or output named '" << name
                << "', but no such input or output node is in the network.";

    std::vector<IoSpecification> &dest =
        nnet.IsInputNode(node_index) ? request->inputs : request->outputs;
    dest.resize(dest.size() + 1);
    IoSpecification &io_spec = dest.back();
    io_spec.name = name;
    io_spec.indexes = io.indexes;
    io_spec.has_deriv = nnet.IsOutputNode(node_index) && need_model_derivative;
  }
  // check to see if something went wrong.
  if (request->inputs.empty())
    KALDI_ERR << "No inputs in computation request.";
  if (request->outputs.empty())
    KALDI_ERR << "No outputs in computation request.";
}

void WriteVectorAsChar(std::ostream &os,
                       bool binary,
                       const VectorBase<BaseFloat> &vec) {
  if (binary) {
    int32 dim = vec.Dim();
    std::vector<unsigned char> char_vec(dim);
    const BaseFloat *data = vec.Data();
    for (int32 i = 0; i < dim; i++) {
      BaseFloat value = data[i];
      KALDI_ASSERT(value >= 0.0 && value <= 1.0);
      // below, the adding 0.5 is done so that we round to the closest integer
      // rather than rounding down (since static_cast will round down).
      char_vec[i] = static_cast<unsigned char>(255.0 * value + 0.5);
    }
    WriteIntegerVector(os, binary, char_vec);
  } else {
    // the regular floating-point format will be more readable for text mode.
    vec.Write(os, binary);
  }
}

void ReadVectorAsChar(std::istream &is,
                      bool binary,
                      Vector<BaseFloat> *vec) {
  if (binary) {
    BaseFloat scale = 1.0 / 255.0;
    std::vector<unsigned char> char_vec;
    ReadIntegerVector(is, binary, &char_vec);
    int32 dim = char_vec.size();
    vec->Resize(dim, kUndefined);
    BaseFloat *data = vec->Data();
    for (int32 i = 0; i < dim; i++)
      data[i] = scale * char_vec[i];
  } else {
    vec->Read(is, binary);
  }
}

void RoundUpNumFrames(int32 frame_subsampling_factor,
                      int32 *num_frames,
                      int32 *num_frames_overlap) {
  if (*num_frames % frame_subsampling_factor != 0) {
    int32 new_num_frames = frame_subsampling_factor *
        (*num_frames / frame_subsampling_factor + 1);
    KALDI_LOG << "Rounding up --num-frames=" << (*num_frames)
              << " to a multiple of --frame-subsampling-factor="
              << frame_subsampling_factor
              << ", now --num-frames=" << new_num_frames;
    *num_frames = new_num_frames;
  }
  if (*num_frames_overlap % frame_subsampling_factor != 0) {
    int32 new_num_frames_overlap = frame_subsampling_factor *
        (*num_frames_overlap / frame_subsampling_factor + 1);
    KALDI_LOG << "Rounding up --num-frames-overlap=" << (*num_frames_overlap)
              << " to a multiple of --frame-subsampling-factor="
              << frame_subsampling_factor
              << ", now --num-frames-overlap=" << new_num_frames_overlap;
    *num_frames_overlap = new_num_frames_overlap;
  }
  if (*num_frames_overlap < 0 || *num_frames_overlap >= *num_frames) {
    KALDI_ERR << "--num-frames-overlap=" << (*num_frames_overlap) << " < "
              << "--num-frames=" << (*num_frames);
  }
<<<<<<< HEAD
=======
}

void ExampleGenerationConfig::ComputeDerived() {
  if (!SplitStringToIntegers(num_frames_str, ",", false, &num_frames) ||
      num_frames.empty()) {
    KALDI_ERR << "Invalid option (expected comma-separated list of integers): "
              << "--num-frames=" << num_frames_str;
  }

  int32 m = frame_subsampling_factor;
  if (m < 1) {
    KALDI_ERR << "Invalid value --frame-subsampling-factor=" << m;
  }
  bool changed = false;
  for (size_t i = 0; i < num_frames.size(); i++) {
    int32 value = num_frames[i];
    if (value <= 0) {
      KALDI_ERR << "Invalid option --num-frames=" << num_frames_str;
    }
    if (value % m != 0) {
      value = m * ((value / m) + 1);
      changed = true;
    }
    num_frames[i] = value;
  }
  if (changed) {
    std::ostringstream rounded_num_frames_str;
    for (size_t i = 0; i < num_frames.size(); i++) {
      if (i > 0)
        rounded_num_frames_str << ',';
      rounded_num_frames_str << num_frames[i];
    }
    KALDI_LOG << "Rounding up --num-frames=" << num_frames_str
              << " to multiples of --frame-subsampling-factor=" << m
              << ", to: " << rounded_num_frames_str.str();
  }
}


UtteranceSplitter::UtteranceSplitter(const ExampleGenerationConfig &config):
    config_(config),
    total_num_utterances_(0), total_input_frames_(0),
    total_frames_overlap_(0), total_num_chunks_(0),
    total_frames_in_chunks_(0) {
  if (config.num_frames.empty()) {
    KALDI_ERR << "You need to call ComputeDerived() on the "
                 "ExampleGenerationConfig().";
  }
  InitSplitForLength();
}

UtteranceSplitter::~UtteranceSplitter() {
  KALDI_LOG << "Split " << total_num_utterances_ << " utts, with "
            << "total length " << total_input_frames_ << " frames ("
            << (total_input_frames_ / 360000.0) << " hours assuming "
            << "100 frames per second)";
  float average_chunk_length = total_frames_in_chunks_ * 1.0 / total_num_chunks_,
      overlap_percent = total_frames_overlap_ * 100.0 / total_input_frames_,
      output_percent = total_frames_in_chunks_ * 100.0 / total_input_frames_,
      output_percent_no_overlap = output_percent - overlap_percent;

  KALDI_LOG << "Average chunk length was " << average_chunk_length
            << " frames; overlap between adjacent chunks was "
            << overlap_percent << "% of input length; length of output was "
            << output_percent << "% of input length (minus overlap = "
            << output_percent_no_overlap << "%).";
  if (chunk_size_to_count_.size() > 1) {
    std::ostringstream os;
    os << std::setprecision(4);
    for (std::map<int32, int32>::iterator iter = chunk_size_to_count_.begin();
         iter != chunk_size_to_count_.end(); ++iter) {
      int32 chunk_size = iter->first,
          num_frames = chunk_size * iter->second;
      float percent_of_total = num_frames * 100.0 / total_frames_in_chunks_;
      if (iter != chunk_size_to_count_.begin()) os << ", ";
      os << chunk_size << " = " << percent_of_total << "%";
    }
    KALDI_LOG << "Output frames are distributed among chunk-sizes as follows: "
              << os.str();
  }
}

float UtteranceSplitter::DefaultDurationOfSplit(
    const std::vector<int32> &split) const {
  if (split.empty())  // not a valid split, but useful to handle this case.
    return 0.0;
  float principal_num_frames = config_.num_frames[0],
      num_frames_overlap = config_.num_frames_overlap;
  KALDI_ASSERT(num_frames_overlap < principal_num_frames &&
               "--num-frames-overlap value is too high");
  float overlap_proportion = num_frames_overlap / principal_num_frames;
  float ans = std::accumulate(split.begin(), split.end(), int32(0));
  for (size_t i = 0; i + 1 < split.size(); i++) {
    float min_adjacent_chunk_length = std::min(split[i], split[i + 1]),
        overlap = overlap_proportion * min_adjacent_chunk_length;
    ans -= overlap;
  }
  KALDI_ASSERT(ans > 0.0);
  return ans;
}

/*
  This comment describes the idea behind what InitChunkSize() is supposed to do,
  and how it relates to the purpose of class UtteranceSplitter.

  Class UtteranceSplitter is supposed to tell us, for a given utterance length,
  what chunk sizes to use.  The chunk sizes it may choose are:
    - zero or more chunks of the 'principal' size (the first-listed value in
      --num-frames option)
    - at most two chunks of 'alternative' num-frames (meaning, any but the
      first-listed choice in the --num-frames option).

  (note: an empty list of chunks is not allowed as a split).  A split is
  a list of chunk-sizes in increasing order (we when we actually split the
  utterance into chunks, we may, at random, reverse the order.

  The choice of split to use for a given utterance-length is determined as
  follows.  Firstly, for each split we compute a 'default duration' (see
  DefaultDurationOfSplit()... if --num-frames-overlap is zero, this is just the
  sum of the chunk sizes).  We then use by a cost-function that depends on
  default-duration and the length of the utterance: the idea is that these two
  should be as close as possible, but penalizing the default-duration being
  larger than the utterance-length (which in the normal case of
  --num-frames-overlap=0 would lead to gaps between the segments), twice as much
  as the other sign of difference.

  Specifically:
    cost(default_duration, utt_length) = (default_duration > utt_length ?
                                         default_duration - utt_length :
                                         2.0 * (utt_length - default_duration))
  [but as a special case, set c to infinity if the largest chunk size in the
   split is longer than the utterance length; we couldn't, in that case, use
   this split for this utterance].

  We want to make sure a good variety of combinations of chunk sizes are chosen
  in case there are ties from the cost function.  For each utterance length
  we store the set of splits, whose costs are within 2
  of the best cost available for that utterance length.  When asked to find
  chunks for a particular utterance of that length, we will choose randomly
  from that pool of splits.
 */
void UtteranceSplitter::InitSplitForLength() {
  int32 max_utterance_length = MaxUtteranceLength();

  // The 'splits' vector is a list of possible splits (a split being
  // a sorted vector of chunk-sizes).
  // The vector 'splits' is itself sorted.
  std::vector<std::vector<int32> > splits;
  InitSplits(&splits);


  // Define a split-index 0 <= s < splits.size() as index into the 'splits'
  // vector, and let a cost c >= 0 represent the mismatch between an
  // utterance length and the total length of the chunk sizes in a split:

  //  c(default_duration, utt_length) = (default_duration > utt_length ?
  //                                    default_duration - utt_length :
  //                                    2.0 * (utt_length - default_duration))
  // [but as a special case, set c to infinity if the largest chunk size in the
  //  split is longer than the utterance length; we couldn't, in that case, use
  //  this split for this utterance].

  // 'costs_for_length[u][s]', indexed by utterance-length u and then split,
  // contains the cost for utterance-length u and split s.

  std::vector<std::vector<float> > costs_for_length(
      max_utterance_length + 1);
  int32 num_splits = splits.size();

  for (int32 u = 0; u <= max_utterance_length; u++)
    costs_for_length[u].reserve(num_splits);

  for (int32 s = 0; s < num_splits; s++) {
    const std::vector<int32> &split = splits[s];
    float default_duration = DefaultDurationOfSplit(split);
    int32 max_chunk_size = *std::max_element(split.begin(), split.end());
    for (int32 u = 0; u <= max_utterance_length; u++) {
      // c is the cost for this utterance length and this split.  We penalize
      // gaps twice as strongly as overlaps, based on the intuition that
      // completely throwing out frames of data is worse than counting them
      // twice.
      float c = (default_duration > float(u) ? default_duration - float(u) :
                 2.0 * (u - default_duration));
      if (u < max_chunk_size)  // can't fit the largest of the chunks in this
                               // utterance
        c = std::numeric_limits<float>::max();
      KALDI_ASSERT(c >= 0);
      costs_for_length[u].push_back(c);
    }
  }


  splits_for_length_.resize(max_utterance_length + 1);

  for (int32 u = 0; u <= max_utterance_length; u++) {
    const std::vector<float> &costs = costs_for_length[u];
    float min_cost = *std::min_element(costs.begin(), costs.end());
    if (min_cost == std::numeric_limits<float>::max()) {
      // All costs were infinity, becaues this utterance-length u is shorter
      // than the smallest chunk-size.  Leave splits_for_length_[u] as empty
      // for this utterance-length, meaning we will not be able to choose any
      // split, and such utterances will be discarded.
      continue;
    }
    float cost_threshold = 1.9999; // We will choose pseudo-randomly from splits
                                   // that are within this distance from the
                                   // best cost.  Make the threshold just
                                   // slightly less than 2...  this will
                                   // hopefully make the behavior more
                                   // deterministic for ties.
    std::vector<int32> possible_splits;
    std::vector<float>::const_iterator iter = costs.begin(), end = costs.end();
    int32 s = 0;
    for (; iter != end; ++iter,++s)
      if (*iter < min_cost + cost_threshold)
        splits_for_length_[u].push_back(splits[s]);
  }

  if (GetVerboseLevel() >= 3) {
    std::ostringstream os;
    for (int32 u = 0; u <= max_utterance_length; u++) {
      if (!splits_for_length_[u].empty()) {
        os << u << "=(";
        std::vector<std::vector<int32 > >::const_iterator
            iter1 = splits_for_length_[u].begin(),
            end1 = splits_for_length_[u].end();

        while (iter1 != end1) {
          std::vector<int32>::const_iterator iter2 = iter1->begin(),
              end2 = iter1->end();
          while (iter2 != end2) {
            os << *iter2;
            ++iter2;
            if (iter2 != end2) os << ",";
          }
          ++iter1;
          if (iter1 != end1) os << "/";
        }
        os << ")";
        if (u < max_utterance_length) os << ", ";
      }
    }
    KALDI_VLOG(3) << "Utterance-length-to-splits map is: " << os.str();
  }
}


bool UtteranceSplitter::LengthsMatch(const std::string &utt,
                                     int32 utterance_length,
                                     int32 supervision_length) const {
  int32 sf = config_.frame_subsampling_factor,
      expected_supervision_length = (utterance_length + sf - 1) / sf;
  if (supervision_length == expected_supervision_length) {
    return true;
  } else {
    if (sf == 1) {
      KALDI_WARN << "Supervision does not have expected length for utterance "
                 << utt << ": expected length = " << utterance_length
                 << ", got " << supervision_length;
    } else {
      KALDI_WARN << "Supervision does not have expected length for utterance "
                 << utt << ": expected length = (" << utterance_length
                 << " + " << sf << " - 1) / " << sf << " = "
                 << expected_supervision_length
                 << ", got: " << supervision_length
                 << " (note: --frame-subsampling-factor=" << sf << ")";
    }
    return false;
  }
}


void UtteranceSplitter::GetChunkSizesForUtterance(
    int32 utterance_length, std::vector<int32> *chunk_sizes) const {
  KALDI_ASSERT(!splits_for_length_.empty());
  // 'primary_length' is the first-specified num-frames.
  // It's the only chunk that may be repeated an arbitrary number
  // of times.
  int32 primary_length = config_.num_frames[0],
      num_frames_overlap = config_.num_frames_overlap,
      max_tabulated_length = splits_for_length_.size() - 1,
      num_primary_length_repeats = 0;
  KALDI_ASSERT(primary_length - num_frames_overlap > 0);
  KALDI_ASSERT(utterance_length >= 0);
  while (utterance_length > max_tabulated_length) {
    utterance_length -= (primary_length - num_frames_overlap);
    num_primary_length_repeats++;
  }
  KALDI_ASSERT(utterance_length >= 0);
  const std::vector<std::vector<int32> > &possible_splits =
      splits_for_length_[utterance_length];
  if (possible_splits.empty()) {
    chunk_sizes->clear();
    return;
  }
  int32 num_possible_splits = possible_splits.size(),
      randomly_chosen_split = RandInt(0, num_possible_splits - 1);
  *chunk_sizes = possible_splits[randomly_chosen_split];
  for (int32 i = 0; i < num_primary_length_repeats; i++)
    chunk_sizes->push_back(primary_length);

  std::sort(chunk_sizes->begin(), chunk_sizes->end());
  if (RandInt(0, 1) == 0) {
    std::reverse(chunk_sizes->begin(), chunk_sizes->end());
  }
}


int32 UtteranceSplitter::MaxUtteranceLength() const {
  int32 num_lengths = config_.num_frames.size();
  KALDI_ASSERT(num_lengths > 0);
  // 'primary_length' is the first-specified num-frames.
  // It's the only chunk that may be repeated an arbitrary number
  // of times.
  int32 primary_length = config_.num_frames[0],
      max_length = primary_length;
  for (int32 i = 0; i < num_lengths; i++) {
    KALDI_ASSERT(config_.num_frames[i] > 0);
    max_length = std::max(config_.num_frames[i], max_length);
  }
  return 2 * max_length + primary_length;
}

void UtteranceSplitter::InitSplits(std::vector<std::vector<int32> > *splits) const {
  // we consider splits whose default duration (as returned by
  // DefaultDurationOfSplit()) is up to MaxUtteranceLength() + primary_length.
  // We can be confident without doing a lot of math, that splits above this
  // length will never be chosen for any utterance-length up to
  // MaxUtteranceLength() (which is the maximum we use).
  int32 primary_length = config_.num_frames[0],
      default_duration_ceiling = MaxUtteranceLength() + primary_length;

  typedef unordered_set<std::vector<int32>, VectorHasher<int32> > SetType;

  SetType splits_set;

  int32 num_lengths = config_.num_frames.size();

  // The splits we are allow are: zero to two 'alternate' lengths, plus
  // an arbitrary number of repeats of the 'primary' length.  The repeats
  // of the 'primary' length are handled by the inner loop over n.
  // The zero to two 'alternate' lengths are handled by the loops over
  // i and j.  i == 0 and j == 0 are special cases; they mean, no
  // alternate is chosen.
  for (int32 i = 0; i < num_lengths; i++) {
    for (int32 j = 0; j < num_lengths; j++) {
      std::vector<int32> vec;
      if (i > 0)
        vec.push_back(config_.num_frames[i]);
      if (j > 0)
        vec.push_back(config_.num_frames[j]);
      int32 n = 0;
      while (DefaultDurationOfSplit(vec) <= default_duration_ceiling) {
        if (!vec.empty()) // Don't allow the empty vector as a split.
          splits_set.insert(vec);
        n++;
        vec.push_back(primary_length);
        std::sort(vec.begin(), vec.end());
      }
    }
  }
  for (SetType::const_iterator iter = splits_set.begin();
       iter != splits_set.end(); ++iter)
    splits->push_back(*iter);
  std::sort(splits->begin(), splits->end());  // make the order deterministic,
                                              // for consistency of output
                                              // between runs and C libraries.
}


// static
void UtteranceSplitter::DistributeRandomlyUniform(int32 n, std::vector<int32> *vec) {
  KALDI_ASSERT(!vec->empty());
  int32 size = vec->size();
  if (n < 0) {
    DistributeRandomlyUniform(-n, vec);
    for (int32 i = 0; i < size; i++)
      (*vec)[i] *= -1;
    return;
  }
  // from this point we know n >= 0.
  int32 common_part = n / size,
      remainder = n % size, i;
  for (i = 0; i < remainder; i++) {
    (*vec)[i] = common_part + 1;
  }
  for (; i < size; i++) {
    (*vec)[i] = common_part;
  }
  std::random_shuffle(vec->begin(), vec->end());
  KALDI_ASSERT(std::accumulate(vec->begin(), vec->end(), int32(0)) == n);
}


// static
void UtteranceSplitter::DistributeRandomly(int32 n,
                                           const std::vector<int32> &magnitudes,
                                           std::vector<int32> *vec) {
  KALDI_ASSERT(!vec->empty() && vec->size() == magnitudes.size());
  int32 size = vec->size();
  if (n < 0) {
    DistributeRandomly(-n, magnitudes, vec);
    for (int32 i = 0; i < size; i++)
      (*vec)[i] *= -1;
    return;
  }
  float total_magnitude = std::accumulate(magnitudes.begin(), magnitudes.end(),
                                          int32(0));
  KALDI_ASSERT(total_magnitude > 0);
  // note: 'partial_counts' contains the negative of the partial counts, so
  // when we sort the larger partial counts come first.
  std::vector<std::pair<float, int32> > partial_counts;
  int32 total_count = 0;
  for (int32 i = 0; i < size; i++) {
    float this_count = n * float(magnitudes[i]) / total_magnitude;
    // note: cast of float to int32 rounds towards zero (down, in this
    // case, since this_count >= 0).
    int32 this_whole_count = static_cast<int32>(this_count),
        this_partial_count = this_count - this_whole_count;
    (*vec)[i] = this_whole_count;
    total_count += this_whole_count;
    partial_counts.push_back(std::pair<float, int32>(-this_partial_count, i));
  }
  KALDI_ASSERT(total_count <= n && total_count + size >= n);
  std::sort(partial_counts.begin(), partial_counts.end());
  int32 i = 0;
  // Increment by one the elements of the vector that has the largest partial
  // count, then the next largest partial count, and so on... until we reach the
  // desired total-count 'n'.
  for(; total_count < n; i++,total_count++) {
    (*vec)[partial_counts[i].second]++;
  }
  KALDI_ASSERT(std::accumulate(vec->begin(), vec->end(), int32(0)) == n);
}


void UtteranceSplitter::GetGapSizes(int32 utterance_length,
                                    bool enforce_subsampling_factor,
                                    const std::vector<int32> &chunk_sizes,
                                    std::vector<int32> *gap_sizes) const {
  if (chunk_sizes.empty()) {
    gap_sizes->clear();
    return;
  }
  if (enforce_subsampling_factor && config_.frame_subsampling_factor > 1) {
    int32 sf = config_.frame_subsampling_factor, size = chunk_sizes.size();
    int32 utterance_length_reduced = (utterance_length + (sf - 1)) / sf;
    std::vector<int32> chunk_sizes_reduced(chunk_sizes);
    for (int32 i = 0; i < size; i++) {
      KALDI_ASSERT(chunk_sizes[i] % config_.frame_subsampling_factor == 0);
      chunk_sizes_reduced[i] /= config_.frame_subsampling_factor;
    }
    GetGapSizes(utterance_length_reduced, false,
                chunk_sizes_reduced, gap_sizes);
    KALDI_ASSERT(gap_sizes->size() == static_cast<size_t>(size));
    for (int32 i = 0; i < size; i++)
      (*gap_sizes)[i] *= config_.frame_subsampling_factor;
    return;
  }
  int32 num_chunks = chunk_sizes.size(),
      total_of_chunk_sizes = std::accumulate(chunk_sizes.begin(),
                                             chunk_sizes.end(),
                                             int32(0)),
      total_gap = utterance_length - total_of_chunk_sizes;
  gap_sizes->resize(num_chunks);

  if (total_gap < 0) {
    // there is an overlap.  Overlaps can only go between chunks, not at the
    // beginning or end of the utterance.  Also, we try to make the length of
    // overlap proportional to the size of the smaller of the two chunks
    // that the overlap is between.
    if (num_chunks == 1) {
      // there needs to be an overlap, but there is only one chunk... this means
      // the chunk-size exceeds the utterance length, which is not allowed.
      KALDI_ERR << "Chunk size is " << chunk_sizes[0]
                << " but utterance length is only "
                << utterance_length;
    }

    // note the elements of 'overlaps' will be <= 0.
    std::vector<int32> magnitudes(num_chunks - 1),
        overlaps(num_chunks - 1);
    // the 'magnitudes' vector will contain the minimum of the lengths of the
    // two adjacent chunks between which are are going to consider having an
    // overlap.  These will be used to assign the overlap proportional to that
    // size.
    for (int32 i = 0; i + 1 < num_chunks; i++) {
      magnitudes[i] = std::min<int32>(chunk_sizes[i], chunk_sizes[i + 1]);
    }
    DistributeRandomly(total_gap, magnitudes, &overlaps);
    for (int32 i = 0; i + 1 < num_chunks; i++) {
      // If the following condition does not hold, it's possible we
      // could get chunk start-times less than zero.  I don't believe
      // it's possible for this condition to fail, but we're checking
      // for it at this level to make debugging easier, just in case.
      KALDI_ASSERT(overlaps[i] <= magnitudes[i]);
    }

    (*gap_sizes)[0] = 0;  // no gap before 1st chunk.
    for (int32 i = 1; i < num_chunks; i++)
      (*gap_sizes)[i] = overlaps[i-1];
  } else {
    // There may be a gap.  Gaps can go at the start or end of the utterance, or
    // between segments.  We try to distribute the gaps evenly.
    std::vector<int32> gaps(num_chunks + 1);
    DistributeRandomlyUniform(total_gap, &gaps);
    // the last element of 'gaps', the one at the end of the utterance, is
    // implicit and doesn't have to be written to the output.
    for (int32 i = 0; i < num_chunks; i++)
      (*gap_sizes)[i] = gaps[i];
  }
}


void UtteranceSplitter::GetChunksForUtterance(
    int32 utterance_length,
    std::vector<ChunkTimeInfo> *chunk_info) {
  std::vector<int32> chunk_sizes;
  GetChunkSizesForUtterance(utterance_length, &chunk_sizes);
  std::vector<int32> gaps(chunk_sizes.size());
  GetGapSizes(utterance_length, true, chunk_sizes, &gaps);
  int32 num_chunks = chunk_sizes.size();
  chunk_info->resize(num_chunks);
  int32 t = 0;
  for (int32 i = 0; i < num_chunks; i++) {
    t += gaps[i];
    ChunkTimeInfo &info = (*chunk_info)[i];
    info.first_frame = t;
    info.num_frames = chunk_sizes[i];
    info.left_context = (i == 0 && config_.left_context_initial >= 0 ?
                         config_.left_context_initial : config_.left_context);
    info.right_context = (i == 0 && config_.right_context_final >= 0 ?
                          config_.right_context_final : config_.right_context);
    t += chunk_sizes[i];
  }
  SetOutputWeights(utterance_length, chunk_info);
  AccStatsForUtterance(utterance_length, *chunk_info);
  // check that the end of the last chunk doesn't go more than
  // 'config_.frame_subsampling_factor - 1' frames past the end
  // of the utterance.  That amount, we treat as rounding error.
  KALDI_ASSERT(t - utterance_length < config_.frame_subsampling_factor);
}

void UtteranceSplitter::AccStatsForUtterance(
    int32 utterance_length,
    const std::vector<ChunkTimeInfo> &chunk_info) {
  total_num_utterances_ += 1;
  total_input_frames_ += utterance_length;

  for (size_t c = 0; c < chunk_info.size(); c++) {
    int32 chunk_size = chunk_info[c].num_frames;
    if (c > 0) {
      int32 last_chunk_end = chunk_info[c-1].first_frame +
          chunk_info[c-1].num_frames;
      if (last_chunk_end > chunk_info[c].first_frame)
        total_frames_overlap_ += last_chunk_end - chunk_info[c].first_frame;
    }
    std::map<int32, int32>::iterator iter = chunk_size_to_count_.find(
        chunk_size);
    if (iter == chunk_size_to_count_.end())
      chunk_size_to_count_[chunk_size] = 1;
    else
      iter->second++;
    total_num_chunks_ += 1;
    total_frames_in_chunks_ += chunk_size;
  }
}


void UtteranceSplitter::SetOutputWeights(
    int32 utterance_length,
    std::vector<ChunkTimeInfo> *chunk_info) const {
  int32 sf = config_.frame_subsampling_factor;
  int32 num_output_frames = (utterance_length + sf - 1) / sf;
  // num_output_frames is the number of frames of supervision.  'count[t]' will
  // be the number of chunks that this output-frame t appears in.  Note: the
  // 'first_frame' and 'num_frames' members of ChunkTimeInfo will always be
  // multiples of frame_subsampling_factor.
  std::vector<int32> count(num_output_frames, 0);
  int32 num_chunks = chunk_info->size();
  for (int32 i = 0; i < num_chunks; i++) {
    ChunkTimeInfo &chunk = (*chunk_info)[i];
    for (int32 t = chunk.first_frame / sf;
         t < (chunk.first_frame + chunk.num_frames) / sf;
         t++)
      count[t]++;
  }
  for (int32 i = 0; i < num_chunks; i++) {
    ChunkTimeInfo &chunk = (*chunk_info)[i];
    chunk.output_weights.resize(chunk.num_frames / sf);
    int32 t_start = chunk.first_frame / sf;
    for (int32 t = t_start;
         t < (chunk.first_frame + chunk.num_frames) / sf;
         t++)
      chunk.output_weights[t - t_start] = 1.0 / count[t];
  }
}

int32 ExampleMergingConfig::IntSet::LargestValueInRange(int32 max_value) const {
  KALDI_ASSERT(!ranges.empty());
  int32 ans = 0, num_ranges = ranges.size();
  for (int32 i = 0; i < num_ranges; i++) {
    int32 possible_ans = 0;
    if (max_value >= ranges[i].first) {
      if (max_value >= ranges[i].second)
        possible_ans = ranges[i].second;
      else
        possible_ans = max_value;
    }
    if (possible_ans > ans)
      ans = possible_ans;
  }
  return ans;
}

// static
bool ExampleMergingConfig::ParseIntSet(const std::string &str,
                                       ExampleMergingConfig::IntSet *int_set) {
  std::vector<std::string> split_str;
  SplitStringToVector(str, ",", false, &split_str);
  if (split_str.empty())
    return false;
  int_set->largest_size = 0;
  int_set->ranges.resize(split_str.size());
  for (size_t i = 0; i < split_str.size(); i++) {
    std::vector<int32> split_range;
    SplitStringToIntegers(split_str[i], ":", false, &split_range);
    if (split_range.size() < 1 || split_range.size() > 2 ||
        split_range[0] > split_range.back() || split_range[0] <= 0)
      return false;
    int_set->ranges[i].first = split_range[0];
    int_set->ranges[i].second = split_range.back();
    int_set->largest_size = std::max<int32>(int_set->largest_size,
                                            split_range.back());
  }
  return true;
}

void ExampleMergingConfig::ComputeDerived() {
  if (measure_output_frames != "deprecated") {
    KALDI_WARN << "The --measure-output-frames option is deprecated "
        "and will be ignored.";
  }
  if (discard_partial_minibatches != "deprecated") {
    KALDI_WARN << "The --discard-partial-minibatches option is deprecated "
        "and will be ignored.";
  }
  std::vector<std::string> minibatch_size_split;
  SplitStringToVector(minibatch_size, "/", false, &minibatch_size_split);
  if (minibatch_size_split.empty()) {
    KALDI_ERR << "Invalid option --minibatch-size=" << minibatch_size;
  }

  rules.resize(minibatch_size_split.size());
  for (size_t i = 0; i < minibatch_size_split.size(); i++) {
    int32 &eg_size = rules[i].first;
    IntSet &int_set = rules[i].second;
    // 'this_rule' will be either something like "256" or like "64-128,256"
    // (but these two only if  minibatch_size_split.size() == 1, or something with
    // an example-size specified, like "256=64-128,256"
    std::string &this_rule = minibatch_size_split[i];
    if (this_rule.find('=') != std::string::npos) {
      std::vector<std::string> rule_split;  // split on '='
      SplitStringToVector(this_rule, "=", false, &rule_split);
      if (rule_split.size() != 2) {
        KALDI_ERR << "Could not parse option --minibatch-size="
                  << minibatch_size;
      }
      if (!ConvertStringToInteger(rule_split[0], &eg_size) ||
          !ParseIntSet(rule_split[1], &int_set))
        KALDI_ERR << "Could not parse option --minibatch-size="
                  << minibatch_size;

    } else {
      if (minibatch_size_split.size() != 1) {
        KALDI_ERR << "Could not parse option --minibatch-size="
                  << minibatch_size << " (all rules must have "
                  << "eg-size specified if >1 rule)";
      }
      if (!ParseIntSet(this_rule, &int_set))
        KALDI_ERR << "Could not parse option --minibatch-size="
                  << minibatch_size;
    }
  }
  {
    // check that no size is repeated.
    std::vector<int32> all_sizes(minibatch_size_split.size());
    for (size_t i = 0; i < minibatch_size_split.size(); i++)
      all_sizes[i] = rules[i].first;
    std::sort(all_sizes.begin(), all_sizes.end());
    if (!IsSortedAndUniq(all_sizes)) {
      KALDI_ERR << "Invalid --minibatch-size=" << minibatch_size
                << " (repeated example-sizes)";
    }
  }
}

int32 ExampleMergingConfig::MinibatchSize(int32 size_of_eg,
                                          int32 num_available_egs,
                                          bool input_ended) const {
  KALDI_ASSERT(num_available_egs > 0 && size_of_eg > 0);
  int32 num_rules = rules.size();
  if (num_rules == 0)
    KALDI_ERR << "You need to call ComputeDerived() before calling "
        "MinibatchSize().";
  int32 min_distance = std::numeric_limits<int32>::max(),
      closest_rule_index = 0;
  for (int32 i = 0; i < num_rules; i++) {
    int32 distance = std::abs(size_of_eg - rules[i].first);
    if (distance < min_distance) {
      min_distance = distance;
      closest_rule_index = i;
    }
  }
  if (!input_ended) {
    // until the input ends, we can only use the largest available
    // minibatch-size (otherwise, we could expect more later).
    int32 largest_size = rules[closest_rule_index].second.largest_size;
    if (largest_size <= num_available_egs)
      return largest_size;
    else
      return 0;
  } else {
    int32 s = rules[closest_rule_index].second.LargestValueInRange(
        num_available_egs);
    KALDI_ASSERT(s <= num_available_egs);
    return s;
  }
}


void ExampleMergingStats::WroteExample(int32 example_size,
                                    size_t structure_hash,
                                    int32 minibatch_size) {
  std::pair<int32, size_t> p(example_size, structure_hash);


  unordered_map<int32, int32> &h = stats_[p].minibatch_to_num_written;
  unordered_map<int32, int32>::iterator iter = h.find(minibatch_size);
  if (iter == h.end())
    h[minibatch_size] = 1;
  else
    iter->second += 1;
}

void ExampleMergingStats::DiscardedExamples(int32 example_size,
                                         size_t structure_hash,
                                         int32 num_discarded) {
  std::pair<int32, size_t> p(example_size, structure_hash);
  stats_[p].num_discarded += num_discarded;
}


void ExampleMergingStats::PrintStats() const {
  PrintSpecificStats();
  PrintAggregateStats();
}

void ExampleMergingStats::PrintAggregateStats() const {
  // First print some aggregate stats.
  int64 num_distinct_egs_types = 0,  // number of distinct types of input egs
                                     // (differing in size or structure).
      total_discarded_egs = 0, // total number of discarded egs.
      total_discarded_egs_size = 0, // total number of discarded egs each multiplied by size
                                    // of that eg
      total_non_discarded_egs = 0,  // total over all minibatches written, of
                                    // minibatch-size, equals number of input egs
                                    // that were not discarded.
      total_non_discarded_egs_size = 0,  // total over all minibatches of size-of-eg
                                     // * minibatch-size.
      num_minibatches = 0,  // total number of minibatches
      num_distinct_minibatch_types = 0;  // total number of combination of
                                         // (type-of-eg, number of distinct
                                         // minibatch-sizes for that eg-type)-
                                         // reflects the number of time we have
                                         // to compile.

  StatsType::const_iterator eg_iter = stats_.begin(), eg_end = stats_.end();

  for (; eg_iter != eg_end; ++eg_iter) {
    int32 eg_size = eg_iter->first.first;
    const StatsForExampleSize &stats = eg_iter->second;
    num_distinct_egs_types++;
    total_discarded_egs += stats.num_discarded;
    total_discarded_egs_size += stats.num_discarded * eg_size;

    unordered_map<int32, int32>::const_iterator
        mb_iter = stats.minibatch_to_num_written.begin(),
        mb_end = stats.minibatch_to_num_written.end();
    for (; mb_iter != mb_end; ++mb_iter) {
      int32 mb_size = mb_iter->first,
          num_written = mb_iter->second;
      num_distinct_minibatch_types++;
      num_minibatches += num_written;
      total_non_discarded_egs += num_written * mb_size;
      total_non_discarded_egs_size += num_written * mb_size * eg_size;
    }
  }
  // the averages are written as integers- we don't really need more precision
  // than that.
  int64 total_input_egs = total_discarded_egs + total_non_discarded_egs,
      total_input_egs_size =
      total_discarded_egs_size + total_non_discarded_egs_size;

  float avg_input_egs_size = total_input_egs_size * 1.0 / total_input_egs;
  float percent_discarded = total_discarded_egs * 100.0 / total_input_egs;
  // note: by minibatch size we mean the number of egs per minibatch, it
  // does not take note of the size of the input egs.
  float avg_minibatch_size = total_non_discarded_egs * 1.0 / num_minibatches;

  std::ostringstream os;
  os << std::setprecision(4);
  os << "Processed " << total_input_egs
     << " egs of avg. size " << avg_input_egs_size
     << " into " << num_minibatches << " minibatches, discarding "
     << percent_discarded <<  "% of egs.  Avg minibatch size was "
     << avg_minibatch_size << ", #distinct types of egs/minibatches "
     << "was " << num_distinct_egs_types << "/"
     << num_distinct_minibatch_types;
  KALDI_LOG << os.str();
}

void ExampleMergingStats::PrintSpecificStats() const {
  KALDI_LOG << "Merged specific eg types as follows [format: <eg-size1>="
      "{<mb-size1>-><num-minibatches1>,<mbsize2>-><num-minibatches2>.../d=<num-discarded>}"
      ",<egs-size2>={...},... (note,egs-size == number of input "
      "frames including context).";
  std::ostringstream os;

  // copy from unordered map to map to get sorting, for consistent output.
  typedef std::map<std::pair<int32, size_t>, StatsForExampleSize> SortedMapType;

  SortedMapType stats;
  stats.insert(stats_.begin(), stats_.end());
  SortedMapType::const_iterator eg_iter = stats.begin(), eg_end = stats.end();
  for (; eg_iter != eg_end; ++eg_iter) {
    int32 eg_size = eg_iter->first.first;
    if (eg_iter != stats.begin())
      os << ",";
    os << eg_size << "={";
    const StatsForExampleSize &stats = eg_iter->second;
    unordered_map<int32, int32>::const_iterator
        mb_iter = stats.minibatch_to_num_written.begin(),
        mb_end =  stats.minibatch_to_num_written.end();
    for (; mb_iter != mb_end; ++mb_iter) {
      int32 mb_size = mb_iter->first,
          num_written = mb_iter->second;
      if (mb_iter != stats.minibatch_to_num_written.begin())
        os << ",";
      os << mb_size << "->" << num_written;
    }
    os << ",d=" << stats.num_discarded << "}";
  }
  KALDI_LOG << os.str();
}



int32 GetNnetExampleSize(const NnetExample &a) {
  int32 ans = 0;
  for (size_t i = 0; i < a.io.size(); i++) {
    int32 s = a.io[i].indexes.size();
    if (s > ans)
      ans = s;
  }
  return ans;
}

ExampleMerger::ExampleMerger(const ExampleMergingConfig &config,
                             NnetExampleWriter *writer):
    finished_(false), num_egs_written_(0),
    config_(config), writer_(writer) { }


void ExampleMerger::AcceptExample(NnetExample *eg) {
  KALDI_ASSERT(!finished_);
  // If an eg with the same structure as 'eg' is already a key in the
  // map, it won't be replaced, but if it's new it will be made
  // the key.  Also we remove the key before making the vector empty.
  // This way we ensure that the eg in the key is always the first
  // element of the vector.
  std::vector<NnetExample*> &vec = eg_to_egs_[eg];
  vec.push_back(eg);
  int32 eg_size = GetNnetExampleSize(*eg),
      num_available = vec.size();
  bool input_ended = false;
  int32 minibatch_size = config_.MinibatchSize(eg_size, num_available,
                                               input_ended);
  if (minibatch_size != 0) {  // we need to write out a merged eg.
    KALDI_ASSERT(minibatch_size == num_available);

    std::vector<NnetExample*> vec_copy(vec);
    eg_to_egs_.erase(eg);

    // MergeExamples() expects a vector of NnetExample, not of pointers,
    // so use swap to create that without doing any real work.
    std::vector<NnetExample> egs_to_merge(minibatch_size);
    for (int32 i = 0; i < minibatch_size; i++) {
      egs_to_merge[i].Swap(vec_copy[i]);
      delete vec_copy[i];  // we owned those pointers.
    }
    WriteMinibatch(egs_to_merge);
  }
}

void ExampleMerger::WriteMinibatch(const std::vector<NnetExample> &egs) {
  KALDI_ASSERT(!egs.empty());
  int32 eg_size = GetNnetExampleSize(egs[0]);
  NnetExampleStructureHasher eg_hasher;
  size_t structure_hash = eg_hasher(egs[0]);
  int32 minibatch_size = egs.size();
  stats_.WroteExample(eg_size, structure_hash, minibatch_size);
  NnetExample merged_eg;
  MergeExamples(egs, config_.compress, &merged_eg);
  std::ostringstream key;
  key << "merged-" << (num_egs_written_++) << "-" << minibatch_size;
  writer_->Write(key.str(), merged_eg);
}

void ExampleMerger::Finish() {
  if (finished_) return;  // already finished.
  finished_ = true;

  // we'll convert the map eg_to_egs_ to a vector of vectors to avoid
  // iterator invalidation problems.
  std::vector<std::vector<NnetExample*> > all_egs;
  all_egs.reserve(eg_to_egs_.size());

  MapType::iterator iter = eg_to_egs_.begin(), end = eg_to_egs_.end();
  for (; iter != end; ++iter)
    all_egs.push_back(iter->second);
  eg_to_egs_.clear();

  for (size_t i = 0; i < all_egs.size(); i++) {
    int32 minibatch_size;
    std::vector<NnetExample*> &vec = all_egs[i];
    KALDI_ASSERT(!vec.empty());
    int32 eg_size = GetNnetExampleSize(*(vec[0]));
    bool input_ended = true;
    while (!vec.empty() &&
           (minibatch_size = config_.MinibatchSize(eg_size, vec.size(),
                                                   input_ended)) != 0) {
      // MergeExamples() expects a vector of NnetExample, not of pointers,
      // so use swap to create that without doing any real work.
      std::vector<NnetExample> egs_to_merge(minibatch_size);
      for (int32 i = 0; i < minibatch_size; i++) {
        egs_to_merge[i].Swap(vec[i]);
        delete vec[i];  // we owned those pointers.
      }
      vec.erase(vec.begin(), vec.begin() + minibatch_size);
      WriteMinibatch(egs_to_merge);
    }
    if (!vec.empty()) {
      int32 eg_size = GetNnetExampleSize(*(vec[0]));
      NnetExampleStructureHasher eg_hasher;
      size_t structure_hash = eg_hasher(*(vec[0]));
      int32 num_discarded = vec.size();
      stats_.DiscardedExamples(eg_size, structure_hash, num_discarded);
      for (int32 i = 0; i < num_discarded; i++)
        delete vec[i];
      vec.clear();
    }
  }
  stats_.PrintStats();
>>>>>>> 4a58ab98
}

int32 NumOutputs(const NnetExample &eg) {
  int32 num_outputs = 0;
  for (size_t i = 0; i < eg.io.size(); i++)
    if (eg.io[i].name.find("output") != std::string::npos)
      num_outputs++;
  return num_outputs;
}

}  // namespace nnet3
}  // namespace kaldi<|MERGE_RESOLUTION|>--- conflicted
+++ resolved
@@ -320,8 +320,6 @@
     KALDI_ERR << "--num-frames-overlap=" << (*num_frames_overlap) << " < "
               << "--num-frames=" << (*num_frames);
   }
-<<<<<<< HEAD
-=======
 }
 
 void ExampleGenerationConfig::ComputeDerived() {
@@ -1286,7 +1284,6 @@
     }
   }
   stats_.PrintStats();
->>>>>>> 4a58ab98
 }
 
 int32 NumOutputs(const NnetExample &eg) {
@@ -1297,5 +1294,5 @@
   return num_outputs;
 }
 
-}  // namespace nnet3
-}  // namespace kaldi+} // namespace nnet3
+} // namespace kaldi