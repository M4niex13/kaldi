// nnet3/nnet-component-itf.h

// Copyright      2015  Johns Hopkins University (author: Daniel Povey)
//                2015  Guoguo Chen
//                2015  Xiaohui Zhang

// See ../../COPYING for clarification regarding multiple authors
//
// Licensed under the Apache License, Version 2.0 (the "License");
// you may not use this file except in compliance with the License.
// You may obtain a copy of the License at
//
//  http://www.apache.org/licenses/LICENSE-2.0
//
// THIS CODE IS PROVIDED *AS IS* BASIS, WITHOUT WARRANTIES OR CONDITIONS OF ANY
// KIND, EITHER EXPRESS OR IMPLIED, INCLUDING WITHOUT LIMITATION ANY IMPLIED
// WARRANTIES OR CONDITIONS OF TITLE, FITNESS FOR A PARTICULAR PURPOSE,
// MERCHANTABLITY OR NON-INFRINGEMENT.
// See the Apache 2 License for the specific language governing permissions and
// limitations under the License.

#ifndef KALDI_NNET3_NNET_COMPONENT_ITF_H_
#define KALDI_NNET3_NNET_COMPONENT_ITF_H_

#include <iostream>
#include <mutex>
#include "nnet3/nnet-common.h"
#include "nnet3/nnet-parse.h"
#include "base/kaldi-error.h"

namespace kaldi {
namespace nnet3 {

// enum used to store various binary component properties.
// We give it a name ComponentProperties, but don't use this
// type for the bitmasks: instead use int32 for this type, e.g.
// int32 properties = kSimpleComponent|kBackpropNeedsOutput.
enum ComponentProperties {
  kSimpleComponent = 0x001,  // true if number of rows of input equals number of rows
                             // of output and this component doesn't care about the indexes
                             // (i.e. it maps each row of input to each row of output without
                             // regard to the index values).  Will normally be true.
  kUpdatableComponent = 0x002,  // true if the component has parameters that can
                                // be updated.  Components that return this flag
                                // must be dynamic_castable to type
                                // UpdatableComponent (but components of type
                                // UpdatableComponent do not have to return this
                                // flag, e.g.  if this instance is not really
                                // updatable).
  kLinearInInput = 0x004,    // true if the component's output is always a
                             // linear function of its input, i.e. alpha times
                             // input gives you alpha times output.
  kLinearInParameters = 0x008, // true if an updatable component's output is always a
                               // linear function of its parameters, i.e. alpha times
                               // parameters gives you alpha times output.  This is true
                               // for all updatable components we envisage.
  kPropagateInPlace = 0x010,  // true if we can do the propagate operation in-place
                              // (input and output matrices are the same).
                              // Note: if doing backprop, you'd also need to check
                              // that the kBackpropNeedsInput property is not true.
  kPropagateAdds = 0x020,  // true if the Propagate function adds to, rather
                           // than setting, its output.  The Component chooses
                           // whether to add or set, and the calling code has to
                           // accommodate it.
  kReordersIndexes = 0x040,  // true if the ReorderIndexes function might reorder
                             // the indexes (otherwise we can skip calling it).
                             // Must not be set for simple components.
  kBackpropAdds = 0x080,   // true if the Backprop function adds to, rather than
                           // setting, the "in_deriv" output.  The Component
                           // chooses whether to add or set, and the calling
                           // code has to accommodate it.  Note: in the case of
                           // in-place backprop, this flag has no effect.
  kBackpropNeedsInput = 0x100,  // true if backprop operation needs access to
                                // forward-pass input.
  kBackpropNeedsOutput = 0x200,  // true if backprop operation needs access to
                                 // forward-pass output (e.g. true for Sigmoid).
  kBackpropInPlace = 0x400,   // true if we can do the backprop operation in-place
                             // (input and output matrices may be the same).
  kStoresStats = 0x800,      // true if the StoreStats operation stores
                             // statistics e.g. on average node activations and
                             // derivatives of the nonlinearity, (as it does for
                             // Tanh, Sigmoid, ReLU and Softmax).
  kInputContiguous = 0x1000,  // true if the component requires its input data (and
                              // input derivatives) to have Stride()== NumCols().
  kOutputContiguous = 0x2000,  // true if the component requires its input data (and
                               // output derivatives) to have Stride()== NumCols().
  kUsesMemo = 0x4000,  // true if the component returns a void* pointer from its
                       // Propagate() function that needs to be passed into the
                       // corresponding Backprop function.
  kRandomComponent = 0x8000   // true if the component has some kind of
                              // randomness, like DropoutComponent (these should
                              // inherit from class RandomComponent.
};


// This is a base class for a helper-class of class Component, which is used to
// store any pre-computed indexes it needs for its forward and backward
// computations.  For components which are not "Simple" components (i.e. the
// kSimpleComponent property is false), and which may therefore "care" about
// which index the input and output matrix's rows represent (i.e. about
// which "struct Index" each row corresponds to), their CreateIndexes() function
// will be called prior to Propagate() and Backprop(), to create an object which
// must be a child class of class ComponentPrecomputedIndexes, where they
// can store any indexes that they need.
class ComponentPrecomputedIndexes {
 public:
  virtual ComponentPrecomputedIndexes *Copy() const = 0;
  virtual void Write(std::ostream &os, bool binary) const = 0;
  virtual void Read(std::istream &os, bool binary) = 0;
  virtual std::string Type() const = 0;
  static ComponentPrecomputedIndexes* ReadNew(std::istream &is, bool binary);
  // cpi stands for component_precomputed_indexes
  static ComponentPrecomputedIndexes* NewComponentPrecomputedIndexesOfType(
                                           const std::string &cpi_type);
  virtual ~ComponentPrecomputedIndexes() { }
};


class IndexSet;  // Forward declaration; declared in nnet-computation-graph.h.

/// Abstract base-class for neural-net components.
class Component {
 public:
  /// \brief Propagate function.
  ///   \param [in] indexes  A pointer to some information output by this class's
  ///      PrecomputeIndexes function (will be NULL for simple components,
  ///      i.e. those that don't do things like splicing).
  ///   \param [in] in   The input to this component.  Num-columns == InputDim().
  ///   \param [out] out  The output of this component.  Num-columns == OutputDim().
  ///      Note: output of this component will be added to the initial value of
  ///      "out" if Properties()&kPropagateAdds != 0; otherwise the output will
  ///      be set and the initial value ignored.  Each Component chooses whether
  ///      it is more convenient implementation-wise to add or set, and the
  ///      calling code has to deal with it.
  ///   \return  Normally returns NULL, but may return a non-NULL value for
  ///      components which have the flag kUsesMemo set.  This value will
  ///      be passed into the corresponding Backprop routine.
  virtual void* Propagate(const ComponentPrecomputedIndexes *indexes,
                          const CuMatrixBase<BaseFloat> &in,
                          CuMatrixBase<BaseFloat> *out) const = 0;

  /// \brief Backprop function; depending on which of the arguments 'to_update'
  ///     and 'in_deriv' are non-NULL, this can compute input-data derivatives
  ///     and/or perform model update.
  ///
  ///   \param [in] debug_info  The component name, to be printed out in any
  ///       warning messages.
  ///   \param [in] indexes     A pointer to some information output by this
  ///      class's PrecomputeIndexes function (will be NULL for simple
  ///      components, i.e. those that don't do things like splicing).
  ///   \param [in] in_value    The matrix that was given as input to the
  ///      Propagate function.  Will be ignored (and may be empty) if
  ///      Properties()&kBackpropNeedsInput == 0.
  ///   \param [in] out_value   The matrix that was output from the Propagate
  ///      function.  Will be ignored (and may be empty) if
  ///      Properties()&kBackpropNeedsOutput == 0
  ///   \param [in] out_deriv  The derivative at the output of this component.
  ///   \param [in] memo       This will normally be NULL, but for component
  ///       types that set the flag kUsesMemo, this will be the return value
  ///       of the Propagate() function that corresponds to this Backprop()
  ///       function.  Ownership of any pointers is not transferred to the
  ///       Backprop function; DeleteMemo() will be called to delete it.
  ///   \param [out] to_update  If model update is desired, the Component
  ///       to be updated, else NULL.  Does not have to be identical to this.
  ///       If supplied, you can assume that
  ///       to_update->Properties() & kUpdatableComponent is nonzero.
  ///   \param [out] in_deriv   The derivative at the input of this component,
  ///       if needed (else NULL).   If  Properties()&kBackpropInPlace, may be
  ///       the same matrix as out_deriv.  If Properties()&kBackpropAdds, this
  ///       is added to by the Backprop routine, else it is set.  The component
  ///       code chooses which mode to work in, based on convenience.
  virtual void Backprop(const std::string &debug_info,
                        const ComponentPrecomputedIndexes *indexes,
                        const CuMatrixBase<BaseFloat> &in_value,
                        const CuMatrixBase<BaseFloat> &out_value,
                        const CuMatrixBase<BaseFloat> &out_deriv,
                        void *memo,
                        Component *to_update, // may be NULL; may be identical
                                              // to "this" or different.
                        CuMatrixBase<BaseFloat> *in_deriv) const = 0;

  /// \brief This function may store stats on average activation values, and for
  ///        some component types, the average value of the derivative of the
  ///        nonlinearity.  It only does something for those components that
  ///        have nonzero Properties()&kStoresStats.
  ///
  /// \param [in] in_value  The input to the Propagate() function.  Note: if
  ///        the component sets the flag kPropagateInPlace, this should not
  ///        be used; the empty matrix will be provided here if in-place
  ///        propagation was used.
  /// \param [in] out_value  The output of the Propagate() function.
  /// \param [in] memo  The 'memo' returned by the Propagate() function; this
  ///        will usually be NULL.
  virtual void StoreStats(const CuMatrixBase<BaseFloat> &in_value,
                          const CuMatrixBase<BaseFloat> &out_value,
                          void *memo) { }

  /// \brief Components that provide an implementation of StoreStats should also
  ///        provide an implementation of ZeroStats(), to set those stats to
  ///        zero.  Other components that store other types of statistics
  ///        (e.g. regarding gradient clipping) should implement ZeroStats()
  ///        also.
  virtual void ZeroStats() { }



  /// \brief  This function only does something interesting for non-simple Components.
  ///   For a given index at the output of the component, tells us what indexes
  ///   are required at its input (note: "required" encompasses also optionally-required
  ///   things; it will enumerate all things that we'd like to have).  See also
  ///   IsComputable().
  /// \param [in] misc_info  This argument is supplied to handle things that the
  ///       framework can't very easily supply: information like which time
  ///       indexes are needed for AggregateComponent, which time-indexes are
  ///       available at the input of a recurrent network, and so on.  We will
  ///       add members to misc_info as needed.
  /// \param [in] output_index  The Index at the output of the component, for
  ///       which we are requesting the list of indexes at the component's input.
  /// \param [out] desired_indexes A list of indexes that are desired at the
  ///       input.  are to be written to here.  By "desired" we mean required or
  ///       optionally-required.
  ///
  /// The default implementation of this function is suitable for any
  /// SimpleComponent; it just copies the output_index to a single identical
  /// element in input_indexes.
  virtual void GetInputIndexes(const MiscComputationInfo &misc_info,
                               const Index &output_index,
                               std::vector<Index> *desired_indexes) const;

  /// \brief This function only does something interesting for non-simple
  ///    Components, and it exists to make it possible to manage
  ///    optionally-required inputs.  It tells the user whether a given output
  ///    index is computable from a given set of input indexes, and if so,
  ///    says which input indexes will be used in the computation.
  ///
  ///    Implementations of this function are required to have the property that
  ///    adding an element to "input_index_set" can only ever change IsComputable
  ///    from false to true, never vice versa.
  ///
  ///    @param [in] misc_info  Some information specific to the computation, such as
  ///              minimum and maximum times for certain components to do adaptation on;
  ///              it's a place to put things that don't easily fit in the framework.
  ///    @param [in] output_index  The index that is to be computed at the output
  ///              of this Component.
  ///    @param [in] input_index_set  The set of indexes that is available at the
  ///              input of this Component.
  ///    @param [out] used_inputs If this is non-NULL and the output is
  ///       computable this will be set to the list of input indexes that will
  ///       actually be used in the computation.
  ///    @return Returns true iff this output is computable from the provided
  ///          inputs.
  ///
  ///   The default implementation of this function is suitable for any
  ///   SimpleComponent: it just returns true if output_index is in
  ///   input_index_set, and if so sets used_inputs to vector containing that
  ///   one Index.
  virtual bool IsComputable(const MiscComputationInfo &misc_info,
                            const Index &output_index,
                            const IndexSet &input_index_set,
                            std::vector<Index> *used_inputs) const;

  /// \brief This function only does something interesting for non-simple
  ///  Components.  It provides an opportunity for a Component to reorder the or
  ///  pad the indexes at its input and output.  This might be useful, for
  ///  instance, if a component requires a particular ordering of the indexes
  ///  that doesn't correspond to their natural ordering.  Components that might
  ///  modify the indexes are required to return the kReordersIndexes flag in
  ///  their Properties().
  ///     The ReorderIndexes() function is now allowed to insert blanks
  ///  into the indexes.  The 'blanks' must be of the form (n,kNoTime,x),
  ///  where the marker kNoTime (a very negative number) is there where
  ///  the 't' indexes normally live.  The reason we don't just have, say,
  ///  (-1,-1,-1), relates to the need to preserve a regular pattern over
  ///  the 'n' indexes so that 'shortcut compilation' (c.f. ExpandComputation())
  ///  can work correctly
  ///
  ///
  ///  \param [in,out]  Indexes at the input of the Component.
  ///  \param [in,out]  Indexes at the output of the Component
  virtual void ReorderIndexes(std::vector<Index> *input_indexes,
                              std::vector<Index> *output_indexes) const {}



  /// \brief This function must return NULL for simple Components.  Returns a
  ///     pointer to a class that may contain some precomputed
  ///     component-specific and computation-specific indexes to be in used in
  ///     the Propagate and Backprop functions.
  ///
  /// \param [in] misc_info  This argument is supplied to handle things that the
  ///       framework can't very easily supply: information like which time
  ///       indexes are needed for AggregateComponent, which time-indexes are
  ///       available at the input of a recurrent network, and so on.  misc_info
  ///       may not even ever be used here.  We will add members to misc_info as
  ///       needed.
  /// \param [in] input_indexes  A vector of indexes that explains
  ///       what time-indexes (and other indexes) each row of the
  ///       in/in_value/in_deriv matrices given to Propagate and Backprop will
  ///       mean.
  /// \param [in] output_indexes  A vector of indexes that explains
  ///       what time-indexes (and other indexes) each row of the
  ///       out/out_value/out_deriv matrices given to Propagate and Backprop will
  ///       mean.
  /// \param [in] need_backprop  True if we might need to do backprop
  ///       with this component, so that if any different indexes are needed
  ///       for backprop then those should be computed too.
  /// \return  Returns a child-class of class ComponentPrecomputedIndexes, or
  ///       NULL if this component for does not need to precompute any indexes
  ///       (e.g. if it is a simple component and does not care about indexes).
  virtual ComponentPrecomputedIndexes* PrecomputeIndexes(
      const MiscComputationInfo &misc_info,
      const std::vector<Index> &input_indexes,
      const std::vector<Index> &output_indexes,
      bool need_backprop) const { return NULL;  }


  /// \brief Returns a string such as "SigmoidComponent", describing
  ///        the type of the object.
  virtual std::string Type() const = 0;

  /// \brief  Initialize, from a ConfigLine object.
  /// \param [in] cfl  A ConfigLine containing any parameters that
  ///            are needed for initialization. For example:
  ///            "dim=100 param-stddev=0.1"
  virtual void InitFromConfig(ConfigLine *cfl) = 0;

  /// \brief Returns input-dimension of this component.
  virtual int32 InputDim() const = 0;

  /// \brief Returns output-dimension of this component.
  virtual int32 OutputDim() const = 0;

  /// \brief Return bitmask of the component's properties.
  ///   These properties depend only on the component's type.
  ///   See enum ComponentProperties.
  virtual int32 Properties() const = 0;

  /// \brief Read component from stream (works out its type).  Dies on error.
  static Component* ReadNew(std::istream &is, bool binary);

  /// \brief Copies component (deep copy).
  virtual Component* Copy() const = 0;

  /// \brief Returns a new Component of the given type e.g. "SoftmaxComponent",
  ///   or NULL if no such component type exists.
  static Component *NewComponentOfType(const std::string &type);

  /// \brief Read function (used after we know the type of the Component);
  ///   accepts input that is missing the token that describes the component
  ///   type, in case it has already been consumed.
  virtual void Read(std::istream &is, bool binary) = 0;

  /// \brief Write component to stream
  virtual void Write(std::ostream &os, bool binary) const = 0;

  /// \brief Returns some text-form information about this component, for diagnostics.
  ///     Starts with the type of the component.  E.g. "SigmoidComponent dim=900",
  ///     although most components will have much more info.
  virtual std::string Info() const;

  /// This virtual function when called by
  //    -- an UpdatableComponent scales the parameters
  ///      by "scale" when called by an UpdatableComponent.
  //    -- a Nonlinear component (or another component that
  ///      stores stats, like BatchNormComponent-- it relates
  ///      to scaling activation stats, not parameters.
  virtual void Scale(BaseFloat scale) {};

  /// This virtual function when called by
  ///    -- an UpdatableComponent adds the parameters of
  ///      another updatable component, times some constant, to the current
  ///      parameters.
  ///    -- a NonlinearComponent it relates to adding stats
  /// Otherwise it should do nothing.
  virtual void Add(BaseFloat alpha, const Component &other) {};

  /// This virtual function only needs to be overwritten by Components that
  /// return a non-NULL memo from their Propagate() function.  It's called by
  /// NnetComputer in cases where Propagate returns a memo but there will be no
  /// backprop to consume it.
  virtual void DeleteMemo(void *memo) const { KALDI_ASSERT(memo == NULL); }


  Component() { }

  virtual ~Component() { }

 private:
  KALDI_DISALLOW_COPY_AND_ASSIGN(Component);
};


class RandomComponent: public Component {
 public:
  // This function is required in testing code and in other places we need
  // consistency in the random number generation (e.g. when optimizing
  // validation-set performance), but check where else we call srand().  You'll
  // need to call srand prior to making this call.
  void ResetGenerator() { random_generator_.SeedGpu(); }

  // Call this with 'true' to set 'test mode' where the behavior is different
  // from normal mode.
  void SetTestMode(bool test_mode) { test_mode_ = test_mode; }

  RandomComponent(): test_mode_(false) { }
 protected:
  CuRand<BaseFloat> random_generator_;

  // This is true if we want a different behavior for inference from  that for
  // training.
  bool test_mode_;
};

/**
   Class UpdatableComponent is a Component which has trainable parameters; it
   extends the interface of Component.  This is a base-class for Components with
   parameters.  See comment by declaration of kUpdatableComponent.
   The functions in this interface must only be called if the component returns
   the kUpdatable flag.

   Child classes support the following config-line parameters in addition
   to more specific ones:

     learning-rate         e.g. learning-rate=1.0e-05.  default=0.001
                           It's not normally necessary or desirable to set this
                           in the config line, as it typically gets set
                           in the training scripts.
     learning-rate-factor  e.g. learning-rate-factor=0.5, can be used to
                           conveniently control per-layer learning rates (it's
                           multiplied by the learning rates given to the
                           --learning-rate option to nnet3-copy or any
                           'set-learning-rate' directives to the
                           --edits-config option of nnet3-copy.  default=1.0.
     max-change            e.g. max-change=0.75.  Maximum allowed parameter change
                           for the parameters of this component, in Euclidean norm,
                           per update step.  If zero, no limit is applied at this
                           level (the global --max-param-change option will still
                           apply).  default=0.0.
 */
class UpdatableComponent: public Component {
 public:
  UpdatableComponent(const UpdatableComponent &other):
      learning_rate_(other.learning_rate_),
      learning_rate_factor_(other.learning_rate_factor_),
      is_gradient_(other.is_gradient_), max_change_(other.max_change_) { }

  UpdatableComponent(): learning_rate_(0.001), learning_rate_factor_(1.0),
                        is_gradient_(false), max_change_(0.0) { }

  virtual ~UpdatableComponent() { }

  /// \brief Computes dot-product between parameters of two instances of a
  ///  Component.  Can be used for computing parameter-norm of an
  ///  UpdatableComponent.
  virtual BaseFloat DotProduct(const UpdatableComponent &other) const = 0;

  /// This function is to be used in testing.  It adds unit noise times "stddev"
  /// to the parameters of the component.
  virtual void PerturbParams(BaseFloat stddev) = 0;

  /// Sets the learning rate of gradient descent- gets multiplied by
  /// learning_rate_factor_.
  virtual void SetUnderlyingLearningRate(BaseFloat lrate) {
    learning_rate_ = lrate * learning_rate_factor_;
  }

  /// Sets the learning rate directly, bypassing learning_rate_factor_.
  virtual void SetActualLearningRate(BaseFloat lrate) { learning_rate_ = lrate; }

  /// \brief Sets is_gradient_ to true and sets learning_rate_ to 1, ignoring
  /// learning_rate_factor_.
  virtual void SetAsGradient() { learning_rate_ = 1.0; is_gradient_ = true; }

<<<<<<< HEAD
  // Sets the learning rate factors to set to this value.
  virtual void SetLearningRateFactor(BaseFloat lrate_factor) {
    learning_rate_factor_ = lrate_factor;
  }
=======
  /// freezes/unfreezes NaturalGradient updates, if applicable (to be overriden
  /// by components that use Natural Gradient).
  virtual void FreezeNaturalGradient(bool freeze) { }
>>>>>>> a234281c

  /// Gets the learning rate of gradient descent.  Note: if you call
  /// SetLearningRate(x), and learning_rate_factor_ != 1.0,
  /// a different value than x will returned.
  BaseFloat LearningRate() const { return learning_rate_; }

  /// Gets per-component max-change value. Note: the components themselves do
  /// not enforce the per-component max-change; it's enforced in class
  /// NnetTrainer by querying the max-changes for each component.
  /// See NnetTrainer::UpdateParamsWithMaxChange() in nnet3/nnet-training.cc.
  BaseFloat MaxChange() const { return max_change_; }

  virtual std::string Info() const;

  /// The following new virtual function returns the total dimension of
  /// the parameters in this class.
  virtual int32 NumParameters() const { KALDI_ASSERT(0); return 0; }

  /// Turns the parameters into vector form.  We put the vector form on the CPU,
  /// because in the kinds of situations where we do this, we'll tend to use
  /// too much memory for the GPU.
  virtual void Vectorize(VectorBase<BaseFloat> *params) const { KALDI_ASSERT(0); }
  /// Converts the parameters from vector form.
  virtual void UnVectorize(const VectorBase<BaseFloat> &params) {
    KALDI_ASSERT(0);
  }

 protected:
  // to be called from child classes, extracts any learning rate information
  // from the config line and sets them appropriately.
  void InitLearningRatesFromConfig(ConfigLine *cfl);

  // To be used in child-class Read() functions, this function reads the opening
  // tag <ThisComponentType> and the learning-rate factor and the learning-rate.
  //
  // Its return value may not always be needed to be inspected by calling code;
  // if there was a token that it read but could not process it returns it, else
  // it returns "".
  std::string ReadUpdatableCommon(std::istream &is, bool binary);

  // To be used in child-class Write() functions, writes the opening
  // <ThisComponentType> tag and the learning-rate factor (if not 1.0) and the
  // learning rate;
  void WriteUpdatableCommon(std::ostream &is, bool binary) const;

  BaseFloat learning_rate_; ///< learning rate (typically 0.0..0.01)
  BaseFloat learning_rate_factor_; ///< learning rate factor (normally 1.0, but
                                   ///< can be set to another < value so that
                                   ///when < you call SetLearningRate(), that
                                   ///value will be scaled by this factor.
  bool is_gradient_;  ///< True if this component is to be treated as a gradient rather
                      ///< than as parameters.  Its main effect is that we disable
                      ///< any natural-gradient update and just compute the standard
                      ///< gradient.
  BaseFloat max_change_; ///< configuration value for imposing max-change

 private:
  const UpdatableComponent &operator = (const UpdatableComponent &other); // Disallow.
};

/// This kind of Component is a base-class for things like sigmoid, softmax and
/// ReLU: nonlinearities that don't change the dimension.  It takes care of
/// storing statistics on the average activations and derivatives encountered
/// during training.
class NonlinearComponent: public Component {
 public:

  NonlinearComponent();
  explicit NonlinearComponent(const NonlinearComponent &other);

  virtual int32 InputDim() const { return dim_; }
  virtual int32 OutputDim() const { return dim_; }

  // We implement InitFromConfig at this level.
  // supported config parameters and their defaults:
  //   dim=-1  self-repair-lower-threshold=-1000  self-repair-upper-threshold=-1000
  //     self-repair-constant=0.0
  // the 'self-repair' stuff is 'self-repairing' nonlinearities-- they add small
  // quantities to the derivative to attempt to keep the average value (for
  // bounded nonlinearities) or average derivative (for ReLU) for each
  // dimension within a given range.  The default ranges (if you don't
  // specify self-repair-lower-threshold or self-repair-upper-threshold) are
  // dependent on the nonlinearity and are set in their Backprop functions.
  // To activate this code you have to set self-repair-constant to a number >0 like
  // 0.0001 when initializing the ReLU (this is a scaling factor on the 'fake
  // derivative').  This code is only activated if derivative and value stats
  // are present in the model, which will typically only be the case
  // if the 'store-stats' code is activated
  // (e.g. --optimization.store-stats=true) because it needs the stats.  To be
  // activated this code also requires that is_gradient_ is false (i.e. you're
  // not computing exact gradients).

  virtual void InitFromConfig(ConfigLine *cfl);

  /// We implement Read at this level as it just needs the Type().
  virtual void Read(std::istream &is, bool binary);

  virtual void ZeroStats();

  virtual std::string Info() const;

  /// Write component to stream.
  virtual void Write(std::ostream &os, bool binary) const;

  virtual void Scale(BaseFloat scale);
  virtual void Add(BaseFloat alpha, const Component &other);

  // The following functions are unique to NonlinearComponent.
  // They mostly relate to diagnostics.
  const CuVector<double> &ValueSum() const { return value_sum_; }
  const CuVector<double> &DerivSum() const { return deriv_sum_; }

  double Count() const { return count_; }

 protected:
  enum { kUnsetThreshold = -1000 };

  friend class SigmoidComponent;
  friend class TanhComponent;
  friend class SoftmaxComponent;
  friend class LogSoftmaxComponent;
  friend class RectifiedLinearComponent;

  // This function updates the stats "value_sum_", "deriv_sum_", and
  // count_. (If deriv == NULL, it won't update "deriv_sum_").
  // It will be called from the Backprop function of child classes.
  void StoreStatsInternal(const CuMatrixBase<BaseFloat> &out_value,
                          const CuMatrixBase<BaseFloat> *deriv = NULL);


  const NonlinearComponent &operator = (const NonlinearComponent &other); // Disallow.
  int32 dim_;
  CuVector<double> value_sum_; // stats at the output.
  CuVector<double> deriv_sum_; // stats of the derivative of the nonlinearity
                               // (only applicable to element-by-element
                               // nonlinearities, not Softmax.
  double count_;

  // some stats for self-repairing nonlinearities.
  double num_dims_self_repaired_;
  double num_dims_processed_;

  // some configuration values relating to self-repairing nonlinearities.
  BaseFloat self_repair_lower_threshold_;
  BaseFloat self_repair_upper_threshold_;
  BaseFloat self_repair_scale_;

  // The mutex is used in UpdateStats, only for resizing vectors.
  std::mutex mutex_;
};

} // namespace nnet3
} // namespace kaldi


#endif<|MERGE_RESOLUTION|>--- conflicted
+++ resolved
@@ -471,16 +471,14 @@
   /// learning_rate_factor_.
   virtual void SetAsGradient() { learning_rate_ = 1.0; is_gradient_ = true; }
 
-<<<<<<< HEAD
   // Sets the learning rate factors to set to this value.
   virtual void SetLearningRateFactor(BaseFloat lrate_factor) {
     learning_rate_factor_ = lrate_factor;
   }
-=======
+
   /// freezes/unfreezes NaturalGradient updates, if applicable (to be overriden
   /// by components that use Natural Gradient).
   virtual void FreezeNaturalGradient(bool freeze) { }
->>>>>>> a234281c
 
   /// Gets the learning rate of gradient descent.  Note: if you call
   /// SetLearningRate(x), and learning_rate_factor_ != 1.0,
