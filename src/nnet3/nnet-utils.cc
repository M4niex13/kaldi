--- conflicted
+++ resolved
@@ -1001,6 +1001,7 @@
     Component *component = nnet->GetComponent(c);
     CuMatrixBase<BaseFloat> *params = NULL;
     BaseFloat orthonormal_constraint = 0.0;
+    std::vector<int32> orthonormal_row_ranges;
 
     LinearComponent *lc = dynamic_cast<LinearComponent*>(component);
     if (lc != NULL && lc->OrthonormalConstraint() != 0.0) {
@@ -1009,9 +1010,9 @@
     }
     AffineComponent *ac = dynamic_cast<AffineComponent*>(component);
     if (ac != NULL && ac->OrthonormalConstraint() != 0.0) {
-<<<<<<< HEAD
       orthonormal_constraint = ac->OrthonormalConstraint();
       params = &(ac->LinearParams());
+      orthonormal_row_ranges = ac->OrthonormalRowRanges();
     }
     TdnnComponent *tc = dynamic_cast<TdnnComponent*>(component);
     if (tc != NULL && tc->OrthonormalConstraint() != 0.0) {
@@ -1025,51 +1026,36 @@
     }
 
     int32 rows = params->NumRows(), cols = params->NumCols();
-    if (rows <= cols) {
+    if (!orthonormal_row_ranges.empty()) {
+      // This branch would only be taken if the user supplied the
+      // "orthonormal-row-ranges" option in the xconfig.  It's a kind of
+      // specialized use-case, where you want to apply the constraint
+      // on parts of the matrix; it might be useful with attention
+      // layers.
+      KALDI_ASSERT(orthonormal_row_ranges.size() % 2 == 0);
+      for (size_t i = 0; i * 2 < orthonormal_row_ranges.size(); i++) {
+        int32 row_range_start = orthonormal_row_ranges[i*2],
+            row_range_end = orthonormal_row_ranges[i*2 + 1];
+        CuSubMatrix<BaseFloat> params_part(
+            params->RowRange(row_range_start,
+                             row_range_end - row_range_start));
+        if (params_part.NumRows() <= cols) {
+          ConstrainOrthonormalInternal(orthonormal_constraint,
+                                       &params_part);
+        } else {
+          // reaching this branch is unlikely.
+          CuMatrix<BaseFloat> params_part_trans(params_part, kTrans);
+          ConstrainOrthonormalInternal(orthonormal_constraint,
+                                       &params_part_trans);
+          params_part.CopyFromMat(params_part_trans, kTrans);
+        }
+      }
+    } else if (rows <= cols) {
       ConstrainOrthonormalInternal(orthonormal_constraint, params);
     } else {
       CuMatrix<BaseFloat> params_trans(*params, kTrans);
       ConstrainOrthonormalInternal(orthonormal_constraint, &params_trans);
       params->CopyFromMat(params_trans, kTrans);
-=======
-      if (RandInt(0, 3) != 0)
-        continue;  // For efficiency, only do this every 4 minibatches-- it won't
-                   // stray far.
-      BaseFloat scale = ac->OrthonormalConstraint();
-      const std::vector<int32> &orthonormal_row_ranges =
-          ac->OrthonormalRowRanges();
-      CuMatrixBase<BaseFloat> &params = ac->LinearParams();
-      int32 rows = params.NumRows(), cols = params.NumCols();
-      if (!orthonormal_row_ranges.empty()) {
-        // This branch would only be taken if the user supplied the
-        // "orthonormal-row-ranges" option in the xconfig.  It's a kind of
-        // specialized use-case, where you want to apply the constraint
-        // on parts of the matrix; it might be useful with attention
-        // layers.
-        KALDI_ASSERT(orthonormal_row_ranges.size() % 2 == 0);
-        for (size_t i = 0; i * 2 < orthonormal_row_ranges.size(); i++) {
-          int32 row_range_start = orthonormal_row_ranges[i*2],
-              row_range_end = orthonormal_row_ranges[i*2 + 1];
-          CuSubMatrix<BaseFloat> params_part(
-              params.RowRange(row_range_start,
-                              row_range_end - row_range_start));
-          if (params_part.NumRows() <= cols) {
-            ConstrainOrthonormalInternal(scale, &params_part);
-          } else {
-            // reaching this branch is unlikely.
-            CuMatrix<BaseFloat> params_part_trans(params_part, kTrans);
-            ConstrainOrthonormalInternal(scale, &params_part_trans);
-            params_part.CopyFromMat(params_part_trans, kTrans);
-          }
-        }
-      } else if (rows <= cols) {
-        ConstrainOrthonormalInternal(scale, &params);
-      } else {
-        CuMatrix<BaseFloat> params_trans(params, kTrans);
-        ConstrainOrthonormalInternal(scale, &params_trans);
-        params.CopyFromMat(params_trans, kTrans);
-      }
->>>>>>> dc56495a
     }
   }
 }
