--- conflicted
+++ resolved
@@ -504,30 +504,6 @@
                                             end = egs_.end();
   for (; iter != end; ++iter)
     prob_computer_->Compute(*iter);
-<<<<<<< HEAD
-
-  double tot_weight = 0.0;
-  double tot_objf = 0.0;
-
-  { 
-    const unordered_map<std::string, SimpleObjectiveInfo, StringHasher> &objf_info = prob_computer_->GetAllObjectiveInfo();
-    unordered_map<std::string, SimpleObjectiveInfo, StringHasher>::const_iterator objf_it = objf_info.begin(),
-      objf_end = objf_info.end();
-          
-    for (; objf_it != objf_end; ++objf_it) {
-      tot_objf += objf_it->second.tot_objective;
-      tot_weight += objf_it->second.tot_weight;
-    }
-  }
-
-  KALDI_ASSERT(tot_weight > 0.0);
-
-  const Nnet &deriv = prob_computer_->GetDeriv();
-  VectorizeNnet(deriv, nnet_params_deriv);
-  // we prefer to deal with normalized objective functions.
-  nnet_params_deriv->Scale(1.0 / tot_weight);
-  return tot_objf / tot_weight;
-=======
   double tot_weights,
     tot_objf = prob_computer_->GetTotalObjective(&tot_weights);
   KALDI_ASSERT(tot_weights > 0.0);
@@ -536,7 +512,6 @@
   // we prefer to deal with normalized objective functions.
   nnet_params_deriv->Scale(1.0 / tot_weights);
   return tot_objf / tot_weights;
->>>>>>> 7af2128d
 }
 
 
