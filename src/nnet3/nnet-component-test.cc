// nnet3/nnet-component-test.cc

// Copyright 2015  Johns Hopkins University (author: Daniel Povey)

// See ../../COPYING for clarification regarding multiple authors
//
// Licensed under the Apache License, Version 2.0 (the "License");
// you may not use this file except in compliance with the License.
// You may obtain a copy of the License at
//
//  http://www.apache.org/licenses/LICENSE-2.0
//
// THIS CODE IS PROVIDED *AS IS* BASIS, WITHOUT WARRANTIES OR CONDITIONS OF ANY
// KIND, EITHER EXPRESS OR IMPLIED, INCLUDING WITHOUT LIMITATION ANY IMPLIED
// WARRANTIES OR CONDITIONS OF TITLE, FITNESS FOR A PARTICULAR PURPOSE,
// MERCHANTABLITY OR NON-INFRINGEMENT.
// See the Apache 2 License for the specific language governing permissions and
// limitations under the License.

#include "nnet3/nnet-nnet.h"
#include "nnet3/nnet-simple-component.h"
#include "nnet3/nnet-test-utils.h"

namespace kaldi {
namespace nnet3 {

void TestNnetComponentIo(Component *c) {
  bool binary = (Rand() % 2 == 0);
  std::ostringstream os1;
  c->Write(os1, binary);
  std::istringstream is(os1.str());
  Component *c2 = Component::ReadNew(is, binary);
  std::ostringstream os2;
  c2->Write(os2, binary);
  if (!binary) {
    KALDI_ASSERT(os2.str() == os1.str());
  }
  delete c2;
}

void TestNnetComponentCopy(Component *c) {
  Component *c2 = c->Copy();
  KALDI_ASSERT(c->Info() == c2->Info());
  delete c2;
}

void TestNnetComponentAddScale(Component *c) {
  Component *c2 = c->Copy();
  Component *c3 = c2->Copy();
  c3->Add(0.5, *c2);
  c2->Scale(1.5);
  KALDI_ASSERT(c2->Info() == c3->Info());
  delete c2;
  delete c3;
}

void TestNnetComponentVectorizeUnVectorize(Component *c) {
<<<<<<< HEAD
  if (!(c->Properties() & kUpdatableComponent))
=======
  UpdatableComponent *uc = dynamic_cast<UpdatableComponent*>(c);
  if ((uc==NULL) || (uc->NumParameters() == 0))
>>>>>>> 7d4ea275
    return;
  UpdatableComponent *uc = dynamic_cast<UpdatableComponent*>(c);
  KALDI_ASSERT(uc != NULL);
  UpdatableComponent *uc2 = dynamic_cast<UpdatableComponent*>(uc->Copy());
  uc2->SetZero(false);
  Vector<BaseFloat> params(uc2->NumParameters());
  uc2->Vectorize(&params);
  KALDI_ASSERT(params.Min()==0.0 && params.Sum()==0.0);
  uc->Vectorize(&params);
  uc2->UnVectorize(params);
  KALDI_ASSERT(uc2->Info() == uc->Info());
  BaseFloat x = uc2->DotProduct(*uc2), y = uc->DotProduct(*uc),
      z = uc2->DotProduct(*uc);
  KALDI_ASSERT(ApproxEqual(x, y) && ApproxEqual(y, z));
  Vector<BaseFloat> params2(uc2->NumParameters());
  uc2->Vectorize(&params2);
  for(int i = 0; i < params.Dim(); i++)
    KALDI_ASSERT(params(i) == params2(i));
  delete uc2;
}

<<<<<<< HEAD
void TestNnetComponentUpdatableFlag(Component *c) {
  if (c->Properties() & kUpdatableComponent) {
    UpdatableComponent *uc = dynamic_cast<UpdatableComponent*>(c);
    KALDI_ASSERT(uc != NULL && "Component returning the kUpdatable flag "
                 "must be castable to UpdatableComponent.");
=======
void TestNnetComponentUpdatable(Component *c) {
  UpdatableComponent *uc = dynamic_cast<UpdatableComponent*>(c);
  if(uc==NULL)
    return;
  if(!(uc->Properties() & kUpdatableComponent)){
    // testing that if it declares itself as non-updatable,
    // Scale() and Add() and SetZero() have no effect.
    KALDI_ASSERT(uc->NumParameters() == 0);
    KALDI_ASSERT(uc->DotProduct(*uc) == 0);
    UpdatableComponent *uc2 = dynamic_cast<UpdatableComponent*>(uc->Copy());
    uc2->Scale(7.0);
    uc2->Add(3.0, *uc);
    KALDI_ASSERT(uc2->Info() == uc->Info());
    uc->SetZero(false);
    KALDI_ASSERT(uc2->Info() == uc->Info());
    delete uc2;
  } else {
    KALDI_ASSERT(uc->NumParameters() != 0);
    UpdatableComponent *uc2 = dynamic_cast<UpdatableComponent*>(uc->Copy()),
        *uc3 = dynamic_cast<UpdatableComponent*>(uc->Copy());

    // testing some expected invariances of scale and add.
    uc2->Scale(5.0);
    uc2->Add(3.0, *uc3);
    uc3->Scale(8.0);
    // now they should both be scaled to 8 times the original component.
    KALDI_ASSERT(uc2->Info() == uc3->Info());

    // testing that scaling by 0.5 works the same whether
    // done on the vectorized paramters or via Scale().
    Vector<BaseFloat> vec2(uc->NumParameters());
    uc2->Vectorize(&vec2);
    vec2.Scale(0.5);
    uc2->UnVectorize(vec2);
    uc3->Scale(0.5);
    KALDI_ASSERT(uc2->Info() == uc3->Info());
    
    // testing that SetZero() works the same whether done on the vectorized
    // paramters or via SetZero(), and that unvectorizing something that's been
    // zeroed gives us zero parameters.
    uc2->Vectorize(&vec2);
    vec2.SetZero();
    uc2->UnVectorize(vec2);
    uc3->SetZero(false);
    uc3->Vectorize(&vec2);
    KALDI_ASSERT(uc2->Info() == uc3->Info() && VecVec(vec2, vec2) == 0.0);
    
    delete uc2;
    delete uc3;
>>>>>>> 7d4ea275
  }
}

// tests the properties kPropagateAdds, kBackpropAdds,
// kBackpropNeedsInput, kBackpropNeedsOutput.
void TestSimpleComponentPropagateProperties(const Component &c) {
  int32 properties = c.Properties();
  Component *c_copy = NULL, *c_copy_scaled = NULL;
  if (RandInt(0, 1) == 0)
    c_copy = c.Copy();  // This will test backprop with an updatable component.
  if (RandInt(0, 1) == 0 &&
      (properties & kLinearInParameters)) {
    c_copy_scaled = c.Copy();  // This will test backprop with an updatable component.
    c_copy_scaled->Scale(0.5);
  }
  int32 input_dim = c.InputDim(),
      output_dim = c.OutputDim(),
      num_rows = RandInt(1, 100);
  CuMatrix<BaseFloat> input_data(num_rows, input_dim);
  input_data.SetRandn();
  CuMatrix<BaseFloat>
      input_data_scaled(input_data),
      output_data1(num_rows, output_dim),
      output_data2(num_rows, output_dim),
      output_data3(input_data),
      output_data4(num_rows, output_dim),
      output_data5(num_rows, output_dim);
  output_data2.Add(1.0);
  input_data_scaled.Scale(2.0);

  if ((properties & kPropagateAdds) && (properties & kPropagateInPlace)) {
    KALDI_ERR << "kPropagateAdds and kPropagateInPlace flags are incompatible.";
  }

  c.Propagate(NULL, input_data, &output_data1);
  c.Propagate(NULL, input_data, &output_data2);
  if (properties & kPropagateInPlace) {
    c.Propagate(NULL, output_data3, &output_data3);
    if (!output_data1.ApproxEqual(output_data3)) {
      KALDI_ERR << "Test of kPropagateInPlace flag for component of type "
                << c.Type() << " failed.";
    }
  }
  if (properties & kPropagateAdds)
    output_data2.Add(-1.0); // remove the offset
  AssertEqual(output_data1, output_data2);

  if (c_copy_scaled) {
    c_copy_scaled->Propagate(NULL, input_data, &output_data4);
    output_data4.Scale(2.0);  // we scaled the parameters by 0.5 above, and the
    // output is supposed to be linear in the parameter value.
    AssertEqual(output_data1, output_data4);
  }
  if (properties & kLinearInInput) {
    c.Propagate(NULL, input_data_scaled, &output_data5);
    output_data5.Scale(0.5);
    AssertEqual(output_data1, output_data5);
  }
  

  CuMatrix<BaseFloat> output_deriv(num_rows, output_dim);
  output_deriv.SetRandn();
  CuMatrix<BaseFloat> input_deriv1(num_rows, input_dim),
      input_deriv2(num_rows, input_dim),
      input_deriv3(output_deriv);
  input_deriv2.Add(1.0);
  CuMatrix<BaseFloat> empty_mat;

  // test with input_deriv1 that's zero
  c.Backprop("foobar", NULL,
             ((properties & kBackpropNeedsInput) ? input_data : empty_mat),
             ((properties & kBackpropNeedsOutput) ? output_data1 : empty_mat),
             output_deriv,
             c_copy,
             &input_deriv1);
  // test with input_deriv2 that's all ones.
  c.Backprop("foobar", NULL,
             ((properties & kBackpropNeedsInput) ? input_data : empty_mat),
             ((properties & kBackpropNeedsOutput) ? output_data1 : empty_mat),
             output_deriv,
             c_copy,
             &input_deriv2);
  // test backprop in place, if supported.
  if (properties & kBackpropInPlace) {
    c.Backprop("foobar", NULL,
               ((properties & kBackpropNeedsInput) ? input_data : empty_mat),
               ((properties & kBackpropNeedsOutput) ? output_data1 : empty_mat),
               input_deriv3,
               c_copy,
               &input_deriv3);
  }

  if (properties & kBackpropAdds)
    input_deriv2.Add(-1.0);  // subtract the offset.
  AssertEqual(input_deriv1, input_deriv2);
  if (properties & kBackpropInPlace)
    AssertEqual(input_deriv1, input_deriv3);
  delete c_copy;
  delete c_copy_scaled;
}

bool TestSimpleComponentDataDerivative(const Component &c,
                                       BaseFloat perturb_delta) {
  int32 input_dim = c.InputDim(),
      output_dim = c.OutputDim(),
      num_rows = RandInt(1, 100);
  int32 properties = c.Properties();
  CuMatrix<BaseFloat> input_data(num_rows, input_dim),
      output_data(num_rows, output_dim),
      output_deriv(num_rows, output_dim);
  input_data.SetRandn();
  output_deriv.SetRandn();

  c.Propagate(NULL, input_data, &output_data);

  CuMatrix<BaseFloat> input_deriv(num_rows, input_dim), empty_mat;
  c.Backprop("foobar", NULL,
             ((properties & kBackpropNeedsInput) ? input_data : empty_mat),
             ((properties & kBackpropNeedsOutput) ? output_data : empty_mat),
             output_deriv, NULL, &input_deriv);

  int32 test_dim = 3;
  BaseFloat original_objf = TraceMatMat(output_deriv, output_data, kTrans);
  Vector<BaseFloat> measured_objf_change(test_dim),
      predicted_objf_change(test_dim);
  for (int32 i = 0; i < test_dim; i++) {
    CuMatrix<BaseFloat> perturbed_input_data(num_rows, input_dim),
        perturbed_output_data(num_rows, output_dim);
    perturbed_input_data.SetRandn();
    perturbed_input_data.Scale(perturb_delta);
    // at this point, perturbed_input_data contains the offset at the input data.
    predicted_objf_change(i) = TraceMatMat(perturbed_input_data, input_deriv,
                                           kTrans);
    perturbed_input_data.AddMat(1.0, input_data);
    c.Propagate(NULL, perturbed_input_data, &perturbed_output_data);
    measured_objf_change(i) = TraceMatMat(output_deriv, perturbed_output_data,
                                          kTrans) - original_objf;
  }
  KALDI_LOG << "Predicted objf-change = " << predicted_objf_change;
  KALDI_LOG << "Measured objf-change = " << measured_objf_change;
  BaseFloat threshold = 0.1;
  bool ans = ApproxEqual(predicted_objf_change, measured_objf_change, threshold);
  if (!ans)
    KALDI_WARN << "Data-derivative test failed, component-type="
               << c.Type() << ", input-dim=" << input_dim
               << ", output-dim=" << output_dim;
  if (c.Type() == "NormalizeComponent" && input_dim == 1) {
    // derivatives are mathematically zero, but the measured and predicted
    // objf have different roundoff and the relative differences are large.
    // this is not unexpected.
    KALDI_LOG << "Accepting deriv differences since it is NormalizeComponent "
              << "with dim=1.";
    return true;
  }
  return ans;
}


// if test_derivative == false then the test only tests that the update
// direction is downhill.  if true, then we measure the actual model-derivative
// and check that it's accurate.
// returns true on success, false on test failure.
bool TestSimpleComponentModelDerivative(const Component &c,
                                        BaseFloat perturb_delta,
                                        bool test_derivative) {
  int32 input_dim = c.InputDim(),
      output_dim = c.OutputDim(),
      num_rows = RandInt(1, 100);
  int32 properties = c.Properties();
  if ((properties & kUpdatableComponent) == 0) {
    // nothing to test.
    return true;
  }

  CuMatrix<BaseFloat> input_data(num_rows, input_dim),
      output_data(num_rows, output_dim),
      output_deriv(num_rows, output_dim);
  input_data.SetRandn();
  output_deriv.SetRandn();

  c.Propagate(NULL, input_data, &output_data);

  BaseFloat original_objf = TraceMatMat(output_deriv, output_data, kTrans);

  Component *c_copy = c.Copy();

  const UpdatableComponent *uc = dynamic_cast<const UpdatableComponent*>(&c);
  UpdatableComponent *uc_copy = dynamic_cast<UpdatableComponent*>(c_copy);
  KALDI_ASSERT(uc != NULL && uc_copy != NULL);
  if (test_derivative) {
    bool is_gradient = true;
    uc_copy->SetZero(is_gradient);
  }

  CuMatrix<BaseFloat> input_deriv(num_rows, input_dim), empty_mat;
  c.Backprop("foobar", NULL,
             ((properties & kBackpropNeedsInput) ? input_data : empty_mat),
             ((properties & kBackpropNeedsOutput) ? output_data : empty_mat),
             output_deriv, c_copy,
             (RandInt(0, 1) == 0 ? &input_deriv : NULL));

  if (!test_derivative) { // Just testing that the model update is downhill.
    CuMatrix<BaseFloat> new_output_data(num_rows, output_dim);
    c_copy->Propagate(NULL, input_data, &new_output_data);

    BaseFloat new_objf = TraceMatMat(output_deriv, new_output_data, kTrans);
    bool ans = (new_objf > original_objf);
    if (!ans) {
      KALDI_WARN << "After update, new objf is not better than the original objf: "
                 << new_objf << " <= " << original_objf;
    }
    delete c_copy;
    return ans;
  } else {
    // check that the model derivative is accurate.
    int32 test_dim = 3;

    Vector<BaseFloat> measured_objf_change(test_dim),
        predicted_objf_change(test_dim);
    for (int32 i = 0; i < test_dim; i++) {
      CuMatrix<BaseFloat> perturbed_output_data(num_rows, output_dim);
      Component *c_perturbed = c.Copy();
      UpdatableComponent *uc_perturbed =
          dynamic_cast<UpdatableComponent*>(c_perturbed);
      KALDI_ASSERT(uc_perturbed != NULL);
      uc_perturbed->PerturbParams(perturb_delta);

      predicted_objf_change(i) = uc_copy->DotProduct(*uc_perturbed) -
          uc_copy->DotProduct(*uc);
      c_perturbed->Propagate(NULL, input_data, &perturbed_output_data);
      measured_objf_change(i) = TraceMatMat(output_deriv, perturbed_output_data,
                                            kTrans) - original_objf;
      delete c_perturbed;
    }
    KALDI_LOG << "Predicted objf-change = " << predicted_objf_change;
    KALDI_LOG << "Measured objf-change = " << measured_objf_change;
    BaseFloat threshold = 0.1;

    bool ans = ApproxEqual(predicted_objf_change, measured_objf_change,
                           threshold);
    if (!ans)
      KALDI_WARN << "Model-derivative test failed, component-type="
                 << c.Type() << ", input-dim=" << input_dim
                 << ", output-dim=" << output_dim;
    delete c_copy;
    return ans;
  }
}


void UnitTestNnetComponent() {
  for (int32 n = 0; n < 100; n++)  {
    Component *c = GenerateRandomSimpleComponent();
    KALDI_LOG << c->Info();
    TestNnetComponentIo(c);
    TestNnetComponentCopy(c);
    TestNnetComponentAddScale(c);
    TestNnetComponentVectorizeUnVectorize(c);
    TestNnetComponentUpdatable(c);
    TestSimpleComponentPropagateProperties(*c);
    if (!TestSimpleComponentDataDerivative(*c, 1.0e-04) &&
        !TestSimpleComponentDataDerivative(*c, 1.0e-03) &&
        !TestSimpleComponentDataDerivative(*c, 1.0e-05) &&
        !TestSimpleComponentDataDerivative(*c, 1.0e-06))
      KALDI_ERR << "Component data-derivative test failed";

    if (!TestSimpleComponentModelDerivative(*c, 1.0e-04, false) &&
        !TestSimpleComponentModelDerivative(*c, 1.0e-03, false) &&
        !TestSimpleComponentModelDerivative(*c, 1.0e-06, false))
      KALDI_ERR << "Component downhill-update test failed";

    if (!TestSimpleComponentModelDerivative(*c, 1.0e-04, true) &&
        !TestSimpleComponentModelDerivative(*c, 1.0e-03, true) &&
        !TestSimpleComponentModelDerivative(*c, 1.0e-05, true) &&
        !TestSimpleComponentModelDerivative(*c, 1.0e-06, true))
      KALDI_ERR << "Component model-derivative test failed";

    delete c;
  }
}

} // namespace nnet3
} // namespace kaldi

int main() {
  using namespace kaldi;
  using namespace kaldi::nnet3;

  for (kaldi::int32 loop = 0; loop < 2; loop++) {
#if HAVE_CUDA == 1
    if (loop == 0)
      CuDevice::Instantiate().SelectGpuId("no");
    else
      CuDevice::Instantiate().SelectGpuId("yes");
#endif
    UnitTestNnetComponent();
  }

  KALDI_LOG << "Nnet component ntests succeeded.";

  return 0;
}<|MERGE_RESOLUTION|>--- conflicted
+++ resolved
@@ -40,7 +40,10 @@
 
 void TestNnetComponentCopy(Component *c) {
   Component *c2 = c->Copy();
-  KALDI_ASSERT(c->Info() == c2->Info());
+  if (c->Info() != c2->Info()) {
+    KALDI_ERR << "Expected info strings to be equal: '"
+              << c->Info() << "' vs. '" << c2->Info() << "'";
+  }
   delete c2;
 }
 
@@ -55,12 +58,7 @@
 }
 
 void TestNnetComponentVectorizeUnVectorize(Component *c) {
-<<<<<<< HEAD
   if (!(c->Properties() & kUpdatableComponent))
-=======
-  UpdatableComponent *uc = dynamic_cast<UpdatableComponent*>(c);
-  if ((uc==NULL) || (uc->NumParameters() == 0))
->>>>>>> 7d4ea275
     return;
   UpdatableComponent *uc = dynamic_cast<UpdatableComponent*>(c);
   KALDI_ASSERT(uc != NULL);
@@ -82,17 +80,16 @@
   delete uc2;
 }
 
-<<<<<<< HEAD
-void TestNnetComponentUpdatableFlag(Component *c) {
-  if (c->Properties() & kUpdatableComponent) {
-    UpdatableComponent *uc = dynamic_cast<UpdatableComponent*>(c);
-    KALDI_ASSERT(uc != NULL && "Component returning the kUpdatable flag "
-                 "must be castable to UpdatableComponent.");
-=======
 void TestNnetComponentUpdatable(Component *c) {
+  if (!(c->Properties() & kUpdatableComponent))
+    return;
   UpdatableComponent *uc = dynamic_cast<UpdatableComponent*>(c);
-  if(uc==NULL)
+  if (uc == NULL) {
+    KALDI_ASSERT(!(c->Properties() & kUpdatableComponent) &&
+                 "Component returns updatable flag but does not inherit "
+                 "from UpdatableComponent");
     return;
+  }
   if(!(uc->Properties() & kUpdatableComponent)){
     // testing that if it declares itself as non-updatable,
     // Scale() and Add() and SetZero() have no effect.
@@ -138,7 +135,6 @@
     
     delete uc2;
     delete uc3;
->>>>>>> 7d4ea275
   }
 }
 
