// nnet3/nnet-chain-training.cc

// Copyright      2015    Johns Hopkins University (author: Daniel Povey)
//                2016    Xiaohui Zhang

// See ../../COPYING for clarification regarding multiple authors
//
// Licensed under the Apache License, Version 2.0 (the "License");
// you may not use this file except in compliance with the License.
// You may obtain a copy of the License at
//
//  http://www.apache.org/licenses/LICENSE-2.0
//
// THIS CODE IS PROVIDED *AS IS* BASIS, WITHOUT WARRANTIES OR CONDITIONS OF ANY
// KIND, EITHER EXPRESS OR IMPLIED, INCLUDING WITHOUT LIMITATION ANY IMPLIED
// WARRANTIES OR CONDITIONS OF TITLE, FITNESS FOR A PARTICULAR PURPOSE,
// MERCHANTABLITY OR NON-INFRINGEMENT.
// See the Apache 2 License for the specific language governing permissions and
// limitations under the License.

#include "nnet3/nnet-chain-training.h"
#include "nnet3/nnet-utils.h"

namespace kaldi {
namespace nnet3 {

NnetChainTrainer::NnetChainTrainer(const NnetChainTrainingOptions &opts,
                                   const fst::StdVectorFst &den_fst,
                                   Nnet *nnet):
    opts_(opts),
    den_graph_(den_fst, nnet->OutputDim("output")),
    nnet_(nnet),
    compiler_(*nnet, opts_.nnet_config.optimize_config,
              opts_.nnet_config.compiler_config),
    num_minibatches_processed_(0),
    srand_seed_(RandInt(0, 100000)) {
  if (opts.nnet_config.zero_component_stats)
    ZeroComponentStats(nnet);
  KALDI_ASSERT(opts.nnet_config.momentum >= 0.0 &&
               opts.nnet_config.max_param_change >= 0.0);
  delta_nnet_ = nnet_->Copy();
  ScaleNnet(0.0, delta_nnet_);
  const int32 num_updatable = NumUpdatableComponents(*delta_nnet_);
  num_max_change_per_component_applied_.resize(num_updatable, 0);
  num_max_change_global_applied_ = 0;

  if (opts.nnet_config.read_cache != "") {
    bool binary;
    try {
      Input ki(opts.nnet_config.read_cache, &binary);
      compiler_.ReadCache(ki.Stream(), binary);
      KALDI_LOG << "Read computation cache from " << opts.nnet_config.read_cache;
    } catch (...) {
      KALDI_WARN << "Could not open cached computation. "
                    "Probably this is the first training iteration.";
    }
  }
}


void NnetChainTrainer::Train(const NnetChainExample &chain_eg) {
  bool need_model_derivative = true;
  const NnetTrainerOptions &nnet_config = opts_.nnet_config;
  bool use_xent_regularization = (opts_.chain_config.xent_regularize != 0.0);
  ComputationRequest request;
  GetChainComputationRequest(*nnet_, chain_eg, need_model_derivative,
                             nnet_config.store_component_stats,
                             use_xent_regularization, need_model_derivative,
                             &request);
  const NnetComputation *computation = compiler_.Compile(request);

  if (nnet_config.backstitch_training_scale > 0.0 && num_minibatches_processed_
      % nnet_config.backstitch_training_interval ==
      srand_seed_ % nnet_config.backstitch_training_interval) {
    // backstitch training is incompatible with momentum > 0
    KALDI_ASSERT(nnet_config.momentum == 0.0);
    FreezeNaturalGradient(true, delta_nnet_);
    bool is_backstitch_step1 = true;
    srand(srand_seed_ + num_minibatches_processed_);
    ResetGenerators(nnet_);
    TrainInternalBackstitch(chain_eg, *computation, is_backstitch_step1);
    FreezeNaturalGradient(false, delta_nnet_); // un-freeze natural gradient
    is_backstitch_step1 = false;
    srand(srand_seed_ + num_minibatches_processed_);
    ResetGenerators(nnet_);
    TrainInternalBackstitch(chain_eg, *computation, is_backstitch_step1);
  } else { // conventional training
    TrainInternal(chain_eg, *computation);
  }

  num_minibatches_processed_++;
}

void NnetChainTrainer::TrainInternal(const NnetChainExample &eg,
                                     const NnetComputation &computation) {
  const NnetTrainerOptions &nnet_config = opts_.nnet_config;
  NnetComputer computer(nnet_config.compute_config, computation,
                        *nnet_, delta_nnet_);
  // give the inputs to the computer object.
  computer.AcceptInputs(*nnet_, eg.inputs);
  computer.Run();

  this->ProcessOutputs(false, eg, &computer);
  computer.Run();

  // Updates the parameters of nnet
  bool success = UpdateNnetWithMaxChange(*delta_nnet_,
      nnet_config.max_param_change, 1.0, 1.0 - nnet_config.momentum, nnet_,
      &num_max_change_per_component_applied_, &num_max_change_global_applied_);
  // Scales delta_nnet
  if (success)
    ScaleNnet(nnet_config.momentum, delta_nnet_);
  else
    ScaleNnet(0.0, delta_nnet_);
}

void NnetChainTrainer::TrainInternalBackstitch(const NnetChainExample &eg,
                                               const NnetComputation &computation,
                                               bool is_backstitch_step1) {
  const NnetTrainerOptions &nnet_config = opts_.nnet_config;
  NnetComputer computer(nnet_config.compute_config, computation,
                        *nnet_, delta_nnet_);
  // give the inputs to the computer object.
  computer.AcceptInputs(*nnet_, eg.inputs);
  computer.Run();

  bool is_backstitch_step2 = !is_backstitch_step1;
  this->ProcessOutputs(is_backstitch_step2, eg, &computer);
  computer.Run();

  BaseFloat max_change_scale, scale_adding;
  if (is_backstitch_step1) {
    // max-change is scaled by backstitch_training_scale;
    // delta_nnet is scaled by -backstitch_training_scale when added to nnet;
    max_change_scale = nnet_config.backstitch_training_scale;
    scale_adding = -nnet_config.backstitch_training_scale;
  } else {
    // max-change is scaled by 1 + backstitch_training_scale;
    // delta_nnet is scaled by 1 + backstitch_training_scale when added to nnet;
    max_change_scale = 1.0 + nnet_config.backstitch_training_scale;
    scale_adding = 1.0 + nnet_config.backstitch_training_scale;
  }

  // Updates the parameters of nnet
  UpdateNnetWithMaxChange(*delta_nnet_,
      nnet_config.max_param_change, max_change_scale, scale_adding, nnet_,
      &num_max_change_per_component_applied_, &num_max_change_global_applied_);
  
  ScaleNnet(0.0, delta_nnet_);
}

void NnetChainTrainer::ProcessOutputs(bool is_backstitch_step2,
                                      const NnetChainExample &eg,
                                      NnetComputer *computer) {
  // normally the eg will have just one output named 'output', but
  // we don't assume this.
  // In backstitch training, the output-name with the "_backstitch" suffix is
  // the one computed after the first, backward step of backstitch.
  const std::string suffix = (is_backstitch_step2 ? "_backstitch" : "");
  std::vector<NnetChainSupervision>::const_iterator iter = eg.outputs.begin(),
      end = eg.outputs.end();
  for (; iter != end; ++iter) {
    const NnetChainSupervision &sup = *iter;
    int32 node_index = nnet_->GetNodeIndex(sup.name);
    if (node_index < 0 ||
        !nnet_->IsOutputNode(node_index))
      KALDI_ERR << "Network has no output named " << sup.name;

    const CuMatrixBase<BaseFloat> &nnet_output = computer->GetOutput(sup.name);
    CuMatrix<BaseFloat> nnet_output_deriv(nnet_output.NumRows(),
                                          nnet_output.NumCols(),
                                          kUndefined);

    bool use_xent = (opts_.chain_config.xent_regularize != 0.0);
    std::string xent_name = sup.name + "-xent";  // typically "output-xent".
    CuMatrix<BaseFloat> xent_deriv;
    if (use_xent)
      xent_deriv.Resize(nnet_output.NumRows(), nnet_output.NumCols(),
                        kUndefined);

    BaseFloat tot_objf, tot_l2_term, tot_weight;

    ComputeChainObjfAndDeriv(opts_.chain_config, den_graph_,
                             sup.supervision, nnet_output,
                             &tot_objf, &tot_l2_term, &tot_weight,
                             &nnet_output_deriv,
                             (use_xent ? &xent_deriv : NULL));

    if (use_xent) {
      // this block computes the cross-entropy objective.
      const CuMatrixBase<BaseFloat> &xent_output = computer->GetOutput(
          xent_name);
      // at this point, xent_deriv is posteriors derived from the numerator
      // computation.  note, xent_objf has a factor of '.supervision.weight'
      BaseFloat xent_objf = TraceMatMat(xent_output, xent_deriv, kTrans);
      objf_info_[xent_name + suffix].UpdateStats(xent_name + suffix,
                                        opts_.nnet_config.print_interval,
                                        num_minibatches_processed_,
                                        tot_weight, xent_objf);
    }

    if (opts_.apply_deriv_weights && sup.deriv_weights.Dim() != 0) {
      CuVector<BaseFloat> cu_deriv_weights(sup.deriv_weights);
      nnet_output_deriv.MulRowsVec(cu_deriv_weights);
      if (use_xent)
        xent_deriv.MulRowsVec(cu_deriv_weights);
    }

    computer->AcceptInput(sup.name, &nnet_output_deriv);

<<<<<<< HEAD
    objf_info_[sup.name].UpdateStats(sup.name, opts_.nnet_config.print_interval,
=======
    objf_info_[sup.name + suffix].UpdateStats(sup.name + suffix,
                                     opts_.nnet_config.print_interval,
>>>>>>> 20cf2384
                                     num_minibatches_processed_,
                                     tot_weight, tot_objf, tot_l2_term);

    if (use_xent) {
      xent_deriv.Scale(opts_.chain_config.xent_regularize);
      computer->AcceptInput(xent_name, &xent_deriv);
    }
  }
  num_minibatches_processed_++;
}

bool NnetChainTrainer::PrintTotalStats() const {
  unordered_map<std::string, ObjectiveFunctionInfo, StringHasher>::const_iterator
      iter = objf_info_.begin(),
      end = objf_info_.end();
  bool ans = false;
  for (; iter != end; ++iter) {
    const std::string &name = iter->first;
    const ObjectiveFunctionInfo &info = iter->second;
    ans = info.PrintTotalStats(name) || ans;
  }
  PrintMaxChangeStats();
  return ans;
}

void NnetChainTrainer::PrintMaxChangeStats() const {
  KALDI_ASSERT(delta_nnet_ != NULL);
  const NnetTrainerOptions &nnet_config = opts_.nnet_config;
  int32 i = 0;
  for (int32 c = 0; c < delta_nnet_->NumComponents(); c++) {
    Component *comp = delta_nnet_->GetComponent(c);
    if (comp->Properties() & kUpdatableComponent) {
      UpdatableComponent *uc = dynamic_cast<UpdatableComponent*>(comp);
      if (uc == NULL)
        KALDI_ERR << "Updatable component does not inherit from class "
                  << "UpdatableComponent; change this code.";
      if (num_max_change_per_component_applied_[i] > 0)
        KALDI_LOG << "For " << delta_nnet_->GetComponentName(c)
                  << ", per-component max-change was enforced "
                  << (100.0 * num_max_change_per_component_applied_[i]) /
                     (num_minibatches_processed_ *
                     (nnet_config.backstitch_training_scale == 0.0 ? 1.0 :
                     1.0 + 1.0 / nnet_config.backstitch_training_interval))
                  << " \% of the time.";
      i++;
    }
  }
  if (num_max_change_global_applied_ > 0)
    KALDI_LOG << "The global max-change was enforced "
              << (100.0 * num_max_change_global_applied_) /
                 (num_minibatches_processed_ *
                 (nnet_config.backstitch_training_scale == 0.0 ? 1.0 : 
                 1.0 + 1.0 / nnet_config.backstitch_training_interval))
              << " \% of the time.";
}

NnetChainTrainer::~NnetChainTrainer() {
  if (opts_.nnet_config.write_cache != "") {
    Output ko(opts_.nnet_config.write_cache, opts_.nnet_config.binary_write_cache);
    compiler_.WriteCache(ko.Stream(), opts_.nnet_config.binary_write_cache);
    KALDI_LOG << "Wrote computation cache to " << opts_.nnet_config.write_cache;
  }
  delete delta_nnet_;
}


} // namespace nnet3
} // namespace kaldi<|MERGE_RESOLUTION|>--- conflicted
+++ resolved
@@ -208,12 +208,8 @@
 
     computer->AcceptInput(sup.name, &nnet_output_deriv);
 
-<<<<<<< HEAD
-    objf_info_[sup.name].UpdateStats(sup.name, opts_.nnet_config.print_interval,
-=======
     objf_info_[sup.name + suffix].UpdateStats(sup.name + suffix,
                                      opts_.nnet_config.print_interval,
->>>>>>> 20cf2384
                                      num_minibatches_processed_,
                                      tot_weight, tot_objf, tot_l2_term);
 
@@ -222,7 +218,6 @@
       computer->AcceptInput(xent_name, &xent_deriv);
     }
   }
-  num_minibatches_processed_++;
 }
 
 bool NnetChainTrainer::PrintTotalStats() const {
