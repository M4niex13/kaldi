// nnet3/nnet-simple-component.cc

// Copyright      2015  Johns Hopkins University (author: Daniel Povey)
//                2015  Guoguo Chen

// See ../../COPYING for clarification regarding multiple authors
//
// Licensed under the Apache License, Version 2.0 (the "License");
// you may not use this file except in compliance with the License.
// You may obtain a copy of the License at
//
//  http://www.apache.org/licenses/LICENSE-2.0
//
// THIS CODE IS PROVIDED *AS IS* BASIS, WITHOUT WARRANTIES OR CONDITIONS OF ANY
// KIND, EITHER EXPRESS OR IMPLIED, INCLUDING WITHOUT LIMITATION ANY IMPLIED
// WARRANTIES OR CONDITIONS OF TITLE, FITNESS FOR A PARTICULAR PURPOSE,
// MERCHANTABLITY OR NON-INFRINGEMENT.
// See the Apache 2 License for the specific language governing permissions and
// limitations under the License.

#include <iterator>
#include <sstream>
#include <algorithm>
#include <iomanip>
#include "nnet3/nnet-simple-component.h"
#include "nnet3/nnet-parse.h"

namespace kaldi {
namespace nnet3 {

void PnormComponent::Init(int32 input_dim, int32 output_dim)  {
  input_dim_ = input_dim;
  output_dim_ = output_dim;
  KALDI_ASSERT(input_dim_ > 0 && output_dim_ > 0 &&
               input_dim_ % output_dim_ == 0);
}

void PnormComponent::InitFromConfig(ConfigLine *cfl) {
  int32 input_dim = 0;
  int32 output_dim = 0;
  bool ok = cfl->GetValue("output-dim", &output_dim) &&
      cfl->GetValue("input-dim", &input_dim);
  if (!ok || cfl->HasUnusedValues() || output_dim <= 0)
    KALDI_ERR << "Invalid initializer for layer of type "
              << Type() << ": \"" << cfl->WholeLine() << "\"";
  Init(input_dim, output_dim);
}


void PnormComponent::Propagate(const ComponentPrecomputedIndexes *indexes,
                               const CuMatrixBase<BaseFloat> &in,
                               CuMatrixBase<BaseFloat> *out) const {
  BaseFloat p = 2.0;
  out->GroupPnorm(in, p);  // TODO: when done, replace with Group2Norm function.
}

void PnormComponent::Backprop(const std::string &debug_info,
                              const ComponentPrecomputedIndexes *indexes,
                              const CuMatrixBase<BaseFloat> &in_value,
                              const CuMatrixBase<BaseFloat> &out_value,
                              const CuMatrixBase<BaseFloat> &out_deriv,
                              Component *to_update,
                              CuMatrixBase<BaseFloat> *in_deriv) const {
  if (!in_deriv)  return;
  BaseFloat p = 2.0;
  // TODO: use Group2NormDeriv when done.
  in_deriv->GroupPnormDeriv(in_value, out_value, p);
  in_deriv->MulRowsGroupMat(out_deriv);
}

void PnormComponent::Read(std::istream &is, bool binary) {
  ExpectOneOrTwoTokens(is, binary, "<PnormComponent>", "<InputDim>");
  ReadBasicType(is, binary, &input_dim_);
  ExpectToken(is, binary, "<OutputDim>");
  ReadBasicType(is, binary, &output_dim_);
  ExpectToken(is, binary, "</PnormComponent>");
}

void PnormComponent::Write(std::ostream &os, bool binary) const {
  WriteToken(os, binary, "<PnormComponent>");
  WriteToken(os, binary, "<InputDim>");
  WriteBasicType(os, binary, input_dim_);
  WriteToken(os, binary, "<OutputDim>");
  WriteBasicType(os, binary, output_dim_);
  WriteToken(os, binary, "</PnormComponent>");
}

std::string PnormComponent::Info() const {
  std::stringstream stream;
  stream << Type() << ", input-dim=" << input_dim_
         << ", output-dim=" << output_dim_;
  return stream.str();
}


void SumReduceComponent::Init(int32 input_dim, int32 output_dim)  {
  input_dim_ = input_dim;
  output_dim_ = output_dim;
  KALDI_ASSERT(input_dim_ > 0 && output_dim_ > 0 &&
               input_dim_ % output_dim_ == 0);
}

void SumReduceComponent::InitFromConfig(ConfigLine *cfl) {
  int32 input_dim = 0;
  int32 output_dim = 0;
  bool ok = cfl->GetValue("output-dim", &output_dim) &&
      cfl->GetValue("input-dim", &input_dim);
  if (!ok || cfl->HasUnusedValues() || output_dim <= 0)
    KALDI_ERR << "Invalid initializer for layer of type "
              << Type() << ": \"" << cfl->WholeLine() << "\"";
  Init(input_dim, output_dim);
}


void SumReduceComponent::Propagate(const ComponentPrecomputedIndexes *indexes,
                                   const CuMatrixBase<BaseFloat> &in,
                                   CuMatrixBase<BaseFloat> *out) const {
  KALDI_ASSERT(out->NumRows() == in.NumRows() && in.NumCols() == input_dim_
               && out->NumCols() == output_dim_);
  int32 num_blocks = input_dim_ / output_dim_;
  for (int32 i = 0; i < num_blocks; i++) {
    CuSubMatrix<BaseFloat> in_block(in, 0, in.NumRows(),
                                    i * output_dim_, output_dim_);
    if (i == 0)
      out->CopyFromMat(in_block);
    else
      out->AddMat(1.0, in_block);
  }
}

void SumReduceComponent::Backprop(const std::string &debug_info,
                                  const ComponentPrecomputedIndexes *indexes,
                                  const CuMatrixBase<BaseFloat> &, // in_value
                                  const CuMatrixBase<BaseFloat> &, // out_value
                                  const CuMatrixBase<BaseFloat> &out_deriv,
                                  Component *, // to_update
                                  CuMatrixBase<BaseFloat> *in_deriv) const {
  if (!in_deriv)  return;
  KALDI_ASSERT(out_deriv.NumRows() == in_deriv->NumRows() &&
               in_deriv->NumCols() == input_dim_ &&
               out_deriv.NumCols() == output_dim_);
  int32 num_blocks = input_dim_ / output_dim_;
  for (int32 i = 0; i < num_blocks; i++) {
    CuSubMatrix<BaseFloat> in_deriv_block(*in_deriv, 0, in_deriv->NumRows(),
                                          i * output_dim_, output_dim_);
    in_deriv_block.CopyFromMat(out_deriv);
  }
}

void SumReduceComponent::Read(std::istream &is, bool binary) {
  ExpectOneOrTwoTokens(is, binary, "<SumReduceComponent>", "<InputDim>");
  ReadBasicType(is, binary, &input_dim_);
  ExpectToken(is, binary, "<OutputDim>");
  ReadBasicType(is, binary, &output_dim_);
  ExpectToken(is, binary, "</SumReduceComponent>");
}

void SumReduceComponent::Write(std::ostream &os, bool binary) const {
  WriteToken(os, binary, "<SumReduceComponent>");
  WriteToken(os, binary, "<InputDim>");
  WriteBasicType(os, binary, input_dim_);
  WriteToken(os, binary, "<OutputDim>");
  WriteBasicType(os, binary, output_dim_);
  WriteToken(os, binary, "</SumReduceComponent>");
}

std::string SumReduceComponent::Info() const {
  std::stringstream stream;
  stream << Type() << ", input-dim=" << input_dim_
         << ", output-dim=" << output_dim_;
  return stream.str();
}

void ElementwiseProductComponent::Init(int32 input_dim, int32 output_dim)  {
  input_dim_ = input_dim;
  output_dim_ = output_dim;
  KALDI_ASSERT(input_dim_ > 0 && output_dim_ >= 0);
  KALDI_ASSERT(input_dim_ > output_dim_);
  KALDI_ASSERT(input_dim_ % output_dim_ == 0);
}

void ElementwiseProductComponent::InitFromConfig(ConfigLine *cfl) {
  int32 input_dim = 0;
  int32 output_dim = 0;
  bool ok = cfl->GetValue("output-dim", &output_dim) &&
      cfl->GetValue("input-dim", &input_dim);
  if (!ok || cfl->HasUnusedValues() || output_dim <= 0)
    KALDI_ERR << "Invalid initializer for layer of type "
              << Type() << ": \"" << cfl->WholeLine() << "\"";
  Init(input_dim, output_dim);
}

void ElementwiseProductComponent::Propagate(
    const ComponentPrecomputedIndexes *indexes,
    const CuMatrixBase<BaseFloat> &in,
    CuMatrixBase<BaseFloat> *out) const {
  KALDI_ASSERT(in.NumCols() == input_dim_);
  int32 num_inputs = input_dim_ / output_dim_;
  for (int32 i = 0; i < num_inputs; i++)  {
    CuSubMatrix<BaseFloat> current_in(in, 0, in.NumRows(),
                                      i * output_dim_, output_dim_);
    if (i == 0) {
      out->CopyFromMat(current_in);
    } else  {
      out->MulElements(current_in);
    }
  }
}

void ElementwiseProductComponent::Backprop(const std::string &debug_info,
                              const ComponentPrecomputedIndexes *indexes,
                              const CuMatrixBase<BaseFloat> &in_value,
                              const CuMatrixBase<BaseFloat> &out_value,
                              const CuMatrixBase<BaseFloat> &out_deriv,
                              Component *to_update,
                              CuMatrixBase<BaseFloat> *in_deriv) const {
  if (!in_deriv)  return;
  int32 num_inputs = input_dim_ / output_dim_;
  for (int32 i = 0; i < num_inputs; i++)  {
    CuSubMatrix<BaseFloat> current_in_deriv(*in_deriv, 0, in_deriv->NumRows(),
                                            i * output_dim_,
                                            output_dim_);
    current_in_deriv.CopyFromMat(out_deriv);
    for (int32 j = 0; j < num_inputs; j++)  {
      if (i == j)
        continue;
      CuSubMatrix<BaseFloat> in_value_partition(in_value, 0,
                                                in_value.NumRows(),
                                                j * output_dim_,
                                                output_dim_);
      current_in_deriv.MulElements(in_value_partition);
    }
  }
}

void ElementwiseProductComponent::Read(std::istream &is, bool binary) {
  ExpectOneOrTwoTokens(is, binary, "<ElementwiseProductComponent>",
                       "<InputDim>");
  ReadBasicType(is, binary, &input_dim_);
  ExpectToken(is, binary, "<OutputDim>");
  ReadBasicType(is, binary, &output_dim_);
  ExpectToken(is, binary, "</ElementwiseProductComponent>");
}

void ElementwiseProductComponent::Write(std::ostream &os, bool binary) const {
  WriteToken(os, binary, "<ElementwiseProductComponent>");
  WriteToken(os, binary, "<InputDim>");
  WriteBasicType(os, binary, input_dim_);
  WriteToken(os, binary, "<OutputDim>");
  WriteBasicType(os, binary, output_dim_);
  WriteToken(os, binary, "</ElementwiseProductComponent>");
}

std::string ElementwiseProductComponent::Info() const {
  std::stringstream stream;
  stream << Type() << ", input-dim=" << input_dim_
         << ", output-dim=" << output_dim_;
  return stream.str();
}

const BaseFloat NormalizeComponent::kNormFloor = pow(2.0, -66);
// This component modifies the vector of activations by scaling it so that the
// root-mean-square equals 1.0.  It's important that its square root
// be exactly representable in float.
void NormalizeComponent::Init(int32 dim, BaseFloat target_rms) {
  KALDI_ASSERT(dim > 0);
  KALDI_ASSERT(target_rms > 0);
  dim_ = dim;
  count_ = 0.0;
  target_rms_ = target_rms;
}

void NormalizeComponent::InitFromConfig(ConfigLine *cfl) {
  int32 dim = 0;
  BaseFloat target_rms = 1.0;
  bool ok = cfl->GetValue("dim", &dim);
  cfl->GetValue("target-rms", &target_rms);
  if (!ok || cfl->HasUnusedValues() || dim <= 0 || target_rms <= 0.0)
    KALDI_ERR << "Invalid initializer for layer of type "
              << Type() << ": \"" << cfl->WholeLine() << "\"";
  Init(dim, target_rms);
}
void NormalizeComponent::Read(std::istream &is, bool binary) {
  std::ostringstream ostr_beg, ostr_end;
  ostr_beg << "<" << Type() << ">";
  ostr_end << "</" << Type() << ">";
  ExpectOneOrTwoTokens(is, binary, ostr_beg.str(), "<Dim>");
  ReadBasicType(is, binary, &dim_); // Read dimension.
  std::string tok; // TODO: remove back-compatibility code.
  ReadToken(is, binary, &tok);

  // read target_rms_ if it is available.
  if (tok == "<TargetRms>") {
    ReadBasicType(is, binary, &target_rms_);
    ReadToken(is, binary, &tok);
  }
  // The new format is more readable as we write values that are normalized by
  // the count.
  KALDI_ASSERT(tok == "<ValueAvg>");
  value_sum_.Read(is, binary);
  ExpectToken(is, binary, "<DerivAvg>");
  deriv_sum_.Read(is, binary);
  ExpectToken(is, binary, "<Count>");
  ReadBasicType(is, binary, &count_);
  value_sum_.Scale(count_);
  deriv_sum_.Scale(count_);
  ExpectToken(is, binary, ostr_end.str());
}

void NormalizeComponent::Write(std::ostream &os, bool binary) const {
  std::ostringstream ostr_beg, ostr_end;
  ostr_beg << "<" << Type() << ">";
  ostr_end << "</" << Type() << ">";
  WriteToken(os, binary, ostr_beg.str());
  WriteToken(os, binary, "<Dim>");
  WriteBasicType(os, binary, dim_);
  WriteToken(os, binary, "<TargetRms>");
  WriteBasicType(os, binary, target_rms_);
  // Write the values and derivatives in a count-normalized way, for
  // greater readability in text form.
  WriteToken(os, binary, "<ValueAvg>");
  Vector<BaseFloat> temp(value_sum_);
  if (count_ != 0.0) temp.Scale(1.0 / count_);
  temp.Write(os, binary);
  WriteToken(os, binary, "<DerivAvg>");

  temp.Resize(deriv_sum_.Dim(), kUndefined);
  temp.CopyFromVec(deriv_sum_);
  if (count_ != 0.0) temp.Scale(1.0 / count_);
  temp.Write(os, binary);
  WriteToken(os, binary, "<Count>");
  WriteBasicType(os, binary, count_);
  WriteToken(os, binary, ostr_end.str());
}

std::string NormalizeComponent::Info() const {
  std::stringstream stream;
  stream << NonlinearComponent::Info();
  stream << ", target-rms=" << target_rms_;
  return stream.str();
}

// The output y_i = scale * x_i,
// and we want to RMS value of the y_i to equal target_rms,
// so y^t y = D * target_rms^2 (if y is one row of the input).
// we need to have scale = 1.0 / sqrt(x^t x / (D * target_rms^2)).
// there is also flooring involved, to avoid division-by-zero
// problems.  It's important for the backprop, that the floor's
// square root is exactly representable as float.
void NormalizeComponent::Propagate(const ComponentPrecomputedIndexes *indexes,
                                   const CuMatrixBase<BaseFloat> &in,
                                   CuMatrixBase<BaseFloat> *out) const {
  CuVector<BaseFloat> in_norm(in.NumRows());
  BaseFloat d_scaled = (in.NumCols() * target_rms_ * target_rms_);
  in_norm.AddDiagMat2(1.0 / d_scaled,
                      in, kNoTrans, 0.0);
  in_norm.ApplyFloor(kNormFloor);
  in_norm.ApplyPow(-0.5);
  out->CopyFromMat(in);
  out->MulRowsVec(in_norm);
}

/*
  A note on the derivative of NormalizeComponent...
  let both row_in and row_out be vectors of dimension D.
  Let p = row_in^T row_in / (D * target_rms^2), and let
  f = 1.0 / sqrt(max(kNormFloor, p)), and we compute row_out as:
  row_out = f row_in.
  Suppose we have a quantity deriv_out which is the derivative
  of the objective function w.r.t. row_out.  We want to compute
  deriv_in which is the derivative of the objective function w.r.t.
  row_in.  Let the objective function be F.  One term is obvious: we have
  deriv_in = f deriv_out + ....
  next we have to take into account the derivative that gets back-propagated
  through f.  Obviously, dF/df = deriv_out^T row_in.
  And df/dp = (p <= kNormFloor ? 0.0 : -0.5 p^{-1.5}) = (f == 1.0 / sqrt(kNormFloor) ? 0.0 : -0.5 f^3),
  and dp/d(row_in) = 2/(D * target_rms^2) row_in. [it's vector_valued].
  So this term in dF/d(row_in) equals:
  dF/df df/dp dp/d(row_in)   =    2/(D * target_rms^2) (f == 1.0 / sqrt(kNormFloor)  ? 0.0 : -0.5 f^3) (deriv_out^T row_in) row_in
  So
  deriv_in = f deriv_out + (f == 1.0 ? 0.0 : -f^3  / (D * target_rms^2) ) (deriv_out^T row_in) row_in

*/
void NormalizeComponent::Backprop(const std::string &debug_info,
                                  const ComponentPrecomputedIndexes *indexes,
                                  const CuMatrixBase<BaseFloat> &in_value,
                                  const CuMatrixBase<BaseFloat> &, // out_value
                                  const CuMatrixBase<BaseFloat> &out_deriv,
                                  Component *to_update,
                                  CuMatrixBase<BaseFloat> *in_deriv) const {
  if (!in_deriv)  return;
  CuVector<BaseFloat> dot_products(out_deriv.NumRows());
  dot_products.AddDiagMatMat(1.0, out_deriv, kNoTrans, in_value, kTrans, 0.0);
  CuVector<BaseFloat> in_norm(in_value.NumRows());
  // dscaled == D * target_rms^2.
  BaseFloat d_scaled = (in_value.NumCols() * target_rms_ * target_rms_);
  in_norm.AddDiagMat2(1.0 / d_scaled,
                      in_value, kNoTrans, 0.0);
  in_norm.ApplyFloor(kNormFloor);
  in_norm.ApplyPow(-0.5);

  if (in_deriv) {
    if (in_deriv->Data() != out_deriv.Data())
      in_deriv->AddDiagVecMat(1.0, in_norm, out_deriv, kNoTrans, 0.0);
    else
      in_deriv->MulRowsVec(in_norm);
  }
  in_norm.ReplaceValue(1.0 / sqrt(kNormFloor), 0.0);
  in_norm.ApplyPow(3.0);
  dot_products.MulElements(in_norm);
  in_deriv->AddDiagVecMat(-1.0 / d_scaled,
                          dot_products, in_value,
                          kNoTrans, 1.0);
}

void SigmoidComponent::Propagate(const ComponentPrecomputedIndexes *indexes,
                                 const CuMatrixBase<BaseFloat> &in,
                                 CuMatrixBase<BaseFloat> *out) const {
  out->Sigmoid(in);
}

void SigmoidComponent::Backprop(const std::string &debug_info,
                                const ComponentPrecomputedIndexes *indexes,
                                const CuMatrixBase<BaseFloat> &,
                                const CuMatrixBase<BaseFloat> &out_value,
                                const CuMatrixBase<BaseFloat> &out_deriv,
                                Component *,
                                CuMatrixBase<BaseFloat> *in_deriv) const {
  if (in_deriv != NULL)
    in_deriv->DiffSigmoid(out_value, out_deriv);
}

void SigmoidComponent::StoreStats(const CuMatrixBase<BaseFloat> &out_value) {
  // derivative of the nonlinearity is out_value * (1.0 - out_value);
  CuMatrix<BaseFloat> temp_deriv(out_value.NumRows(), out_value.NumCols(),
                                 kUndefined);
  temp_deriv.Set(1.0);
  temp_deriv.AddMat(-1.0, out_value);
  temp_deriv.MulElements(out_value);
  StoreStatsInternal(out_value, &temp_deriv);
}



void NoOpComponent::Propagate(const ComponentPrecomputedIndexes *indexes,
                                 const CuMatrixBase<BaseFloat> &in,
                                 CuMatrixBase<BaseFloat> *out) const {
  out->CopyFromMat(in);
}

void NoOpComponent::Backprop(const std::string &debug_info,
                             const ComponentPrecomputedIndexes *indexes,
                             const CuMatrixBase<BaseFloat> &,
                             const CuMatrixBase<BaseFloat> &,
                             const CuMatrixBase<BaseFloat> &out_deriv,
                             Component *to_update, // may be NULL; may be identical
                             // to "this" or different.
                             CuMatrixBase<BaseFloat> *in_deriv) const {
  in_deriv->CopyFromMat(out_deriv);
}

void ClipGradientComponent::Read(std::istream &is, bool binary) {
  // might not see the "<NaturalGradientAffineComponent>" part because
  // of how ReadNew() works.
  ExpectOneOrTwoTokens(is, binary, "<ClipGradientComponent>",
                       "<Dim>");
  ReadBasicType(is, binary, &dim_);
  ExpectToken(is, binary, "<ClippingThreshold>");
  ReadBasicType(is, binary, &clipping_threshold_);
  ExpectToken(is, binary, "<NormBasedClipping>");
  ReadBasicType(is, binary, &norm_based_clipping_);
  ExpectToken(is, binary, "<NumElementsClipped>");
  ReadBasicType(is, binary, &num_clipped_);
  ExpectToken(is, binary, "<NumElementsProcessed>");
  ReadBasicType(is, binary, &count_);
  ExpectToken(is, binary, "</ClipGradientComponent>");
}

void ClipGradientComponent::Write(std::ostream &os, bool binary) const {
  WriteToken(os, binary, "<ClipGradientComponent>");
  WriteToken(os, binary, "<Dim>");
  WriteBasicType(os, binary, dim_);
  WriteToken(os, binary, "<ClippingThreshold>");
  WriteBasicType(os, binary, clipping_threshold_);
  WriteToken(os, binary, "<NormBasedClipping>");
  WriteBasicType(os, binary, norm_based_clipping_);
  WriteToken(os, binary, "<NumElementsClipped>");
  WriteBasicType(os, binary, num_clipped_);
  WriteToken(os, binary, "<NumElementsProcessed>");
  WriteBasicType(os, binary, count_);
  WriteToken(os, binary, "</ClipGradientComponent>");
}

std::string ClipGradientComponent::Info() const {
  std::stringstream stream;
  stream << Type() << ", dim=" << dim_
         << ", norm-based-clipping="
         << (norm_based_clipping_ ? "true" : "false")
         << ", clipping-threshold=" << clipping_threshold_
         << ", clipped-proportion="
         << (count_ > 0 ? static_cast<BaseFloat>(num_clipped_)/count_ : 0);
  return stream.str();
}

void ClipGradientComponent::Init(int32 dim,
                                 BaseFloat clipping_threshold,
                                 bool norm_based_clipping,
                                 int32 num_clipped,
                                 int32 count)  {
  KALDI_ASSERT(clipping_threshold >= 0 && dim > 0);
  dim_ = dim;
  norm_based_clipping_ = norm_based_clipping;
  clipping_threshold_ = clipping_threshold;
  num_clipped_ = num_clipped;
  count_ = count;
}

void ClipGradientComponent::InitFromConfig(ConfigLine *cfl) {
  int32 dim = 0;
  bool ok = cfl->GetValue("dim", &dim);
  bool norm_based_clipping = false;
  BaseFloat clipping_threshold = 15.0;
  cfl->GetValue("clipping-threshold", &clipping_threshold);
  cfl->GetValue("norm-based-clipping", &norm_based_clipping);
  if (!ok || cfl->HasUnusedValues() ||
      clipping_threshold < 0 || dim <= 0)
    KALDI_ERR << "Invalid initializer for layer of type "
              << Type() << ": \"" << cfl->WholeLine() << "\"";
  Init(dim, clipping_threshold, norm_based_clipping, 0, 0);
}

void ClipGradientComponent::Propagate(
                                 const ComponentPrecomputedIndexes *indexes,
                                 const CuMatrixBase<BaseFloat> &in,
                                 CuMatrixBase<BaseFloat> *out) const {
  out->CopyFromMat(in);
}


void ClipGradientComponent::Backprop(const std::string &debug_info,
                             const ComponentPrecomputedIndexes *indexes,
                             const CuMatrixBase<BaseFloat> &,
                             const CuMatrixBase<BaseFloat> &,
                             const CuMatrixBase<BaseFloat> &out_deriv,
                             Component *to_update_in, // may be NULL; may be identical
                             // to "this" or different.
                             CuMatrixBase<BaseFloat> *in_deriv) const {
  // the following statement will do nothing if in_deriv and out_deriv have same
  // memory.
  in_deriv->CopyFromMat(out_deriv);

  ClipGradientComponent *to_update =
      dynamic_cast<ClipGradientComponent*>(to_update_in);
  KALDI_ASSERT(to_update != NULL);

  if (clipping_threshold_ > 0) {
    if (norm_based_clipping_) {
      // each row in the derivative matrix, which corresponds to one sample in
      // the mini-batch, is scaled to have a max-norm of clipping_threshold_
      CuVector<BaseFloat> clipping_scales(in_deriv->NumRows());
      clipping_scales.AddDiagMat2(pow(clipping_threshold_, -2), *in_deriv,
                                  kNoTrans, 0.0);
     // now clipping_scales contains the squared (norm of each row divided by
     //  clipping_threshold)
      int32 num_not_scaled = clipping_scales.ApplyFloor(1.0);
     // now clipping_scales contains min(1,
     //    squared-(norm/clipping_threshold))
      if (num_not_scaled != clipping_scales.Dim()) {
        clipping_scales.ApplyPow(-0.5);
        // now clipping_scales contains max(1,
        //       clipping_threshold/vector_norm)
        in_deriv->MulRowsVec(clipping_scales);
        to_update->num_clipped_ += (clipping_scales.Dim() - num_not_scaled);
       }
      to_update->count_ += clipping_scales.Dim();
    } else {
      // each element of the derivative matrix, is clipped to be below the
      // clipping_threshold_
      in_deriv->ApplyCeiling(clipping_threshold_);
      in_deriv->ApplyFloor(-1 * clipping_threshold_);
    }
  }
}

void ClipGradientComponent::ZeroStats()  {
  count_ = 0.0;
  num_clipped_ = 0.0;
}

void ClipGradientComponent::Scale(BaseFloat scale) {
  count_ *= scale;
  num_clipped_ *= scale;
}

void ClipGradientComponent::Add(BaseFloat alpha, const Component &other_in) {
  const ClipGradientComponent *other =
      dynamic_cast<const ClipGradientComponent*>(&other_in);
  KALDI_ASSERT(other != NULL);
  count_ += alpha * other->count_;
  num_clipped_ += alpha * other->num_clipped_;
}

void TanhComponent::Propagate(const ComponentPrecomputedIndexes *indexes,
                              const CuMatrixBase<BaseFloat> &in,
                              CuMatrixBase<BaseFloat> *out) const {
  // Apply tanh function to each element of the output...
  // the tanh function may be written as -1 + ( 2 / (1 + e^{-2 x})),
  // which is a scaled and shifted sigmoid.
  out->Tanh(in);
}

void TanhComponent::Backprop(const std::string &debug_info,
                             const ComponentPrecomputedIndexes *indexes,
                             const CuMatrixBase<BaseFloat> &,
                             const CuMatrixBase<BaseFloat> &out_value,
                             const CuMatrixBase<BaseFloat> &out_deriv,
                             Component *to_update, // may be NULL; may be identical
                             // to "this" or different.
                             CuMatrixBase<BaseFloat> *in_deriv) const {
  if (in_deriv != NULL)
    in_deriv->DiffTanh(out_value, out_deriv);
}

/*
  Note on the derivative of the tanh function:
  tanh'(x) = sech^2(x) = -(tanh(x)+1) (tanh(x)-1) = 1 - tanh^2(x)

  The element by element equation of what we're doing would be:
  in_deriv = out_deriv * (1.0 - out_value^2).
  We can accomplish this via calls to the matrix library. */
void TanhComponent::StoreStats(const CuMatrixBase<BaseFloat> &out_value) {
  // derivative of the onlinearity is out_value * (1.0 - out_value);
  CuMatrix<BaseFloat> temp_deriv(out_value);
  temp_deriv.ApplyPow(2.0);
  temp_deriv.Scale(-1.0);
  temp_deriv.Add(1.0);
  StoreStatsInternal(out_value, &temp_deriv);
}


void RectifiedLinearComponent::Propagate(
    const ComponentPrecomputedIndexes *indexes,
    const CuMatrixBase<BaseFloat> &in,
    CuMatrixBase<BaseFloat> *out) const {
  // Apply rectified linear function (x >= 0 ? 1.0 : 0.0)
  out->CopyFromMat(in);
  out->ApplyFloor(0.0);
}

void RectifiedLinearComponent::Backprop(
    const std::string &debug_info,
    const ComponentPrecomputedIndexes *indexes,
    const CuMatrixBase<BaseFloat> &, //in_value
    const CuMatrixBase<BaseFloat> &out_value,
    const CuMatrixBase<BaseFloat> &out_deriv,
    Component *to_update,
    CuMatrixBase<BaseFloat> *in_deriv) const {
  if (in_deriv != NULL) {
    in_deriv->CopyFromMat(out_value);
    in_deriv->ApplyHeaviside();
    in_deriv->MulElements(out_deriv);
  }
}

void RectifiedLinearComponent::StoreStats(
    const CuMatrixBase<BaseFloat> &out_value) {
  CuMatrix<BaseFloat> temp_deriv(out_value);
  temp_deriv.ApplyHeaviside();
  StoreStatsInternal(out_value, &temp_deriv);
}

void AffineComponent::Scale(BaseFloat scale) {
  linear_params_.Scale(scale);
  bias_params_.Scale(scale);
}

void AffineComponent::Resize(int32 input_dim, int32 output_dim) {
  KALDI_ASSERT(input_dim > 0 && output_dim > 0);
  bias_params_.Resize(output_dim);
  linear_params_.Resize(output_dim, input_dim);
}

void AffineComponent::Add(BaseFloat alpha, const Component &other_in) {
  const AffineComponent *other =
      dynamic_cast<const AffineComponent*>(&other_in);
  KALDI_ASSERT(other != NULL);
  linear_params_.AddMat(alpha, other->linear_params_);
  bias_params_.AddVec(alpha, other->bias_params_);
}

AffineComponent::AffineComponent(const AffineComponent &component):
    UpdatableComponent(component),
    linear_params_(component.linear_params_),
    bias_params_(component.bias_params_) { }

AffineComponent::AffineComponent(const CuMatrixBase<BaseFloat> &linear_params,
                                 const CuVectorBase<BaseFloat> &bias_params,
                                 BaseFloat learning_rate):
    UpdatableComponent(learning_rate),
    linear_params_(linear_params),
    bias_params_(bias_params) {
  KALDI_ASSERT(linear_params.NumRows() == bias_params.Dim()&&
               bias_params.Dim() != 0);
}



void AffineComponent::SetZero(bool treat_as_gradient) {
  if (treat_as_gradient) {
    SetLearningRate(1.0);
    is_gradient_ = true;
  }
  linear_params_.SetZero();
  bias_params_.SetZero();
}

void AffineComponent::SetParams(const VectorBase<BaseFloat> &bias,
                                const MatrixBase<BaseFloat> &linear) {
  bias_params_ = bias;
  linear_params_ = linear;
  KALDI_ASSERT(bias_params_.Dim() == linear_params_.NumRows());
}

void AffineComponent::PerturbParams(BaseFloat stddev) {
  CuMatrix<BaseFloat> temp_linear_params(linear_params_);
  temp_linear_params.SetRandn();
  linear_params_.AddMat(stddev, temp_linear_params);

  CuVector<BaseFloat> temp_bias_params(bias_params_);
  temp_bias_params.SetRandn();
  bias_params_.AddVec(stddev, temp_bias_params);
}

std::string AffineComponent::Info() const {
  std::stringstream stream;
  BaseFloat linear_params_size = static_cast<BaseFloat>(linear_params_.NumRows())
      * static_cast<BaseFloat>(linear_params_.NumCols());
  BaseFloat linear_stddev =
      std::sqrt(TraceMatMat(linear_params_, linear_params_, kTrans) /
                linear_params_size),
      bias_stddev = std::sqrt(VecVec(bias_params_, bias_params_) /
                              bias_params_.Dim());
  stream << Type() << ", input-dim=" << InputDim()
         << ", output-dim=" << OutputDim()
         << ", linear-params-stddev=" << linear_stddev
         << ", bias-params-stddev=" << bias_stddev
         << ", learning-rate=" << LearningRate()
         << ", is-gradient=" << (is_gradient_ ? "true" : "false");
  return stream.str();
}

Component* AffineComponent::Copy() const {
  AffineComponent *ans = new AffineComponent();
  ans->learning_rate_ = learning_rate_;
  ans->linear_params_ = linear_params_;
  ans->bias_params_ = bias_params_;
  ans->is_gradient_ = is_gradient_;
  return ans;
}

BaseFloat AffineComponent::DotProduct(const UpdatableComponent &other_in) const {
  const AffineComponent *other =
      dynamic_cast<const AffineComponent*>(&other_in);
  return TraceMatMat(linear_params_, other->linear_params_, kTrans)
      + VecVec(bias_params_, other->bias_params_);
}

void AffineComponent::Init(BaseFloat learning_rate,
                           int32 input_dim, int32 output_dim,
                           BaseFloat param_stddev, BaseFloat bias_stddev) {
  UpdatableComponent::Init(learning_rate);
  linear_params_.Resize(output_dim, input_dim);
  bias_params_.Resize(output_dim);
  KALDI_ASSERT(output_dim > 0 && input_dim > 0 && param_stddev >= 0.0);
  linear_params_.SetRandn(); // sets to random normally distributed noise.
  linear_params_.Scale(param_stddev);
  bias_params_.SetRandn();
  bias_params_.Scale(bias_stddev);
}

void AffineComponent::Init(BaseFloat learning_rate,
                           std::string matrix_filename) {
  UpdatableComponent::Init(learning_rate);
  CuMatrix<BaseFloat> mat;
  ReadKaldiObject(matrix_filename, &mat); // will abort on failure.
  KALDI_ASSERT(mat.NumCols() >= 2);
  int32 input_dim = mat.NumCols() - 1, output_dim = mat.NumRows();
  linear_params_.Resize(output_dim, input_dim);
  bias_params_.Resize(output_dim);
  linear_params_.CopyFromMat(mat.Range(0, output_dim, 0, input_dim));
  bias_params_.CopyColFromMat(mat, input_dim);
}

void AffineComponent::InitFromConfig(ConfigLine *cfl) {
  bool ok = true;
  BaseFloat learning_rate = learning_rate_;
  std::string matrix_filename;
  int32 input_dim = -1, output_dim = -1;
  cfl->GetValue("learning-rate", &learning_rate); // optional.
  if (cfl->GetValue("matrix", &matrix_filename)) {
    Init(learning_rate, matrix_filename);
    if (cfl->GetValue("input-dim", &input_dim))
      KALDI_ASSERT(input_dim == InputDim() &&
                   "input-dim mismatch vs. matrix.");
    if (cfl->GetValue("output-dim", &output_dim))
      KALDI_ASSERT(output_dim == OutputDim() &&
                   "output-dim mismatch vs. matrix.");
  } else {
    ok = ok && cfl->GetValue("input-dim", &input_dim);
    ok = ok && cfl->GetValue("output-dim", &output_dim);
    BaseFloat param_stddev = 1.0 / std::sqrt(input_dim),
        bias_stddev = 1.0;
    cfl->GetValue("param-stddev", &param_stddev);
    cfl->GetValue("bias-stddev", &bias_stddev);
    Init(learning_rate, input_dim, output_dim,
         param_stddev, bias_stddev);
  }
  if (cfl->HasUnusedValues())
    KALDI_ERR << "Could not process these elements in initializer: "
              << cfl->UnusedValues();
  if (!ok)
    KALDI_ERR << "Bad initializer " << cfl->WholeLine();
}




void AffineComponent::Propagate(const ComponentPrecomputedIndexes *indexes,
                                const CuMatrixBase<BaseFloat> &in,
                                 CuMatrixBase<BaseFloat> *out) const {

  // No need for asserts as they'll happen within the matrix operations.
  out->CopyRowsFromVec(bias_params_); // copies bias_params_ to each row
  // of *out.
  out->AddMatMat(1.0, in, kNoTrans, linear_params_, kTrans, 1.0);
}

void AffineComponent::UpdateSimple(const CuMatrixBase<BaseFloat> &in_value,
                                   const CuMatrixBase<BaseFloat> &out_deriv) {
  bias_params_.AddRowSumMat(learning_rate_, out_deriv, 1.0);
  linear_params_.AddMatMat(learning_rate_, out_deriv, kTrans,
                           in_value, kNoTrans, 1.0);
}

void AffineComponent::Backprop(const std::string &debug_info,
                               const ComponentPrecomputedIndexes *indexes,
                               const CuMatrixBase<BaseFloat> &in_value,
                               const CuMatrixBase<BaseFloat> &, // out_value
                               const CuMatrixBase<BaseFloat> &out_deriv,
                               Component *to_update_in,
                               CuMatrixBase<BaseFloat> *in_deriv) const {
  AffineComponent *to_update = dynamic_cast<AffineComponent*>(to_update_in);

  // Propagate the derivative back to the input.
  // add with coefficient 1.0 since property kBackpropAdds is true.
  // If we wanted to add with coefficient 0.0 we'd need to zero the
  // in_deriv, in case of infinities.
  if (in_deriv)
    in_deriv->AddMatMat(1.0, out_deriv, kNoTrans, linear_params_, kNoTrans,
                        1.0);

  if (to_update != NULL) {
    // Next update the model (must do this 2nd so the derivatives we propagate
    // are accurate, in case this == to_update_in.)
    if (to_update->is_gradient_)
      to_update->UpdateSimple(in_value, out_deriv);
    else  // the call below is to a virtual function that may be re-implemented
      to_update->Update(debug_info, in_value, out_deriv);  // by child classes.
  }
}

void AffineComponent::Read(std::istream &is, bool binary) {
  // might not see the "<AffineComponent>" part because
  // of how ReadNew() works.
  ExpectOneOrTwoTokens(is, binary, "</AffineComponent>", "<LearningRate>");
  ReadBasicType(is, binary, &learning_rate_);
  ExpectToken(is, binary, "<LinearParams>");
  linear_params_.Read(is, binary);
  ExpectToken(is, binary, "<BiasParams>");
  bias_params_.Read(is, binary);
  ExpectToken(is, binary, "<IsGradient>");
  ReadBasicType(is, binary, &is_gradient_);
  ExpectToken(is, binary, "</AffineComponent>");
}

void AffineComponent::Write(std::ostream &os, bool binary) const {
  WriteToken(os, binary, "<AffineComponent>");
  WriteToken(os, binary, "<LearningRate>");
  WriteBasicType(os, binary, learning_rate_);
  WriteToken(os, binary, "<LinearParams>");
  linear_params_.Write(os, binary);
  WriteToken(os, binary, "<BiasParams>");
  bias_params_.Write(os, binary);
  WriteToken(os, binary, "<IsGradient>");
  WriteBasicType(os, binary, is_gradient_);
  WriteToken(os, binary, "</AffineComponent>");
}

int32 AffineComponent::NumParameters() const {
  return (InputDim() + 1) * OutputDim();
}
void AffineComponent::Vectorize(VectorBase<BaseFloat> *params) const {
  KALDI_ASSERT(params->Dim() == this->NumParameters());
  params->Range(0, InputDim() * OutputDim()).CopyRowsFromMat(linear_params_);
  params->Range(InputDim() * OutputDim(),
                OutputDim()).CopyFromVec(bias_params_);
}
void AffineComponent::UnVectorize(const VectorBase<BaseFloat> &params) {
  KALDI_ASSERT(params.Dim() == this->NumParameters());
  linear_params_.CopyRowsFromVec(params.Range(0, InputDim() * OutputDim()));
  bias_params_.CopyFromVec(params.Range(InputDim() * OutputDim(),
                                        OutputDim()));
}

Component *AffineComponent::CollapseWithNext(
    const AffineComponent &next_component) const {
  AffineComponent *ans = dynamic_cast<AffineComponent*>(this->Copy());
  KALDI_ASSERT(ans != NULL);
  // Note: it's possible that "ans" is really of a derived type such
  // as AffineComponentPreconditioned, but this will still work.
  // the "copy" call will copy things like learning rates, "alpha" value
  // for preconditioned component, etc.
  ans->linear_params_.Resize(next_component.OutputDim(), InputDim());
  ans->bias_params_ = next_component.bias_params_;

  ans->linear_params_.AddMatMat(1.0, next_component.linear_params_, kNoTrans,
                                this->linear_params_, kNoTrans, 0.0);
  ans->bias_params_.AddMatVec(1.0, next_component.linear_params_, kNoTrans,
                              this->bias_params_, 1.0);
  return ans;
}

Component *AffineComponent::CollapseWithNext(
    const FixedAffineComponent &next_component) const {
  // If at least one was non-updatable, make the whole non-updatable.
  FixedAffineComponent *ans =
      dynamic_cast<FixedAffineComponent*>(next_component.Copy());
  KALDI_ASSERT(ans != NULL);
  ans->linear_params_.Resize(next_component.OutputDim(), InputDim());
  ans->bias_params_ = next_component.bias_params_;

  ans->linear_params_.AddMatMat(1.0, next_component.linear_params_, kNoTrans,
                                this->linear_params_, kNoTrans, 0.0);
  ans->bias_params_.AddMatVec(1.0, next_component.linear_params_, kNoTrans,
                              this->bias_params_, 1.0);
  return ans;
}

Component *AffineComponent::CollapseWithNext(
    const FixedScaleComponent &next_component) const {
  KALDI_ASSERT(this->OutputDim() == next_component.InputDim());
  AffineComponent *ans =
      dynamic_cast<AffineComponent*>(this->Copy());
  KALDI_ASSERT(ans != NULL);
  ans->linear_params_.MulRowsVec(next_component.scales_);
  ans->bias_params_.MulElements(next_component.scales_);

  return ans;
}

Component *AffineComponent::CollapseWithPrevious(
    const FixedAffineComponent &prev_component) const {
  // If at least one was non-updatable, make the whole non-updatable.
  FixedAffineComponent *ans =
      dynamic_cast<FixedAffineComponent*>(prev_component.Copy());
  KALDI_ASSERT(ans != NULL);

  ans->linear_params_.Resize(this->OutputDim(), prev_component.InputDim());
  ans->bias_params_ = this->bias_params_;

  ans->linear_params_.AddMatMat(1.0, this->linear_params_, kNoTrans,
                                prev_component.linear_params_, kNoTrans, 0.0);
  ans->bias_params_.AddMatVec(1.0, this->linear_params_, kNoTrans,
                              prev_component.bias_params_, 1.0);
  return ans;
}

RepeatedAffineComponent::RepeatedAffineComponent(const RepeatedAffineComponent & component) :
    UpdatableComponent(component),
    linear_params_(component.linear_params_),
    bias_params_(component.bias_params_),
    num_repeats_(component.num_repeats_) {}

RepeatedAffineComponent::RepeatedAffineComponent(const CuMatrixBase<BaseFloat>& linear_params,
                                                 const CuVectorBase<BaseFloat>& bias_params,
                                                 int32 num_repeats,
                                                 BaseFloat learning_rate) :
    UpdatableComponent(learning_rate),
    linear_params_(linear_params),
    bias_params_(bias_params),
    num_repeats_(num_repeats) {
  KALDI_ASSERT(linear_params.NumRows() == bias_params.Dim()&&
               bias_params.Dim() != 0);
}

void RepeatedAffineComponent::Scale(BaseFloat scale) {
  linear_params_.Scale(scale);
  bias_params_.Scale(scale);
}

void RepeatedAffineComponent::Add(BaseFloat alpha, const Component &other_in) {
  const RepeatedAffineComponent *other =
      dynamic_cast<const RepeatedAffineComponent *>(&other_in);
  KALDI_ASSERT(other != NULL);
  linear_params_.AddMat(alpha, other->linear_params_);
  bias_params_.AddVec(alpha, other->bias_params_);
}

void RepeatedAffineComponent::SetZero(bool treat_as_gradient) {
  if (treat_as_gradient) {
    SetLearningRate(1.0);
    is_gradient_ = true;
  }
  linear_params_.SetZero();
  bias_params_.SetZero();
}

void RepeatedAffineComponent::PerturbParams(BaseFloat stddev){
  CuMatrix<BaseFloat> temp_linear_params(linear_params_);
  temp_linear_params.SetRandn();
  linear_params_.AddMat(stddev, temp_linear_params);
  CuVector<BaseFloat> temp_bias_params(bias_params_);
  temp_bias_params.SetRandn();
  bias_params_.AddVec(stddev, temp_bias_params);
}

std::string RepeatedAffineComponent::Info() const {
  std::stringstream stream;
  BaseFloat linear_params_size = static_cast<BaseFloat>(linear_params_.NumRows())
      * static_cast<BaseFloat>(linear_params_.NumCols());
  BaseFloat linear_stddev =
      std::sqrt(TraceMatMat(linear_params_, linear_params_, kTrans) /
	                        linear_params_size),
  bias_stddev = std::sqrt(VecVec(bias_params_, bias_params_) /
  bias_params_.Dim());
  stream << Type() << ", input-dim=" << InputDim()
         << ", output-dim=" << OutputDim()
         << ", num-repeats=" << num_repeats_
         << ", linear-params-stddev=" << linear_stddev
         << ", bias-params-stddev=" << bias_stddev
         << ", learning-rate=" << LearningRate()
         << ", is-gradient=" << (is_gradient_ ? "true" : "false");
  return stream.str();
}

Component* RepeatedAffineComponent::Copy() const {
  RepeatedAffineComponent *ans = new RepeatedAffineComponent(*this);
  return ans;
}

BaseFloat RepeatedAffineComponent::DotProduct(const UpdatableComponent &other_in) const {
  const RepeatedAffineComponent *other =
      dynamic_cast<const RepeatedAffineComponent*>(&other_in);
  return TraceMatMat(linear_params_, other->linear_params_, kTrans)
                     + VecVec(bias_params_, other->bias_params_);
}

void RepeatedAffineComponent::Init(BaseFloat learning_rate,
                                   int32 input_dim, int32 output_dim, int32 num_repeats,
                                   BaseFloat param_stddev, BaseFloat bias_stddev) {
  KALDI_ASSERT(input_dim % num_repeats == 0 && output_dim % num_repeats == 0);
  UpdatableComponent::Init(learning_rate);
  linear_params_.Resize(output_dim / num_repeats, input_dim / num_repeats);
  bias_params_.Resize(output_dim / num_repeats);
  num_repeats_ = num_repeats;
  KALDI_ASSERT(output_dim > 0 && input_dim > 0 && param_stddev >= 0.0);
  linear_params_.SetRandn(); // sets to random normally distributed noise.
  linear_params_.Scale(param_stddev);
  bias_params_.SetRandn();
  bias_params_.Scale(bias_stddev);
}


void RepeatedAffineComponent::InitFromConfig(ConfigLine *cfl) {
  bool ok = true;
  BaseFloat learning_rate = learning_rate_;
  int32 num_repeats = num_repeats_;
  int32 input_dim = -1, output_dim = -1;
  cfl->GetValue("learning-rate", &learning_rate); // optional.
  ok = cfl->GetValue("num-repeats", &num_repeats) && ok;
  ok = cfl->GetValue("input-dim", &input_dim) && ok;
  ok = cfl->GetValue("output-dim", &output_dim) && ok;
  KALDI_ASSERT(input_dim % num_repeats == 0 &&
               "num-repeats must divide input-dim");
  KALDI_ASSERT(output_dim % num_repeats == 0 &&
               "num-repeats must divide output-dim");
  BaseFloat param_stddev = 1.0 / std::sqrt(input_dim),
      bias_stddev = 1.0;
  cfl->GetValue("param-stddev", &param_stddev);
  cfl->GetValue("bias-stddev", &bias_stddev);
  Init(learning_rate, input_dim, output_dim, num_repeats,
       param_stddev, bias_stddev);
  if (cfl->HasUnusedValues())
    KALDI_ERR << "Could not process these elements in initializer: "
	          << cfl->UnusedValues();
  if (!ok)
    KALDI_ERR << "Bad initializer " << cfl->WholeLine();
}

void RepeatedAffineComponent::Propagate(const ComponentPrecomputedIndexes *indexes,
                                        const CuMatrixBase<BaseFloat> &in,
                                        CuMatrixBase<BaseFloat> *out) const {

  // No need for asserts as they'll happen within the matrix operations.
  int32 block_rows = linear_params_.NumRows();
  int32 block_cols = linear_params_.NumCols();

  {
    // copy bias_params_ to each row  of *out
    CuVector<BaseFloat> tmp_repeated_bias(num_repeats_ * bias_params_.Dim(),
                                          kUndefined);
    CuSubMatrix<BaseFloat> tmp_bias_mat(tmp_repeated_bias.Data(), num_repeats_,
                                        bias_params_.Dim(), bias_params_.Dim());
    tmp_bias_mat.CopyRowsFromVec(bias_params_);
    out->CopyRowsFromVec(tmp_repeated_bias);
  }

  std::vector<CuSubMatrix<BaseFloat> *> in_batch, out_batch,
      linear_params_batch;
  CuSubMatrix<BaseFloat>* params_elem =
      new CuSubMatrix<BaseFloat>(linear_params_.ColRange(0, block_cols));

  //split the in and out mat into blocks.
  for (int i = 0; i < num_repeats_; i++) {
    in_batch.push_back(new CuSubMatrix<BaseFloat>(in.ColRange(
	                   i * block_cols, block_cols)));
    out_batch.push_back(new CuSubMatrix<BaseFloat>(
	                    out->ColRange(i * block_rows, block_rows)));
    linear_params_batch.push_back(params_elem);
  }
  AddMatMatBatched<BaseFloat>(1.0, out_batch, in_batch, kNoTrans,
                              linear_params_batch, kTrans, 1.0);
  delete params_elem;
  DeletePointers(&in_batch);
  DeletePointers(&out_batch);
}

void RepeatedAffineComponent::Backprop(const std::string &debug_info,
                                       const ComponentPrecomputedIndexes *indexes,
                                       const CuMatrixBase<BaseFloat> &in_value,
                                       const CuMatrixBase<BaseFloat> &, // out_value
                                       const CuMatrixBase<BaseFloat> &out_deriv,
                                       Component *to_update_in,
                                       CuMatrixBase<BaseFloat> *in_deriv) const {
  RepeatedAffineComponent *to_update = dynamic_cast<RepeatedAffineComponent*>(to_update_in);

  // Propagate the derivative back to the input.
  // add with coefficient 1.0 since property kBackpropAdds is true.
  // If we wanted to add with coefficient 0.0 we'd need to zero the
  // in_deriv, in case of infinities.
  if (in_deriv) {
    int32 block_rows = linear_params_.NumRows();
	int32 block_cols = linear_params_.NumCols();
	std::vector<CuSubMatrix<BaseFloat> *> in_deriv_batch, out_deriv_batch,
        linear_params_batch;
	CuSubMatrix<BaseFloat>* params_elem =
	    new CuSubMatrix<BaseFloat>(linear_params_.ColRange(0, block_cols));

    //split the out_deriv and the in_deriv mat into blocks.
    for (int i = 0; i < num_repeats_; i++) {
      in_deriv_batch.push_back(new CuSubMatrix<BaseFloat>(in_deriv->ColRange(
	                           i * block_cols, block_cols)));
      out_deriv_batch.push_back(new CuSubMatrix<BaseFloat>(out_deriv.ColRange(
	                            i * block_rows, block_rows)));
      linear_params_batch.push_back(params_elem);
    }
    AddMatMatBatched<BaseFloat>(1.0, in_deriv_batch, out_deriv_batch, kNoTrans,
                                linear_params_batch, kNoTrans, 1.0);
    delete params_elem;
    DeletePointers(&in_deriv_batch);
    DeletePointers(&out_deriv_batch);
  }

  if (to_update != NULL) {
    // Next update the model (must do this 2nd so the derivatives we propagate
    // are accurate, in case this == to_update_in.)
    int32 block_rows = linear_params_.NumRows();
    int32 block_cols = linear_params_.NumCols();
	std::vector<CuSubMatrix<BaseFloat> *> in_value_batch,
        out_deriv_batch, linear_params_deriv_batch;
    CuMatrix<BaseFloat> linear_params_deriv_repeated(
        block_rows * num_repeats_, block_cols);

    for (int i = 0; i < num_repeats_; i++) {
      in_value_batch.push_back(new CuSubMatrix<BaseFloat>(in_value.ColRange(
	                           i * block_cols, block_cols)));
      out_deriv_batch.push_back(new CuSubMatrix<BaseFloat>(out_deriv.ColRange(
	                            i * block_rows, block_rows)));
      linear_params_deriv_batch.push_back(
          new CuSubMatrix<BaseFloat>(linear_params_deriv_repeated.RowRange(
              i * block_rows, block_rows)));
    }
    AddMatMatBatched<BaseFloat>(
        to_update->learning_rate_,
        linear_params_deriv_batch,
        out_deriv_batch, kTrans,
        in_value_batch, kNoTrans, 0.0);

    { // sum up the repeated blocks of pieces of derivative (from
      // linear_params_deriv_repeated) into linear_params_.  We do this without
      // the use of loops by means of a little fakery, viewing
      // linear_params_deriv_repeated as a matrix with a larger stride than it
      // really has to sum up its rows.  This may generate some spurious
      // valgrind/memcheck warnings due to accessing the memory in between rows
      // of a matrix that has been allocated using cudamalloc2d.
      KALDI_ASSERT(SameDimAndStride(linear_params_, to_update->linear_params_));
<<<<<<< HEAD

      KALDI_ASSERT(linear_params_.Stride() ==
                   linear_params_deriv_repeated.Stride());
      // linear_params_repeated as a matrix where each row corresponds to a block.
=======
      // view linear_params_deriv_repeated as a matrix where each row
      // corresponds to one repeat.
>>>>>>> 14fa2cea
      int32 size_as_vector =
          (linear_params_.NumRows() - 1) * linear_params_.Stride() +
          linear_params_.NumCols(),
          stride_as_matrix = linear_params_.NumRows() * linear_params_.Stride();
      CuSubMatrix<BaseFloat> linear_params_deriv_repeated_as_mat(
          linear_params_deriv_repeated.Data(), num_repeats_,
          size_as_vector, stride_as_matrix);
      // add all remaining rows to the first row, of
      // linear_params_deriv_repeated_as_mat
      if (num_repeats_ > 1)
        linear_params_deriv_repeated_as_mat.Row(0).AddRowSumMat(
            1.0, linear_params_deriv_repeated_as_mat.RowRange(1,
                                                              num_repeats_-1));
      to_update->linear_params_.AddMat(1.0,
                                       linear_params_deriv_repeated.RowRange(
                                           0, linear_params_.NumRows()));
    }

    { // deal with the derivative w.r.t. the bias.
      CuVector<BaseFloat> repeated_bias_deriv(
          num_repeats_ * bias_params_.Dim());
      repeated_bias_deriv.AddRowSumMat(1.0, out_deriv, 0.0);
      CuSubMatrix<BaseFloat> bias_deriv_mat(repeated_bias_deriv.Data(),
                                            num_repeats_, bias_params_.Dim(),
                                            bias_params_.Dim());
      to_update->bias_params_.AddRowSumMat(to_update->learning_rate_,
                                           bias_deriv_mat);
    }
    DeletePointers(&in_value_batch);
    DeletePointers(&out_deriv_batch);
    DeletePointers(&linear_params_deriv_batch);
  }
}

void RepeatedAffineComponent::Read(std::istream &is, bool binary) {
  // might not see the "<RepeatedAffineComponent>" part because
  // of how ReadNew() works.
  ExpectOneOrTwoTokens(is, binary, "</RepeatedAffineComponent>", "<LearningRate>");
  ReadBasicType(is, binary, &learning_rate_);
  ExpectToken(is, binary, "<NumRepeats>");
  ReadBasicType(is, binary, &num_repeats_);
  ExpectToken(is, binary, "<LinearParams>");
  linear_params_.Read(is, binary);
  ExpectToken(is, binary, "<BiasParams>");
  bias_params_.Read(is, binary);
  ExpectToken(is, binary, "<IsGradient>");
  ReadBasicType(is, binary, &is_gradient_);
  ExpectToken(is, binary, "</RepeatedAffineComponent>");
}

void RepeatedAffineComponent::Write(std::ostream &os, bool binary) const {
  WriteToken(os, binary, "<RepeatedAffineComponent>");
  WriteToken(os, binary, "<LearningRate>");
  WriteBasicType(os, binary, learning_rate_);
  WriteToken(os, binary, "<NumRepeats>");
  WriteBasicType(os, binary, num_repeats_);
  WriteToken(os, binary, "<LinearParams>");
  linear_params_.Write(os, binary);
  WriteToken(os, binary, "<BiasParams>");
  bias_params_.Write(os, binary);
  WriteToken(os, binary, "<IsGradient>");
  WriteBasicType(os, binary, is_gradient_);
  WriteToken(os, binary, "</RepeatedAffineComponent>");
}

int32 RepeatedAffineComponent::NumParameters() const {
  // Note: unlike AffineComponent, InputDim() & OutputDim() are not used here and below,
  // for they are multipled by num_repeats_.
  return linear_params_.NumCols() * linear_params_.NumRows() + bias_params_.Dim();
}

void RepeatedAffineComponent::Vectorize(VectorBase<BaseFloat> *params) const {
  KALDI_ASSERT(params->Dim() == this->NumParameters());
  params->Range(0, linear_params_.NumCols() * linear_params_.NumRows()).CopyRowsFromMat(linear_params_);
  params->Range(linear_params_.NumCols() * linear_params_.NumRows(),
                bias_params_.Dim()).CopyFromVec(bias_params_);
}

void RepeatedAffineComponent::UnVectorize(const VectorBase<BaseFloat> &params) {
  KALDI_ASSERT(params.Dim() == this->NumParameters());
  linear_params_.CopyRowsFromVec(params.Range(0, linear_params_.NumCols() * linear_params_.NumRows()));
  bias_params_.CopyFromVec(params.Range(linear_params_.NumCols() * linear_params_.NumRows(),
                                        bias_params_.Dim()));
}

void PerElementScaleComponent::Scale(BaseFloat scale) {
  scales_.Scale(scale);
}

void PerElementScaleComponent::Add(BaseFloat alpha,
                                   const Component &other_in) {
  const PerElementScaleComponent *other =
      dynamic_cast<const PerElementScaleComponent*>(&other_in);
  KALDI_ASSERT(other != NULL);
  scales_.AddVec(alpha, other->scales_);
}

PerElementScaleComponent::PerElementScaleComponent(
    const PerElementScaleComponent &component):
    UpdatableComponent(component),
    scales_(component.scales_) { }

void PerElementScaleComponent::SetZero(bool treat_as_gradient) {
  if (treat_as_gradient) {
    SetLearningRate(1.0);
    is_gradient_ = true;
  }
  scales_.SetZero();
}

void PerElementScaleComponent::PerturbParams(BaseFloat stddev) {
  CuVector<BaseFloat> temp_scales(scales_.Dim(), kUndefined);
  temp_scales.SetRandn();
  scales_.AddVec(stddev, temp_scales);
}

std::string PerElementScaleComponent::Info() const {
  std::stringstream stream;
  BaseFloat scales_mean = scales_.Sum() / scales_.Dim();
  BaseFloat scales_stddev = std::sqrt(VecVec(scales_, scales_) /
                              scales_.Dim());
  stream << Type() << ", input-dim=" << InputDim()
         << ", output-dim=" << OutputDim()
         << ", scales-min=" << scales_.Min()
         << ", scales-max=" << scales_.Max()
         << ", scales-mean=" << scales_mean
         << ", scales-stddev=" << scales_stddev
         << ", learning-rate=" << LearningRate();
  return stream.str();
}

Component* PerElementScaleComponent::Copy() const {
  PerElementScaleComponent *ans = new PerElementScaleComponent();
  ans->learning_rate_ = learning_rate_;
  ans->scales_ = scales_;
  ans->is_gradient_ = is_gradient_;
  return ans;
}

BaseFloat PerElementScaleComponent::DotProduct(
    const UpdatableComponent &other_in) const {
  const PerElementScaleComponent *other =
      dynamic_cast<const PerElementScaleComponent*>(&other_in);
  return VecVec(scales_, other->scales_);
}

void PerElementScaleComponent::Init(
    BaseFloat learning_rate, int32 dim,
    BaseFloat param_mean, BaseFloat param_stddev) {
  UpdatableComponent::Init(learning_rate);
  KALDI_ASSERT(dim > 0 && param_stddev >= 0.0);
  scales_.Resize(dim);
  scales_.SetRandn();
  scales_.Scale(param_stddev);
  scales_.Add(param_mean);
}

void PerElementScaleComponent::Init(BaseFloat learning_rate,
                                    std::string vector_filename) {
  UpdatableComponent::Init(learning_rate);
  CuVector<BaseFloat> vec;
  ReadKaldiObject(vector_filename, &vec); // will abort on failure.
  scales_.Resize(vec.Dim());
  scales_.CopyFromVec(vec);
}

void PerElementScaleComponent::InitFromConfig(ConfigLine *cfl) {
  BaseFloat learning_rate = learning_rate_;
  std::string vector_filename;
  int32 dim = -1;
  cfl->GetValue("learning-rate", &learning_rate); // optional.
  if (cfl->GetValue("vector", &vector_filename)) {
    Init(learning_rate, vector_filename);
    if (cfl->GetValue("dim", &dim))
      KALDI_ASSERT(dim == InputDim() &&
                   "input-dim mismatch vs. vector.");
  } else {
    if(!cfl->GetValue("dim", &dim))
      KALDI_ERR << "'dim' not provided in the config line.";
    BaseFloat param_mean = 1.0, param_stddev = 0.0;
    cfl->GetValue("param-mean", &param_mean);
    cfl->GetValue("param-stddev", &param_stddev);
    Init(learning_rate, dim, param_mean, param_stddev);
  }
  if (cfl->HasUnusedValues())
    KALDI_ERR << "Could not process these elements in initializer: "
              << cfl->UnusedValues();
}

void PerElementScaleComponent::Propagate(
    const ComponentPrecomputedIndexes *indexes,
    const CuMatrixBase<BaseFloat> &in,
    CuMatrixBase<BaseFloat> *out) const {
  out->CopyFromMat(in);
  out->MulColsVec(scales_);
}

void PerElementScaleComponent::UpdateSimple(
    const CuMatrixBase<BaseFloat> &in_value,
    const CuMatrixBase<BaseFloat> &out_deriv) {
  scales_.AddDiagMatMat(learning_rate_, out_deriv, kTrans,
                        in_value, kNoTrans, 1.0);
}

void PerElementScaleComponent::Backprop(
    const std::string &debug_info,
    const ComponentPrecomputedIndexes *indexes,
    const CuMatrixBase<BaseFloat> &in_value,
    const CuMatrixBase<BaseFloat> &, // out_value
    const CuMatrixBase<BaseFloat> &out_deriv,
    Component *to_update_in,
    CuMatrixBase<BaseFloat> *in_deriv) const {
  PerElementScaleComponent *to_update =
      dynamic_cast<PerElementScaleComponent*>(to_update_in);

  if (in_deriv) {
    // Propagate the derivative back to the input.
    in_deriv->CopyFromMat(out_deriv);
    in_deriv->MulColsVec(scales_);
  }

  if (to_update != NULL) {
    // Next update the model (must do this 2nd so the derivatives we propagate
    // are accurate, in case this == to_update_in.)
    if (to_update->is_gradient_)
      to_update->UpdateSimple(in_value, out_deriv);
    else  // the call below is to a virtual function that may be re-implemented
      to_update->Update(debug_info, in_value, out_deriv);  // by child classes.
  }
}

void PerElementScaleComponent::Read(std::istream &is, bool binary) {
  // might not see the begin marker part because of how ReadNew() works.
  ExpectOneOrTwoTokens(is, binary, "<PerElementScaleComponent>", "<LearningRate>");
  ReadBasicType(is, binary, &learning_rate_);
  ExpectToken(is, binary, "<Params>");
  scales_.Read(is, binary);
  ExpectToken(is, binary, "<IsGradient>");
  ReadBasicType(is, binary, &is_gradient_);
  ExpectToken(is, binary, "</PerElementScaleComponent>");
}

void PerElementScaleComponent::Write(std::ostream &os, bool binary) const {
  WriteToken(os, binary, "<PerElementScaleComponent>");
  WriteToken(os, binary, "<LearningRate>");
  WriteBasicType(os, binary, learning_rate_);
  WriteToken(os, binary, "<Params>");
  scales_.Write(os, binary);
  WriteToken(os, binary, "<IsGradient>");
  WriteBasicType(os, binary, is_gradient_);
  WriteToken(os, binary, "</PerElementScaleComponent>");
}

int32 PerElementScaleComponent::NumParameters() const {
  return InputDim();
}

void PerElementScaleComponent::Vectorize(VectorBase<BaseFloat> *params) const {
  params->CopyFromVec(scales_);
}

void PerElementScaleComponent::UnVectorize(
    const VectorBase<BaseFloat> &params) {
  scales_.CopyFromVec(params);
}

void PerElementOffsetComponent::Scale(BaseFloat scale) {
  offsets_.Scale(scale);
}


void PerElementOffsetComponent::Add(BaseFloat alpha,
                                   const Component &other_in) {
  const PerElementOffsetComponent *other =
      dynamic_cast<const PerElementOffsetComponent*>(&other_in);
  KALDI_ASSERT(other != NULL);
  offsets_.AddVec(alpha, other->offsets_);
}

PerElementOffsetComponent::PerElementOffsetComponent(
    const PerElementOffsetComponent &component):
    UpdatableComponent(component),
    offsets_(component.offsets_) { }

void PerElementOffsetComponent::SetZero(bool treat_as_gradient) {
  if (treat_as_gradient) {
    SetLearningRate(1.0);
    is_gradient_ = true;
  }
  offsets_.SetZero();
}

void PerElementOffsetComponent::PerturbParams(BaseFloat stddev) {
  CuVector<BaseFloat> temp_offsets(offsets_.Dim(), kUndefined);
  temp_offsets.SetRandn();
  offsets_.AddVec(stddev, temp_offsets);
}

std::string PerElementOffsetComponent::Info() const {
  std::stringstream stream;
  BaseFloat offsets_mean = offsets_.Sum() / offsets_.Dim();
  BaseFloat offsets_stddev = std::sqrt(VecVec(offsets_, offsets_) /
                              offsets_.Dim());
  stream << Type() << ", input-dim=" << InputDim()
         << ", output-dim=" << OutputDim()
         << ", offsets-min=" << offsets_.Min()
         << ", offsets-max=" << offsets_.Max()
         << ", offsets-mean=" << offsets_mean
         << ", offsets-stddev=" << offsets_stddev
         << ", learning-rate=" << LearningRate();
  return stream.str();
}

Component* PerElementOffsetComponent::Copy() const {
  PerElementOffsetComponent *ans = new PerElementOffsetComponent();
  ans->learning_rate_ = learning_rate_;
  ans->offsets_ = offsets_;
  ans->is_gradient_ = is_gradient_;
  return ans;
}

BaseFloat PerElementOffsetComponent::DotProduct(
    const UpdatableComponent &other_in) const {
  const PerElementOffsetComponent *other =
      dynamic_cast<const PerElementOffsetComponent*>(&other_in);
  return VecVec(offsets_, other->offsets_);
}

void PerElementOffsetComponent::Init(
    BaseFloat learning_rate, int32 dim,
    BaseFloat param_mean, BaseFloat param_stddev) {
  UpdatableComponent::Init(learning_rate);
  KALDI_ASSERT(dim > 0 && param_stddev >= 0.0);
  offsets_.Resize(dim);
  offsets_.SetRandn();
  offsets_.Scale(param_stddev);
  offsets_.Add(param_mean);
}

void PerElementOffsetComponent::Init(BaseFloat learning_rate,
                                    std::string vector_filename) {
  UpdatableComponent::Init(learning_rate);
  CuVector<BaseFloat> vec;
  ReadKaldiObject(vector_filename, &vec); // will abort on failure.
  offsets_.Resize(vec.Dim());
  offsets_.CopyFromVec(vec);
}

void PerElementOffsetComponent::InitFromConfig(ConfigLine *cfl) {
  BaseFloat learning_rate = learning_rate_;
  std::string vector_filename;
  int32 dim = -1;
  cfl->GetValue("learning-rate", &learning_rate); // optional.
  if (cfl->GetValue("vector", &vector_filename)) {
    Init(learning_rate, vector_filename);
    if (cfl->GetValue("dim", &dim))
      KALDI_ASSERT(dim == InputDim() &&
                   "input-dim mismatch vs. vector.");
  } else {
    if(!cfl->GetValue("dim", &dim))
      KALDI_ERR << "'dim' not provided in the config line.";
    BaseFloat param_mean = 0.0, param_stddev = 0.0;
    cfl->GetValue("param-mean", &param_mean);
    cfl->GetValue("param-stddev", &param_stddev);
    Init(learning_rate, dim, param_mean, param_stddev);
  }
  if (cfl->HasUnusedValues())
    KALDI_ERR << "Could not process these elements in initializer: "
              << cfl->UnusedValues();
}

void PerElementOffsetComponent::Propagate(
    const ComponentPrecomputedIndexes *indexes,
    const CuMatrixBase<BaseFloat> &in,
    CuMatrixBase<BaseFloat> *out) const {
  out->CopyFromMat(in);
  out->AddVecToRows(1.0, offsets_);
}

void PerElementOffsetComponent::Backprop(
    const std::string &debug_info,
    const ComponentPrecomputedIndexes *indexes,
    const CuMatrixBase<BaseFloat> &, // in_value
    const CuMatrixBase<BaseFloat> &, // out_value
    const CuMatrixBase<BaseFloat> &out_deriv,
    Component *to_update_in,
    CuMatrixBase<BaseFloat> *in_deriv) const {
  PerElementOffsetComponent *to_update =
      dynamic_cast<PerElementOffsetComponent*>(to_update_in);

  if (in_deriv) {
    // Propagate the derivative back to the input.
    in_deriv->CopyFromMat(out_deriv);
  }

  if (to_update != NULL)
    to_update->offsets_.AddRowSumMat(to_update->learning_rate_, out_deriv);
}

void PerElementOffsetComponent::Read(std::istream &is, bool binary) {
  // might not see the begin marker part because of how ReadNew() works.
  ExpectOneOrTwoTokens(is, binary, "<PerElementOffsetComponent>", "<LearningRate>");
  ReadBasicType(is, binary, &learning_rate_);
  ExpectToken(is, binary, "<Offsets>");
  offsets_.Read(is, binary);
  ExpectToken(is, binary, "<IsGradient>");
  ReadBasicType(is, binary, &is_gradient_);
  ExpectToken(is, binary, "</PerElementOffsetComponent>");
}

void PerElementOffsetComponent::Write(std::ostream &os, bool binary) const {
  WriteToken(os, binary, "<PerElementOffsetComponent>");
  WriteToken(os, binary, "<LearningRate>");
  WriteBasicType(os, binary, learning_rate_);
  WriteToken(os, binary, "<Offsets>");
  offsets_.Write(os, binary);
  WriteToken(os, binary, "<IsGradient>");
  WriteBasicType(os, binary, is_gradient_);
  WriteToken(os, binary, "</PerElementOffsetComponent>");
}

int32 PerElementOffsetComponent::NumParameters() const {
  return InputDim();
}

void PerElementOffsetComponent::Vectorize(VectorBase<BaseFloat> *params) const {
  params->CopyFromVec(offsets_);
}

void PerElementOffsetComponent::UnVectorize(
    const VectorBase<BaseFloat> &params) {
  offsets_.CopyFromVec(params);
}



NaturalGradientAffineComponent::NaturalGradientAffineComponent(): max_change_per_sample_(0.0),
  update_count_(0.0), active_scaling_count_(0.0), max_change_scale_stats_(0.0) { }

// virtual
void NaturalGradientAffineComponent::Resize(
    int32 input_dim, int32 output_dim) {
  KALDI_ASSERT(input_dim > 1 && output_dim > 1);
  if (rank_in_ >= input_dim) rank_in_ = input_dim - 1;
  if (rank_out_ >= output_dim) rank_out_ = output_dim - 1;
  bias_params_.Resize(output_dim);
  linear_params_.Resize(output_dim, input_dim);
  OnlineNaturalGradient temp;
  preconditioner_in_ = temp;
  preconditioner_out_ = temp;
  SetNaturalGradientConfigs();
}


void NaturalGradientAffineComponent::Read(std::istream &is, bool binary) {
  // might not see the "<NaturalGradientAffineComponent>" part because
  // of how ReadNew() works.
  ExpectOneOrTwoTokens(is, binary, "<NaturalGradientAffineComponent>",
                       "<LearningRate>");
  ReadBasicType(is, binary, &learning_rate_);
  ExpectToken(is, binary, "<LinearParams>");
  linear_params_.Read(is, binary);
  ExpectToken(is, binary, "<BiasParams>");
  bias_params_.Read(is, binary);
  ExpectToken(is, binary, "<RankIn>");
  ReadBasicType(is, binary, &rank_in_);
  ExpectToken(is, binary, "<RankOut>");
  ReadBasicType(is, binary, &rank_out_);
  ExpectToken(is, binary, "<UpdatePeriod>");
  ReadBasicType(is, binary, &update_period_);
  ExpectToken(is, binary, "<NumSamplesHistory>");
  ReadBasicType(is, binary, &num_samples_history_);
  ExpectToken(is, binary, "<Alpha>");
  ReadBasicType(is, binary, &alpha_);
  ExpectToken(is, binary, "<MaxChangePerSample>");
  ReadBasicType(is, binary, &max_change_per_sample_);
  ExpectToken(is, binary, "<IsGradient>");
  ReadBasicType(is, binary, &is_gradient_);
  std::string token;
  ReadToken(is, binary, &token);
  if (token == "<UpdateCount>") {
    ReadBasicType(is, binary, &update_count_);
    ExpectToken(is, binary, "<ActiveScalingCount>");
    ReadBasicType(is, binary, &active_scaling_count_);
    ExpectToken(is, binary, "<MaxChangeScaleStats>");
    ReadBasicType(is, binary, &max_change_scale_stats_);
    ReadToken(is, binary, &token);
  }
  if (token != "<NaturalGradientAffineComponent>" &&
      token != "</NaturalGradientAffineComponent>")
    KALDI_ERR << "Expected <NaturalGradientAffineComponent> or "
              << "</NaturalGradientAffineComponent>, got " << token;
  SetNaturalGradientConfigs();
}

void NaturalGradientAffineComponent::InitFromConfig(ConfigLine *cfl) {
  bool ok = true;
  std::string matrix_filename;
  BaseFloat learning_rate = learning_rate_;
  BaseFloat num_samples_history = 2000.0, alpha = 4.0,
      max_change_per_sample = 0.0;
  int32 input_dim = -1, output_dim = -1, rank_in = 20, rank_out = 80,
      update_period = 4;
  cfl->GetValue("learning-rate", &learning_rate); // optional.
  cfl->GetValue("num-samples-history", &num_samples_history);
  cfl->GetValue("alpha", &alpha);
  cfl->GetValue("max-change-per-sample", &max_change_per_sample);
  cfl->GetValue("rank-in", &rank_in);
  cfl->GetValue("rank-out", &rank_out);
  cfl->GetValue("update-period", &update_period);

  if (cfl->GetValue("matrix", &matrix_filename)) {
    Init(learning_rate, rank_in, rank_out, update_period,
         num_samples_history, alpha, max_change_per_sample,
         matrix_filename);
    if (cfl->GetValue("input-dim", &input_dim))
      KALDI_ASSERT(input_dim == InputDim() &&
                   "input-dim mismatch vs. matrix.");
    if (cfl->GetValue("output-dim", &output_dim))
      KALDI_ASSERT(output_dim == OutputDim() &&
                   "output-dim mismatch vs. matrix.");
  } else {
    ok = ok && cfl->GetValue("input-dim", &input_dim);
    ok = ok && cfl->GetValue("output-dim", &output_dim);
    BaseFloat param_stddev = 1.0 / std::sqrt(input_dim),
        bias_stddev = 1.0, bias_mean = 0.0, bias_init = 0.0;
    cfl->GetValue("param-stddev", &param_stddev);
    cfl->GetValue("bias-stddev", &bias_stddev);
    cfl->GetValue("bias-mean", &bias_mean);
    cfl->GetValue("bias-init", &bias_init);
    Init(learning_rate, input_dim, output_dim, param_stddev,
         bias_init, bias_mean, bias_stddev, rank_in, rank_out, update_period,
         num_samples_history, alpha, max_change_per_sample);
  }
  if (cfl->HasUnusedValues())
    KALDI_ERR << "Could not process these elements in initializer: "
              << cfl->UnusedValues();
  if (!ok)
    KALDI_ERR << "Bad initializer " << cfl->WholeLine();
}

void NaturalGradientAffineComponent::SetNaturalGradientConfigs() {
  preconditioner_in_.SetRank(rank_in_);
  preconditioner_in_.SetNumSamplesHistory(num_samples_history_);
  preconditioner_in_.SetAlpha(alpha_);
  preconditioner_in_.SetUpdatePeriod(update_period_);
  preconditioner_out_.SetRank(rank_out_);
  preconditioner_out_.SetNumSamplesHistory(num_samples_history_);
  preconditioner_out_.SetAlpha(alpha_);
  preconditioner_out_.SetUpdatePeriod(update_period_);
}

void NaturalGradientAffineComponent::Init(
    BaseFloat learning_rate, int32 rank_in, int32 rank_out,
    int32 update_period, BaseFloat num_samples_history, BaseFloat alpha,
    BaseFloat max_change_per_sample,
    std::string matrix_filename) {
  UpdatableComponent::Init(learning_rate);
  rank_in_ = rank_in;
  rank_out_ = rank_out;
  update_period_ = update_period;
  num_samples_history_ = num_samples_history;
  alpha_ = alpha;
  SetNaturalGradientConfigs();
  KALDI_ASSERT(max_change_per_sample >= 0.0);
  max_change_per_sample_ = max_change_per_sample;
  CuMatrix<BaseFloat> mat;
  ReadKaldiObject(matrix_filename, &mat); // will abort on failure.
  KALDI_ASSERT(mat.NumCols() >= 2);
  int32 input_dim = mat.NumCols() - 1, output_dim = mat.NumRows();
  linear_params_.Resize(output_dim, input_dim);
  bias_params_.Resize(output_dim);
  linear_params_.CopyFromMat(mat.Range(0, output_dim, 0, input_dim));
  bias_params_.CopyColFromMat(mat, input_dim);
  is_gradient_ = false;  // not configurable; there's no reason you'd want this
  update_count_ = 0.0;
  active_scaling_count_ = 0.0;
  max_change_scale_stats_ = 0.0;
}

void NaturalGradientAffineComponent::Init(
    BaseFloat learning_rate,
    int32 input_dim, int32 output_dim,
    BaseFloat param_stddev, BaseFloat bias_init,
    BaseFloat bias_mean, BaseFloat bias_stddev,
    int32 rank_in, int32 rank_out, int32 update_period,
    BaseFloat num_samples_history, BaseFloat alpha,
    BaseFloat max_change_per_sample) {
  UpdatableComponent::Init(learning_rate);
  linear_params_.Resize(output_dim, input_dim);
  bias_params_.Resize(output_dim);
  KALDI_ASSERT(output_dim > 0 && input_dim > 0 && param_stddev >= 0.0 &&
               bias_stddev >= 0.0);
  linear_params_.SetRandn(); // sets to random normally distributed noise.
  linear_params_.Scale(param_stddev);
  if (bias_init != 0.0) {
    bias_params_.Set(bias_init);
  } else {
    bias_params_.SetRandn();
    bias_params_.Add(bias_mean);
    bias_params_.Scale(bias_stddev);
  }
  rank_in_ = rank_in;
  rank_out_ = rank_out;
  update_period_ = update_period;
  num_samples_history_ = num_samples_history;
  alpha_ = alpha;
  SetNaturalGradientConfigs();
  if (max_change_per_sample > 0.0)
    KALDI_WARN << "You are setting a positive max_change_per_sample for "
               << "NaturalGradientAffineComponent. But the per-component "
               << "gradient clipping mechansim has been removed. Instead it's currently "
               << "done at the whole model level.";
  max_change_per_sample_ = max_change_per_sample;
  is_gradient_ = false;  // not configurable; there's no reason you'd want this
  update_count_ = 0.0;
  active_scaling_count_ = 0.0;
  max_change_scale_stats_ = 0.0;
}

void NaturalGradientAffineComponent::Write(std::ostream &os, bool binary) const {
  WriteToken(os, binary, "<NaturalGradientAffineComponent>");
  WriteToken(os, binary, "<LearningRate>");
  WriteBasicType(os, binary, learning_rate_);
  WriteToken(os, binary, "<LinearParams>");
  linear_params_.Write(os, binary);
  WriteToken(os, binary, "<BiasParams>");
  bias_params_.Write(os, binary);
  WriteToken(os, binary, "<RankIn>");
  WriteBasicType(os, binary, rank_in_);
  WriteToken(os, binary, "<RankOut>");
  WriteBasicType(os, binary, rank_out_);
  WriteToken(os, binary, "<UpdatePeriod>");
  WriteBasicType(os, binary, update_period_);
  WriteToken(os, binary, "<NumSamplesHistory>");
  WriteBasicType(os, binary, num_samples_history_);
  WriteToken(os, binary, "<Alpha>");
  WriteBasicType(os, binary, alpha_);
  WriteToken(os, binary, "<MaxChangePerSample>");
  WriteBasicType(os, binary, max_change_per_sample_);
  WriteToken(os, binary, "<IsGradient>");
  WriteBasicType(os, binary, is_gradient_);
  WriteToken(os, binary, "<UpdateCount>");
  WriteBasicType(os, binary, update_count_);
  WriteToken(os, binary, "<ActiveScalingCount>");
  WriteBasicType(os, binary, active_scaling_count_);
  WriteToken(os, binary, "<MaxChangeScaleStats>");
  WriteBasicType(os, binary, max_change_scale_stats_);
  WriteToken(os, binary, "</NaturalGradientAffineComponent>");
}

std::string NaturalGradientAffineComponent::Info() const {
  std::stringstream stream;
  BaseFloat linear_params_size = static_cast<BaseFloat>(linear_params_.NumRows())
      * static_cast<BaseFloat>(linear_params_.NumCols());
  BaseFloat linear_stddev =
      std::sqrt(TraceMatMat(linear_params_, linear_params_, kTrans) /
                linear_params_size),
      bias_stddev = std::sqrt(VecVec(bias_params_, bias_params_) /
                              bias_params_.Dim());
  stream << Type() << ", input-dim=" << InputDim()
         << ", output-dim=" << OutputDim()
         << ", linear-params-stddev=" << linear_stddev
         << ", bias-params-stddev=" << bias_stddev
         << ", learning-rate=" << LearningRate()
         << ", rank-in=" << rank_in_
         << ", rank-out=" << rank_out_
         << ", num_samples_history=" << num_samples_history_
         << ", update_period=" << update_period_
         << ", alpha=" << alpha_
         << ", max-change-per-sample=" << max_change_per_sample_;
  if (update_count_ > 0.0 && max_change_per_sample_ > 0.0) {
    stream << ", avg-scaling-factor=" << max_change_scale_stats_ / update_count_
           << ", active-scaling-portion="
           << active_scaling_count_ / update_count_;
  }
  return stream.str();
}

Component* NaturalGradientAffineComponent::Copy() const {
  NaturalGradientAffineComponent *ans = new NaturalGradientAffineComponent();
  ans->learning_rate_ = learning_rate_;
  ans->rank_in_ = rank_in_;
  ans->rank_out_ = rank_out_;
  ans->update_period_ = update_period_;
  ans->num_samples_history_ = num_samples_history_;
  ans->alpha_ = alpha_;
  ans->linear_params_ = linear_params_;
  ans->bias_params_ = bias_params_;
  ans->preconditioner_in_ = preconditioner_in_;
  ans->preconditioner_out_ = preconditioner_out_;
  ans->max_change_per_sample_ = max_change_per_sample_;
  ans->is_gradient_ = is_gradient_;
  ans->update_count_ = update_count_;
  ans->active_scaling_count_ = active_scaling_count_;
  ans->max_change_scale_stats_ = max_change_scale_stats_;
  ans->SetNaturalGradientConfigs();
  return ans;
}

void NaturalGradientAffineComponent::Update(
    const std::string &debug_info,
    const CuMatrixBase<BaseFloat> &in_value,
    const CuMatrixBase<BaseFloat> &out_deriv) {
  CuMatrix<BaseFloat> in_value_temp;

  in_value_temp.Resize(in_value.NumRows(),
                       in_value.NumCols() + 1, kUndefined);
  in_value_temp.Range(0, in_value.NumRows(),
                      0, in_value.NumCols()).CopyFromMat(in_value);

  // Add the 1.0 at the end of each row "in_value_temp"
  in_value_temp.Range(0, in_value.NumRows(),
                      in_value.NumCols(), 1).Set(1.0);

  CuMatrix<BaseFloat> out_deriv_temp(out_deriv);

  CuMatrix<BaseFloat> row_products(2,
                                   in_value.NumRows());
  CuSubVector<BaseFloat> in_row_products(row_products, 0),
      out_row_products(row_products, 1);

  // These "scale" values get will get multiplied into the learning rate (faster
  // than having the matrices scaled inside the preconditioning code).
  BaseFloat in_scale, out_scale;

  preconditioner_in_.PreconditionDirections(&in_value_temp, &in_row_products,
                                            &in_scale);
  preconditioner_out_.PreconditionDirections(&out_deriv_temp, &out_row_products,
                                             &out_scale);

  // "scale" is a scaling factor coming from the PreconditionDirections calls
  // (it's faster to have them output a scaling factor than to have them scale
  // their outputs).
  BaseFloat scale = in_scale * out_scale;

  CuSubMatrix<BaseFloat> in_value_precon_part(in_value_temp,
                                              0, in_value_temp.NumRows(),
                                              0, in_value_temp.NumCols() - 1);
  // this "precon_ones" is what happens to the vector of 1's representing
  // offsets, after multiplication by the preconditioner.
  CuVector<BaseFloat> precon_ones(in_value_temp.NumRows());

  precon_ones.CopyColFromMat(in_value_temp, in_value_temp.NumCols() - 1);

  BaseFloat local_lrate = scale * learning_rate_;
  update_count_ += 1.0;
  bias_params_.AddMatVec(local_lrate, out_deriv_temp, kTrans,
                         precon_ones, 1.0);
  linear_params_.AddMatMat(local_lrate, out_deriv_temp, kTrans,
                           in_value_precon_part, kNoTrans, 1.0);
}

void NaturalGradientAffineComponent::ZeroStats()  {
  update_count_ = 0.0;
  max_change_scale_stats_ = 0.0;
  active_scaling_count_ = 0.0;
}

void NaturalGradientAffineComponent::Scale(BaseFloat scale) {
  update_count_ *= scale;
  max_change_scale_stats_ *= scale;
  active_scaling_count_ *= scale;
  linear_params_.Scale(scale);
  bias_params_.Scale(scale);
}

void NaturalGradientAffineComponent::Add(BaseFloat alpha, const Component &other_in) {
  const NaturalGradientAffineComponent *other =
      dynamic_cast<const NaturalGradientAffineComponent*>(&other_in);
  KALDI_ASSERT(other != NULL);
  update_count_ += alpha * other->update_count_;
  max_change_scale_stats_ += alpha * other->max_change_scale_stats_;
  active_scaling_count_ += alpha * other->active_scaling_count_;
  linear_params_.AddMat(alpha, other->linear_params_);
  bias_params_.AddVec(alpha, other->bias_params_);
}

std::string FixedAffineComponent::Info() const {
  std::stringstream stream;
  BaseFloat linear_params_size =
      static_cast<BaseFloat>(linear_params_.NumRows())
      * static_cast<BaseFloat>(linear_params_.NumCols());
  BaseFloat linear_params_stddev =
      std::sqrt(TraceMatMat(linear_params_,
                            linear_params_, kTrans) / linear_params_size);
  BaseFloat bias_params_stddev =
      std::sqrt(VecVec(bias_params_, bias_params_) / bias_params_.Dim());

  stream << Component::Info() << ", linear-params-stddev="
      << linear_params_stddev << ", bias-params-stddev=" << bias_params_stddev;
  return stream.str();
}

void FixedAffineComponent::Init(const CuMatrixBase<BaseFloat> &mat) {
  KALDI_ASSERT(mat.NumCols() > 1);
  linear_params_ = mat.Range(0, mat.NumRows(), 0, mat.NumCols() - 1);
  bias_params_.Resize(mat.NumRows());
  bias_params_.CopyColFromMat(mat, mat.NumCols() - 1);
}

void FixedAffineComponent::InitFromConfig(ConfigLine *cfl) {
  std::string filename;
  // Two forms allowed: "matrix=<rxfilename>", or "input-dim=x output-dim=y"
  // (for testing purposes only).
  if (cfl->GetValue("matrix", &filename)) {
    if (cfl->HasUnusedValues())
      KALDI_ERR << "Invalid initializer for layer of type "
                << Type() << ": \"" << cfl->WholeLine() << "\"";

    bool binary;
    Input ki(filename, &binary);
    CuMatrix<BaseFloat> mat;
    mat.Read(ki.Stream(), binary);
    KALDI_ASSERT(mat.NumRows() != 0);
    Init(mat);
  } else {
    int32 input_dim = -1, output_dim = -1;
    if (!cfl->GetValue("input-dim", &input_dim) ||
        !cfl->GetValue("output-dim", &output_dim) || cfl->HasUnusedValues()) {
      KALDI_ERR << "Invalid initializer for layer of type "
                << Type() << ": \"" << cfl->WholeLine() << "\"";
    }
    CuMatrix<BaseFloat> mat(output_dim, input_dim + 1);
    mat.SetRandn();
    Init(mat);
  }
}


void FixedAffineComponent::Propagate(const ComponentPrecomputedIndexes *indexes,
                                     const CuMatrixBase<BaseFloat> &in,
                                     CuMatrixBase<BaseFloat> *out) const  {
  out->CopyRowsFromVec(bias_params_); // Adds the bias term first.
  out->AddMatMat(1.0, in, kNoTrans, linear_params_, kTrans, 1.0);
}

void FixedAffineComponent::Backprop(const std::string &debug_info,
                                    const ComponentPrecomputedIndexes *indexes,
                                    const CuMatrixBase<BaseFloat> &, //in_value
                                    const CuMatrixBase<BaseFloat> &, //out_value
                                    const CuMatrixBase<BaseFloat> &out_deriv,
                                    Component *, //to_update
                                    CuMatrixBase<BaseFloat> *in_deriv) const {
  // kBackpropAdds is true. It's the user's responsibility to zero out
  // <in_deriv> if they need it to be so.
  if (in_deriv)
    in_deriv->AddMatMat(1.0, out_deriv, kNoTrans,
                        linear_params_, kNoTrans, 1.0);
}

Component* FixedAffineComponent::Copy() const {
  FixedAffineComponent *ans = new FixedAffineComponent();
  ans->linear_params_ = linear_params_;
  ans->bias_params_ = bias_params_;
  return ans;
}

void FixedAffineComponent::Write(std::ostream &os, bool binary) const {
  WriteToken(os, binary, "<FixedAffineComponent>");
  WriteToken(os, binary, "<LinearParams>");
  linear_params_.Write(os, binary);
  WriteToken(os, binary, "<BiasParams>");
  bias_params_.Write(os, binary);
  WriteToken(os, binary, "</FixedAffineComponent>");
}

void FixedAffineComponent::Read(std::istream &is, bool binary) {
  ExpectOneOrTwoTokens(is, binary, "<FixedAffineComponent>", "<LinearParams>");
  linear_params_.Read(is, binary);
  ExpectToken(is, binary, "<BiasParams>");
  bias_params_.Read(is, binary);
  ExpectToken(is, binary, "</FixedAffineComponent>");
}

void SumGroupComponent::Init(const std::vector<int32> &sizes) {
  KALDI_ASSERT(!sizes.empty());
  std::vector<Int32Pair> cpu_vec(sizes.size());
  std::vector<int32> reverse_cpu_vec;
  int32 cur_index = 0;
  for (size_t i = 0; i < sizes.size(); i++) {
    KALDI_ASSERT(sizes[i] > 0);
    cpu_vec[i].first = cur_index;
    cpu_vec[i].second = cur_index + sizes[i];
    cur_index += sizes[i];
    for (int32 j = cpu_vec[i].first; j < cpu_vec[i].second; j++)
      reverse_cpu_vec.push_back(i);
  }
  this->indexes_ = cpu_vec;
  this->reverse_indexes_ = reverse_cpu_vec;
  this->input_dim_ = cur_index;
  this->output_dim_ = sizes.size();
}

void SumGroupComponent::Init(int32 input_dim, int32 output_dim) {
  const int32 num_groups = output_dim;
  KALDI_ASSERT(input_dim % num_groups == 0);
  const int32 group_size = input_dim / num_groups;

  std::vector<Int32Pair> cpu_vec(num_groups);
  std::vector<int32> reverse_cpu_vec;
  int32 cur_index = 0;
  for (size_t i = 0; i < num_groups; i++) {
    cpu_vec[i].first = cur_index;
    cpu_vec[i].second = cur_index + group_size;
    cur_index += group_size;
    for (int32 j = cpu_vec[i].first; j < cpu_vec[i].second; j++)
      reverse_cpu_vec.push_back(i);
  }
  this->indexes_ = cpu_vec;
  this->reverse_indexes_ = reverse_cpu_vec;
  this->input_dim_ = input_dim;
  this->output_dim_ = num_groups;
}

void SumGroupComponent::InitFromConfig(ConfigLine *cfl) {
  std::vector<int32> sizes;
  bool has_sizes = cfl->GetValue("sizes", &sizes);
  if (has_sizes) {
    if (cfl->HasUnusedValues() || sizes.empty())
      KALDI_ERR << "Invalid initializer for layer of type "
                << Type() << ": \"" << cfl->WholeLine() << "\"";
    this->Init(sizes);
  } else { // each group has the same size
    int32 input_dim = -1, output_dim = -1;
    if (!cfl->GetValue("input-dim", &input_dim) ||
        !cfl->GetValue("output-dim", &output_dim) || cfl->HasUnusedValues()) {
      KALDI_ERR << "Invalid initializer for layer of type "
                << Type() << ": \"" << cfl->WholeLine() << "\"";
    }
    Init(input_dim, output_dim);
  }
}

Component* SumGroupComponent::Copy() const {
  SumGroupComponent *ans = new SumGroupComponent();
  ans->indexes_ = indexes_;
  ans->reverse_indexes_ = reverse_indexes_;
  ans->input_dim_ = input_dim_;
  ans->output_dim_ = output_dim_;
  return ans;
}

void SumGroupComponent::Read(std::istream &is, bool binary) {
  ExpectOneOrTwoTokens(is, binary, "<SumGroupComponent>", "<Sizes>");
  std::vector<int32> sizes;
  ReadIntegerVector(is, binary, &sizes);

  std::string token;
  ReadToken(is, binary, &token);
  if (!(token == "<SumGroupComponent>" ||
        token == "</SumGroupComponent>")) {
    KALDI_ERR << "Expected </SumGroupComponent>, got " << token;
  }
  this->Init(sizes);
}

void SumGroupComponent::GetSizes(std::vector<int32> *sizes) const {
  std::vector<Int32Pair> indexes;
  indexes_.CopyToVec(&indexes);
  sizes->resize(indexes.size());
  for (size_t i = 0; i < indexes.size(); i++) {
    (*sizes)[i] = indexes[i].second - indexes[i].first;
    if (i == 0) { KALDI_ASSERT(indexes[i].first == 0); }
    else { KALDI_ASSERT(indexes[i].first == indexes[i-1].second); }
    KALDI_ASSERT(indexes[i].second > indexes[i].first);
    (*sizes)[i] = indexes[i].second - indexes[i].first;
  }
}

void SumGroupComponent::Write(std::ostream &os, bool binary) const {
  WriteToken(os, binary, "<SumGroupComponent>");
  WriteToken(os, binary, "<Sizes>");
  std::vector<int32> sizes;
  this->GetSizes(&sizes);
  WriteIntegerVector(os, binary, sizes);
  WriteToken(os, binary, "</SumGroupComponent>");
}

void SumGroupComponent::Propagate(const ComponentPrecomputedIndexes *indexes,
                                  const CuMatrixBase<BaseFloat> &in,
                                  CuMatrixBase<BaseFloat> *out) const {
  out->SumColumnRanges(in, indexes_);
}

void SumGroupComponent::Backprop(const std::string &debug_info,
                                 const ComponentPrecomputedIndexes *indexes,
                                 const CuMatrixBase<BaseFloat> &, // in_value,
                                 const CuMatrixBase<BaseFloat> &, // out_value
                                 const CuMatrixBase<BaseFloat> &out_deriv,
                                 Component *to_update_in,
                                 CuMatrixBase<BaseFloat> *in_deriv) const {
  in_deriv->CopyCols(out_deriv, reverse_indexes_);
}

void SoftmaxComponent::Propagate(const ComponentPrecomputedIndexes *indexes,
                                 const CuMatrixBase<BaseFloat> &in,
                                 CuMatrixBase<BaseFloat> *out) const {
  // Apply softmax function to each row of the output...
  // for that row, we do
  // x_i = exp(x_i) / sum_j exp(x_j).
  out->ApplySoftMaxPerRow(in);

  // This floor on the output helps us deal with
  // almost-zeros in a way that doesn't lead to overflow.
  out->ApplyFloor(1.0e-20);
}

void SoftmaxComponent::Backprop(const std::string &debug_info,
                                const ComponentPrecomputedIndexes *indexes,
                                const CuMatrixBase<BaseFloat> &, // in_value,
                                const CuMatrixBase<BaseFloat> &out_value,
                                const CuMatrixBase<BaseFloat> &out_deriv,
                                Component *to_update_in,
                                CuMatrixBase<BaseFloat> *in_deriv) const {
  if (in_deriv == NULL)
    return;
  /*
    Note on the derivative of the softmax function: let it be
    p_i = exp(x_i) / sum_i exp_i
    The [matrix-valued] Jacobian of this function is
    diag(p) - p p^T
    Let the derivative vector at the output be e, and at the input be
    d.  We have
    d = diag(p) e - p (p^T e).
    d_i = p_i e_i - p_i (p^T e).
  */
  const CuMatrixBase<BaseFloat> &P(out_value), &E(out_deriv);
  CuMatrixBase<BaseFloat> &D (*in_deriv);

  D.CopyFromMat(P);
  D.MulElements(E);
  // At this point, D = P .* E (in matlab notation)
  CuVector<BaseFloat> pe_vec(D.NumRows()); // For each row i, the dot product (p_t . e_t).
  pe_vec.AddDiagMatMat(1.0, P, kNoTrans, E, kTrans, 0.0);

  D.AddDiagVecMat(-1.0, pe_vec, P, kNoTrans, 1.0); // does D -= diag(pe_vec) * P.
}

void SoftmaxComponent::StoreStats(const CuMatrixBase<BaseFloat> &out_value) {
  // We don't store derivative stats for this component type, just activation
  // stats.
  StoreStatsInternal(out_value, NULL);
}


void LogSoftmaxComponent::Propagate(const ComponentPrecomputedIndexes *indexes,
                                    const CuMatrixBase<BaseFloat> &in,
                                    CuMatrixBase<BaseFloat> *out) const {
  // Applies log softmax function to each row of the output. For each row, we do
  // x_i = x_i - log(sum_j exp(x_j))
  out->ApplyLogSoftMaxPerRow(in);
}

void LogSoftmaxComponent::Backprop(const std::string &debug_info,
                                   const ComponentPrecomputedIndexes *indexes,
                                   const CuMatrixBase<BaseFloat> &, // in_value
                                   const CuMatrixBase<BaseFloat> &out_value,
                                   const CuMatrixBase<BaseFloat> &out_deriv,
                                   Component *, // to_update
                                   CuMatrixBase<BaseFloat> *in_deriv) const {
  if (in_deriv == NULL)
    return;

  /*
    Let the output be y, then
      y_i = x_i - log(sum_i exp(x_i))
    where x_i is the input to the component. The Jacobian matrix of this
    function is
      J = I - 1 exp(y^T)
    where 1 is a vector of ones. Let the derivative vector at the output be e,
    and at the input be d, then we have
      d = e - exp(y) Sum(e)
      d_i = e_i - exp(y_i) Sum(e)
  */
  const CuMatrixBase<BaseFloat> &Y(out_value), &E(out_deriv);
  CuMatrixBase<BaseFloat> &D (*in_deriv);

  D.CopyFromMat(Y);
  D.ApplyExp();                           // exp(y)
  CuVector<BaseFloat> E_sum(D.NumRows()); // Initializes to zero
  E_sum.AddColSumMat(1.0, E);             // Sum(e)
  D.MulRowsVec(E_sum);                    // exp(y) Sum(e)
  D.Scale(-1.0);                          // - exp(y) Sum(e)
  D.AddMat(1.0, E, kNoTrans);             // e - exp(y_i) Sum(e)
}


void FixedScaleComponent::Init(const CuVectorBase<BaseFloat> &scales) {
  KALDI_ASSERT(scales.Dim() != 0);
  scales_ = scales;
}


void FixedScaleComponent::InitFromConfig(ConfigLine *cfl) {
  std::string filename;
  // Accepts "scales" config (for filename) or "dim" -> random init, for testing.
  if (cfl->GetValue("scales", &filename)) {
    if (cfl->HasUnusedValues())
      KALDI_ERR << "Invalid initializer for layer of type "
                << Type() << ": \"" << cfl->WholeLine() << "\"";
    CuVector<BaseFloat> vec;
    ReadKaldiObject(filename, &vec);
    Init(vec);
  } else {
    int32 dim;
    if (!cfl->GetValue("dim", &dim) || cfl->HasUnusedValues())
      KALDI_ERR << "Invalid initializer for layer of type "
                << Type() << ": \"" << cfl->WholeLine() << "\"";
    KALDI_ASSERT(dim > 0);
    CuVector<BaseFloat> vec(dim);
    vec.SetRandn();
    Init(vec);
  }
}


std::string FixedScaleComponent::Info() const {
  std::stringstream stream;
  BaseFloat scales_size = static_cast<BaseFloat>(scales_.Dim()),
      scales_mean = scales_.Sum() / scales_size,
      scales_stddev = std::sqrt(VecVec(scales_, scales_) / scales_size
       - (scales_mean * scales_mean));
  stream << Component::Info() << ", scales-mean=" << scales_mean
         << ", scales-stddev=" << scales_stddev;
  return stream.str();
}

void FixedScaleComponent::Propagate(const ComponentPrecomputedIndexes *indexes,
                                    const CuMatrixBase<BaseFloat> &in,
                                    CuMatrixBase<BaseFloat> *out) const {
  out->CopyFromMat(in);  // does nothing if same matrix.
  out->MulColsVec(scales_);
}

void FixedScaleComponent::Backprop(const std::string &debug_info,
                                   const ComponentPrecomputedIndexes *indexes,
                                   const CuMatrixBase<BaseFloat> &, // in_value
                                   const CuMatrixBase<BaseFloat> &, // out_value
                                   const CuMatrixBase<BaseFloat> &out_deriv,
                                   Component *, // to_update
                                   CuMatrixBase<BaseFloat> *in_deriv) const {
  in_deriv->CopyFromMat(out_deriv);  // does nothing if same memory.
  in_deriv->MulColsVec(scales_);
}

Component* FixedScaleComponent::Copy() const {
  FixedScaleComponent *ans = new FixedScaleComponent();
  ans->scales_ = scales_;
  return ans;
}


void FixedScaleComponent::Write(std::ostream &os, bool binary) const {
  WriteToken(os, binary, "<FixedScaleComponent>");
  WriteToken(os, binary, "<Scales>");
  scales_.Write(os, binary);
  WriteToken(os, binary, "</FixedScaleComponent>");
}

void FixedScaleComponent::Read(std::istream &is, bool binary) {
  ExpectOneOrTwoTokens(is, binary, "<FixedScaleComponent>", "<Scales>");
  scales_.Read(is, binary);
  ExpectToken(is, binary, "</FixedScaleComponent>");
}

void FixedBiasComponent::Init(const CuVectorBase<BaseFloat> &bias) {
  KALDI_ASSERT(bias.Dim() != 0);
  bias_ = bias;
}

void FixedBiasComponent::InitFromConfig(ConfigLine *cfl) {
  std::string filename;
  // Accepts "bias" config (for filename) or "dim" -> random init, for testing.
  if (cfl->GetValue("bias", &filename)) {
    if (cfl->HasUnusedValues())
      KALDI_ERR << "Invalid initializer for layer of type "
                << Type() << ": \"" << cfl->WholeLine() << "\"";
    CuVector<BaseFloat> vec;
    ReadKaldiObject(filename, &vec);
    Init(vec);
  } else {
    int32 dim;
    if (!cfl->GetValue("dim", &dim) || cfl->HasUnusedValues())
      KALDI_ERR << "Invalid initializer for layer of type "
                << Type() << ": \"" << cfl->WholeLine() << "\"";
    KALDI_ASSERT(dim > 0);
    CuVector<BaseFloat> vec(dim);
    vec.SetRandn();
    Init(vec);
  }
}

std::string FixedBiasComponent::Info() const {
  std::stringstream stream;
  BaseFloat bias_size = static_cast<BaseFloat>(bias_.Dim()),
      bias_mean = bias_.Sum() / bias_size,
      bias_stddev = std::sqrt(VecVec(bias_, bias_) / bias_size)
       - (bias_mean * bias_mean);
  stream << Component::Info() << ", bias-mean=" << bias_mean
         << ", bias-stddev=" << bias_stddev;
  return stream.str();
}

void FixedBiasComponent::Propagate(const ComponentPrecomputedIndexes *indexes,
                                   const CuMatrixBase<BaseFloat> &in,
                                   CuMatrixBase<BaseFloat> *out) const {
  out->CopyFromMat(in);  // will do nothing if in and out have same memory.
  out->AddVecToRows(1.0, bias_, 1.0);
}

void FixedBiasComponent::Backprop(const std::string &debug_info,
                                  const ComponentPrecomputedIndexes *indexes,
                                  const CuMatrixBase<BaseFloat> &, // in_value
                                  const CuMatrixBase<BaseFloat> &, // out_value
                                  const CuMatrixBase<BaseFloat> &out_deriv,
                                  Component *, // to_update
                                  CuMatrixBase<BaseFloat> *in_deriv) const {
  // the following statement will do nothing if in_deriv and out_deriv have same
  // memory.
  in_deriv->CopyFromMat(out_deriv);
}

Component* FixedBiasComponent::Copy() const {
  FixedBiasComponent *ans = new FixedBiasComponent();
  ans->bias_ = bias_;
  return ans;
}


void FixedBiasComponent::Write(std::ostream &os, bool binary) const {
  WriteToken(os, binary, "<FixedBiasComponent>");
  WriteToken(os, binary, "<Bias>");
  bias_.Write(os, binary);
  WriteToken(os, binary, "</FixedBiasComponent>");
}

void FixedBiasComponent::Read(std::istream &is, bool binary) {
  ExpectOneOrTwoTokens(is, binary, "<FixedBiasComponent>", "<Bias>");
  bias_.Read(is, binary);
  ExpectToken(is, binary, "</FixedBiasComponent>");
}


void NaturalGradientPerElementScaleComponent::Read(
    std::istream &is, bool binary) {
  // might not see the begin marker part because of how ReadNew() works.
  ExpectOneOrTwoTokens(is, binary, "<NaturalGradientPerElementScaleComponent>",
                       "<LearningRate>");
  ReadBasicType(is, binary, &learning_rate_);
  ExpectToken(is, binary, "<Params>");
  scales_.Read(is, binary);
  ExpectToken(is, binary, "<IsGradient>");
  ReadBasicType(is, binary, &is_gradient_);
  int32 rank, update_period;
  ExpectToken(is, binary, "<Rank>");
  ReadBasicType(is, binary, &rank);
  preconditioner_.SetRank(rank);
  ExpectToken(is, binary, "<UpdatePeriod>");
  ReadBasicType(is, binary, &update_period);
  preconditioner_.SetUpdatePeriod(update_period);
  BaseFloat num_samples_history, alpha;
  ExpectToken(is, binary, "<NumSamplesHistory>");
  ReadBasicType(is, binary, &num_samples_history);
  preconditioner_.SetNumSamplesHistory(num_samples_history);
  ExpectToken(is, binary, "<Alpha>");
  ReadBasicType(is, binary, &alpha);
  preconditioner_.SetAlpha(alpha);
  ExpectToken(is, binary, "<MaxChangePerMinibatch>");
  ReadBasicType(is, binary, &max_change_per_minibatch_);
  ExpectToken(is, binary, "</NaturalGradientPerElementScaleComponent>");
}

void NaturalGradientPerElementScaleComponent::Write(std::ostream &os,
                                                    bool binary) const {
  WriteToken(os, binary, "<NaturalGradientPerElementScaleComponent>");
  WriteToken(os, binary, "<LearningRate>");
  WriteBasicType(os, binary, learning_rate_);
  WriteToken(os, binary, "<Params>");
  scales_.Write(os, binary);
  WriteToken(os, binary, "<IsGradient>");
  WriteBasicType(os, binary, is_gradient_);
  WriteToken(os, binary, "<Rank>");
  WriteBasicType(os, binary, preconditioner_.GetRank());
  WriteToken(os, binary, "<UpdatePeriod>");
  WriteBasicType(os, binary, preconditioner_.GetUpdatePeriod());
  WriteToken(os, binary, "<NumSamplesHistory>");
  WriteBasicType(os, binary, preconditioner_.GetNumSamplesHistory());
  WriteToken(os, binary, "<Alpha>");
  WriteBasicType(os, binary, preconditioner_.GetAlpha());
  WriteToken(os, binary, "<MaxChangePerMinibatch>");
  WriteBasicType(os, binary, max_change_per_minibatch_);
  WriteToken(os, binary, "</NaturalGradientPerElementScaleComponent>");
}

std::string NaturalGradientPerElementScaleComponent::Info() const {
  std::stringstream stream;
  stream << PerElementScaleComponent::Info()
         << ", rank=" << preconditioner_.GetRank()
         << ", update-period=" << preconditioner_.GetUpdatePeriod()
         << ", num-samples-history=" << preconditioner_.GetNumSamplesHistory()
         << ", alpha=" << preconditioner_.GetAlpha()
         << ", max-change-per-minibatch=" << max_change_per_minibatch_;
  return stream.str();
}

void NaturalGradientPerElementScaleComponent::InitFromConfig(ConfigLine *cfl) {
  // First set various configuration values that have defaults.
  int32 rank = 8,  // Use a small rank because in this case the amount of memory
                   // for the preconditioner actually exceeds the memory for the
                   // parameters (by "rank").
      update_period = 10;
  // the max_change_per_minibatch is the maximum amount of parameter-change, in 2-norm,
  // that we allow per minibatch; if change is greater than that, we scale down
  // the parameter-change.  It has the same purpose as the max-change-per-sample in
  // the NaturalGradientAffineComponent.
  BaseFloat num_samples_history = 2000.0, alpha = 4.0,
      max_change_per_minibatch = 0.0,
      learning_rate = learning_rate_;  // default to value from constructor.
  cfl->GetValue("rank", &rank);
  cfl->GetValue("update-period", &update_period);
  cfl->GetValue("num-samples-history", &num_samples_history);
  cfl->GetValue("alpha", &alpha);
  cfl->GetValue("max-change-per-minibatch", &max_change_per_minibatch);
  cfl->GetValue("learning-rate", &learning_rate);

  std::string filename;
  // Accepts "scales" config (for filename) or "dim" -> random init, for testing.
  if (cfl->GetValue("scales", &filename)) {
    if (cfl->HasUnusedValues())
      KALDI_ERR << "Invalid initializer for layer of type "
                << Type() << ": \"" << cfl->WholeLine() << "\"";
    Init(learning_rate, filename, rank, update_period, num_samples_history,
         alpha, max_change_per_minibatch);
  } else {
    BaseFloat param_mean = 1.0, param_stddev = 0.0;
    cfl->GetValue("param-mean", &param_mean);
    cfl->GetValue("param-stddev", &param_stddev);

    int32 dim;
    if (!cfl->GetValue("dim", &dim) || cfl->HasUnusedValues())
      KALDI_ERR << "Invalid initializer for layer of type "
                << Type() << ": \"" << cfl->WholeLine() << "\"";
    KALDI_ASSERT(dim > 0);

    Init(learning_rate, dim, param_mean, param_stddev, rank, update_period,
         num_samples_history, alpha, max_change_per_minibatch);
  }
}

void NaturalGradientPerElementScaleComponent::Init(
    BaseFloat learning_rate, int32 dim, BaseFloat param_mean,
    BaseFloat param_stddev, int32 rank, int32 update_period,
    BaseFloat num_samples_history, BaseFloat alpha,
    BaseFloat max_change_per_minibatch) {
  PerElementScaleComponent::Init(learning_rate, dim, param_mean,
                                 param_stddev);
  preconditioner_.SetRank(rank);
  preconditioner_.SetUpdatePeriod(update_period);
  preconditioner_.SetNumSamplesHistory(num_samples_history);
  preconditioner_.SetAlpha(alpha);
  max_change_per_minibatch_ = max_change_per_minibatch;
  if (max_change_per_minibatch > 0.0)
    KALDI_WARN << "You are setting a positive max_change_per_minibatch for "
               << "NaturalGradientPerElementScaleComponent. But the per-component "
               << "gradient clipping mechansim has been removed. Instead it's currently "
               << "done at the whole model level.";
}

void NaturalGradientPerElementScaleComponent::Init(
    BaseFloat learning_rate, std::string vector_filename,
    int32 rank, int32 update_period, BaseFloat num_samples_history,
    BaseFloat alpha, BaseFloat max_change_per_minibatch) {
  PerElementScaleComponent::Init(learning_rate, vector_filename);
  preconditioner_.SetRank(rank);
  preconditioner_.SetUpdatePeriod(update_period);
  preconditioner_.SetNumSamplesHistory(num_samples_history);
  preconditioner_.SetAlpha(alpha);
  max_change_per_minibatch_ = max_change_per_minibatch;
}


NaturalGradientPerElementScaleComponent::NaturalGradientPerElementScaleComponent(
    const NaturalGradientPerElementScaleComponent &other):
    PerElementScaleComponent(other),
    max_change_per_minibatch_(other.max_change_per_minibatch_),
    preconditioner_(other.preconditioner_) { }




Component* NaturalGradientPerElementScaleComponent::Copy() const {
  return new NaturalGradientPerElementScaleComponent(*this);
}

void NaturalGradientPerElementScaleComponent::Update(
    const std::string &debug_info,
    const CuMatrixBase<BaseFloat> &in_value,
    const CuMatrixBase<BaseFloat> &out_deriv) {

  CuMatrix<BaseFloat> derivs_per_frame(in_value);
  derivs_per_frame.MulElements(out_deriv);
  // the non-natural-gradient update would just do
  // scales_.AddRowSumMat(learning_rate_, derivs_per_frame).

  BaseFloat scale;
  preconditioner_.PreconditionDirections(&derivs_per_frame, NULL, &scale);

  CuVector<BaseFloat> delta_scales(scales_.Dim());
  delta_scales.AddRowSumMat(scale * learning_rate_, derivs_per_frame);
  scales_.AddVec(1.0, delta_scales);
}

// Constructors for the convolution component
ConvolutionComponent::ConvolutionComponent():
    UpdatableComponent(),
    input_x_dim_(0), input_y_dim_(0), input_z_dim_(0),
    filt_x_dim_(0), filt_y_dim_(0),
    filt_x_step_(0), filt_y_step_(0),
    input_vectorization_(kZyx),
    is_gradient_(false) {}

ConvolutionComponent::ConvolutionComponent(
    const ConvolutionComponent &component):
    UpdatableComponent(component),
    input_x_dim_(component.input_x_dim_),
    input_y_dim_(component.input_y_dim_),
    input_z_dim_(component.input_z_dim_),
    filt_x_dim_(component.filt_x_dim_),
    filt_y_dim_(component.filt_y_dim_),
    filt_x_step_(component.filt_x_step_),
    filt_y_step_(component.filt_y_step_),
    input_vectorization_(component.input_vectorization_),
    filter_params_(component.filter_params_),
    bias_params_(component.bias_params_),
    is_gradient_(component.is_gradient_) {}

ConvolutionComponent::ConvolutionComponent(
    const CuMatrixBase<BaseFloat> &filter_params,
    const CuVectorBase<BaseFloat> &bias_params,
    int32 input_x_dim, int32 input_y_dim, int32 input_z_dim,
    int32 filt_x_dim, int32 filt_y_dim,
    int32 filt_x_step, int32 filt_y_step,
    TensorVectorizationType input_vectorization,
    BaseFloat learning_rate):
    UpdatableComponent(learning_rate),
    input_x_dim_(input_x_dim),
    input_y_dim_(input_y_dim),
    input_z_dim_(input_z_dim),
    filt_x_dim_(filt_x_dim),
    filt_y_dim_(filt_y_dim),
    filt_x_step_(filt_x_step),
    filt_y_step_(filt_y_step),
    input_vectorization_(input_vectorization),
    filter_params_(filter_params),
    bias_params_(bias_params){
  KALDI_ASSERT(filter_params.NumRows() == bias_params.Dim() &&
               bias_params.Dim() != 0);
  KALDI_ASSERT(filter_params.NumCols() == filt_x_dim * filt_y_dim * input_z_dim);
  is_gradient_ = false;
}

// aquire input dim
int32 ConvolutionComponent::InputDim() const {
  return input_x_dim_ * input_y_dim_ * input_z_dim_;
}

// aquire output dim
int32 ConvolutionComponent::OutputDim() const {
  int32 num_x_steps = (1 + (input_x_dim_ - filt_x_dim_) / filt_x_step_);
  int32 num_y_steps = (1 + (input_y_dim_ - filt_y_dim_) / filt_y_step_);
  int32 num_filters = filter_params_.NumRows();
  return num_x_steps * num_y_steps * num_filters;
}

// initialize the component using hyperparameters
void ConvolutionComponent::Init(
    BaseFloat learning_rate,
    int32 input_x_dim, int32 input_y_dim, int32 input_z_dim,
    int32 filt_x_dim, int32 filt_y_dim,
    int32 filt_x_step, int32 filt_y_step, int32 num_filters,
    TensorVectorizationType input_vectorization,
    BaseFloat param_stddev, BaseFloat bias_stddev) {
  UpdatableComponent::Init(learning_rate);
  input_x_dim_ = input_x_dim;
  input_y_dim_ = input_y_dim;
  input_z_dim_ = input_z_dim;
  filt_x_dim_ = filt_x_dim;
  filt_y_dim_ = filt_y_dim;
  filt_x_step_ = filt_x_step;
  filt_y_step_ = filt_y_step;
  input_vectorization_ = input_vectorization;
  KALDI_ASSERT((input_x_dim_ - filt_x_dim_) % filt_x_step_ == 0);
  KALDI_ASSERT((input_y_dim_ - filt_y_dim_) % filt_y_step_ == 0);
  int32 filter_dim = filt_x_dim_ * filt_y_dim_ * input_z_dim_;
  filter_params_.Resize(num_filters, filter_dim);
  bias_params_.Resize(num_filters);
  KALDI_ASSERT(param_stddev >= 0.0 && bias_stddev >= 0.0);
  filter_params_.SetRandn();
  filter_params_.Scale(param_stddev);
  bias_params_.SetRandn();
  bias_params_.Scale(bias_stddev);
}

// initialize the component using predefined matrix file
void ConvolutionComponent::Init(
    BaseFloat learning_rate,
    int32 input_x_dim, int32 input_y_dim, int32 input_z_dim,
    int32 filt_x_dim, int32 filt_y_dim,
    int32 filt_x_step, int32 filt_y_step,
    TensorVectorizationType input_vectorization,
    std::string matrix_filename) {
  UpdatableComponent::Init(learning_rate);
  input_x_dim_ = input_x_dim;
  input_y_dim_ = input_y_dim;
  input_z_dim_ = input_z_dim;
  filt_x_dim_ = filt_x_dim;
  filt_y_dim_ = filt_y_dim;
  filt_x_step_ = filt_x_step;
  filt_y_step_ = filt_y_step;
  input_vectorization_ = input_vectorization;
  CuMatrix<BaseFloat> mat;
  ReadKaldiObject(matrix_filename, &mat);
  int32 filter_dim = (filt_x_dim_ * filt_y_dim_ * input_z_dim_);
  int32 num_filters = mat.NumRows();
  KALDI_ASSERT(mat.NumCols() == (filter_dim + 1));
  filter_params_.Resize(num_filters, filter_dim);
  bias_params_.Resize(num_filters);
  filter_params_.CopyFromMat(mat.Range(0, num_filters, 0, filter_dim));
  bias_params_.CopyColFromMat(mat, filter_dim);
}

// display information about component
std::string ConvolutionComponent::Info() const {
  std::stringstream stream;
  BaseFloat filter_params_size =
      static_cast<BaseFloat>(filter_params_.NumRows())
      * static_cast<BaseFloat>(filter_params_.NumCols());
  BaseFloat filter_stddev =
            std::sqrt(TraceMatMat(filter_params_, filter_params_, kTrans) /
                      filter_params_size),
            bias_stddev = std::sqrt(VecVec(bias_params_, bias_params_) /
                                    bias_params_.Dim());

  stream << Type() << ", input-x-dim=" << input_x_dim_
         << ", input-y-dim=" << input_y_dim_
         << ", input-z-dim=" << input_z_dim_
         << ", filt-x-dim=" << filt_x_dim_
         << ", filt-y-dim=" << filt_y_dim_
         << ", filt-x-step=" << filt_x_step_
         << ", filt-y-step=" << filt_y_step_
         << ", input-vectorization=" << input_vectorization_
         << ", num-filters=" << filter_params_.NumRows()
         << ", filter-params-stddev=" << filter_stddev
         << ", bias-params-stddev=" << bias_stddev
         << ", learning-rate=" << LearningRate();
  return stream.str();
}

// initialize the component using configuration file
void ConvolutionComponent::InitFromConfig(ConfigLine *cfl) {
  bool ok = true;
  BaseFloat learning_rate = learning_rate_;
  std::string matrix_filename;
  int32 input_x_dim = -1, input_y_dim = -1, input_z_dim = -1,
        filt_x_dim = -1, filt_y_dim = -1,
        filt_x_step = -1, filt_y_step = -1,
        num_filters = -1;
  std::string input_vectorization_order = "zyx";
  cfl->GetValue("learning-rate", &learning_rate); //optional
  ok = ok && cfl->GetValue("input-x-dim", &input_x_dim);
  ok = ok && cfl->GetValue("input-y-dim", &input_y_dim);
  ok = ok && cfl->GetValue("input-z-dim", &input_z_dim);
  ok = ok && cfl->GetValue("filt-x-dim", &filt_x_dim);
  ok = ok && cfl->GetValue("filt-y-dim", &filt_y_dim);
  ok = ok && cfl->GetValue("filt-x-step", &filt_x_step);
  ok = ok && cfl->GetValue("filt-y-step", &filt_y_step);

  if (!ok)
    KALDI_ERR << "Bad initializer " << cfl->WholeLine();
  // optional argument
  TensorVectorizationType input_vectorization;
  cfl->GetValue("input-vectorization-order", &input_vectorization_order);
  if (input_vectorization_order.compare("zyx") == 0) {
    input_vectorization = kZyx;
  } else if (input_vectorization_order.compare("yzx") == 0) {
    input_vectorization = kYzx;
  } else {
    KALDI_ERR << "Unknown or unsupported input vectorization order "
              << input_vectorization_order
              << " accepted candidates are 'yzx' and 'zyx'";
  }

  if (cfl->GetValue("matrix", &matrix_filename)) {
    // initialize from prefined parameter matrix
    Init(learning_rate, input_x_dim, input_y_dim, input_z_dim,
         filt_x_dim, filt_y_dim,
         filt_x_step, filt_y_step,
         input_vectorization,
         matrix_filename);
  } else {
    ok = ok && cfl->GetValue("num-filters", &num_filters);
    if (!ok)
      KALDI_ERR << "Bad initializer " << cfl->WholeLine();
    // initialize from configuration
    int32 filter_input_dim = filt_x_dim * filt_y_dim * input_z_dim;
    BaseFloat param_stddev = 1.0 / std::sqrt(filter_input_dim), bias_stddev = 1.0;
    cfl->GetValue("param-stddev", &param_stddev);
    cfl->GetValue("bias-stddev", &bias_stddev);
    Init(learning_rate, input_x_dim, input_y_dim, input_z_dim,
         filt_x_dim, filt_y_dim, filt_x_step, filt_y_step, num_filters,
         input_vectorization, param_stddev, bias_stddev);
  }
  if (cfl->HasUnusedValues())
    KALDI_ERR << "Could not process these elements in initializer: "
	      << cfl->UnusedValues();
  if (!ok)
    KALDI_ERR << "Bad initializer " << cfl->WholeLine();
}

// Inline methods to convert from tensor index i.e., (x,y,z) index
// to index in yzx or zyx vectorized tensors
inline int32 YzxVectorIndex(int32 x, int32 y, int32 z,
                            int32 input_x_dim,
                            int32 input_y_dim,
                            int32 input_z_dim) {
  KALDI_PARANOID_ASSERT(x < input_x_dim && y < input_y_dim && z < input_z_dim);
  return (input_y_dim * input_z_dim) * x + (input_y_dim) * z + y;
}

inline int32 ZyxVectorIndex(int32 x, int32 y, int32 z,
                            int32 input_x_dim,
                            int32 input_y_dim,
                            int32 input_z_dim) {
  KALDI_PARANOID_ASSERT(x < input_x_dim && y < input_y_dim && z < input_z_dim);
  return (input_y_dim * input_z_dim) * x + (input_z_dim) * y + z;
}

// Method to convert from a matrix representing a minibatch of vectorized
// 3D tensors to patches for convolution, each patch corresponds to
// one dot product in the convolution
void ConvolutionComponent::InputToInputPatches(
    const CuMatrixBase<BaseFloat>& in,
    CuMatrix<BaseFloat> *patches) const{
  int32 num_x_steps = (1 + (input_x_dim_ - filt_x_dim_) / filt_x_step_);
  int32 num_y_steps = (1 + (input_y_dim_ - filt_y_dim_) / filt_y_step_);
  const int32 filt_x_step = filt_x_step_,
              filt_y_step = filt_y_step_,
              filt_x_dim = filt_x_dim_,
              filt_y_dim = filt_y_dim_,
              input_x_dim = input_x_dim_,
              input_y_dim = input_y_dim_,
              input_z_dim = input_z_dim_,
              filter_dim = filter_params_.NumCols();

  std::vector<int32> column_map(patches->NumCols());
  int32 column_map_size = column_map.size();
  for (int32 x_step = 0; x_step < num_x_steps; x_step++) {
    for (int32 y_step = 0; y_step < num_y_steps; y_step++)  {
      int32 patch_number = x_step * num_y_steps + y_step;
      int32 patch_start_index = patch_number * filter_dim;
      for (int32 x = 0, index = patch_start_index; x < filt_x_dim; x++)  {
        for (int32 y = 0; y < filt_y_dim; y++)  {
          for (int32 z = 0; z < input_z_dim; z++, index++)  {
            KALDI_ASSERT(index < column_map_size);
            if (input_vectorization_ == kZyx)  {
              column_map[index] = ZyxVectorIndex(x_step * filt_x_step + x,
                                                 y_step * filt_y_step + y, z,
                                                 input_x_dim, input_y_dim,
                                                 input_z_dim);
            } else if (input_vectorization_ == kYzx)  {
              column_map[index] = YzxVectorIndex(x_step * filt_x_step + x,
                                                  y_step * filt_y_step + y, z,
                                                  input_x_dim, input_y_dim,
                                                  input_z_dim);
            }
          }
        }
      }
    }
  }
  CuArray<int32> cu_cols(column_map);
  patches->CopyCols(in, cu_cols);
}


// propagation function
// see function declaration in nnet-simple-component.h for details
void ConvolutionComponent::Propagate(const ComponentPrecomputedIndexes *indexes,
                                         const CuMatrixBase<BaseFloat> &in,
                                         CuMatrixBase<BaseFloat> *out) const {
  const int32 num_x_steps = (1 + (input_x_dim_ - filt_x_dim_) / filt_x_step_),
              num_y_steps = (1 + (input_y_dim_ - filt_y_dim_) / filt_y_step_),
              num_filters = filter_params_.NumRows(),
              num_frames = in.NumRows(),
              filter_dim = filter_params_.NumCols();
  KALDI_ASSERT((*out).NumRows() == num_frames &&
               (*out).NumCols() == (num_filters * num_x_steps * num_y_steps));

  CuMatrix<BaseFloat> patches(num_frames,
                              num_x_steps * num_y_steps * filter_dim,
                              kUndefined);
  InputToInputPatches(in, &patches);
  CuSubMatrix<BaseFloat>* filter_params_elem = new CuSubMatrix<BaseFloat>(
		  filter_params_, 0, filter_params_.NumRows(), 0,
		  filter_params_.NumCols());
  std::vector<CuSubMatrix<BaseFloat>* > tgt_batch, patch_batch,
      filter_params_batch;

  for (int32 x_step = 0; x_step < num_x_steps; x_step++)  {
    for (int32 y_step = 0; y_step < num_y_steps; y_step++)  {
      int32 patch_number = x_step * num_y_steps + y_step;
      tgt_batch.push_back(new CuSubMatrix<BaseFloat>(
              out->ColRange(patch_number * num_filters, num_filters)));
      patch_batch.push_back(new CuSubMatrix<BaseFloat>(
              patches.ColRange(patch_number * filter_dim, filter_dim)));
      filter_params_batch.push_back(filter_params_elem);
      tgt_batch[patch_number]->AddVecToRows(1.0, bias_params_, 1.0); // add bias
    }
  }
  // apply all filters
  AddMatMatBatched<BaseFloat>(1.0, tgt_batch, patch_batch,
                              kNoTrans, filter_params_batch,
                              kTrans, 1.0);
  // release memory
  delete filter_params_elem;
  for (int32 p = 0; p < tgt_batch.size(); p++) {
    delete tgt_batch[p];
    delete patch_batch[p];
  }
}

// scale the parameters
void ConvolutionComponent::Scale(BaseFloat scale) {
  filter_params_.Scale(scale);
  bias_params_.Scale(scale);
}

// add another convolution component
void ConvolutionComponent::Add(BaseFloat alpha, const Component &other_in) {
  const ConvolutionComponent *other =
      dynamic_cast<const ConvolutionComponent*>(&other_in);
  KALDI_ASSERT(other != NULL);
  filter_params_.AddMat(alpha, other->filter_params_);
  bias_params_.AddVec(alpha, other->bias_params_);
}

/*
 This function transforms a vector of lists into a list of vectors,
 padded with -1.
 @param[in] The input vector of lists. Let in.size() be D, and let
            the longest list length (i.e. the max of in[i].size()) be L.
 @param[out] The output list of vectors. The length of the list will
            be L, each vector-dimension will be D (i.e. out[i].size() == D),
            and if in[i] == j, then for some k we will have that
            out[k][j] = i. The output vectors are padded with -1
            where necessary if not all the input lists have the same side.
*/
void RearrangeIndexes(const std::vector<std::vector<int32> > &in,
                                                std::vector<std::vector<int32> > *out) {
  int32 D = in.size();
  int32 L = 0;
  for (int32 i = 0; i < D; i++)
    if (in[i].size() > L)
      L = in[i].size();
  out->resize(L);
  for (int32 i = 0; i < L; i++)
    (*out)[i].resize(D, -1);
  for (int32 i = 0; i < D; i++) {
    for (int32 j = 0; j < in[i].size(); j++) {
      (*out)[j][i] = in[i][j];
    }
  }
}

// Method to compute the input derivative matrix from the input derivatives
// for patches, where each patch corresponds to one dot product
// in the convolution
void ConvolutionComponent::InderivPatchesToInderiv(
    const CuMatrix<BaseFloat>& in_deriv_patches,
    CuMatrixBase<BaseFloat> *in_deriv) const {

  const int32 num_x_steps = (1 + (input_x_dim_ - filt_x_dim_) / filt_x_step_),
              num_y_steps = (1 + (input_y_dim_ - filt_y_dim_) / filt_y_step_),
              filt_x_step = filt_x_step_,
              filt_y_step = filt_y_step_,
              filt_x_dim = filt_x_dim_,
              filt_y_dim = filt_y_dim_,
              input_x_dim = input_x_dim_,
              input_y_dim = input_y_dim_,
              input_z_dim = input_z_dim_,
              filter_dim = filter_params_.NumCols();

  // Compute the reverse column_map from the matrix with input
  // derivative patches to input derivative matrix
  std::vector<std::vector<int32> > reverse_column_map(in_deriv->NumCols());
  int32 rev_col_map_size = reverse_column_map.size();
  for (int32 x_step = 0; x_step < num_x_steps; x_step++) {
    for (int32 y_step = 0; y_step < num_y_steps; y_step++)  {
      int32 patch_number = x_step * num_y_steps + y_step;
      int32 patch_start_index = patch_number * filter_dim;
      for (int32 x = 0, index = patch_start_index; x < filt_x_dim; x++)  {
        for (int32 y = 0; y < filt_y_dim; y++)  {
          for (int32 z = 0; z < input_z_dim; z++, index++)  {
            int32 vector_index;
            if (input_vectorization_ == kZyx)  {
              vector_index = ZyxVectorIndex(x_step * filt_x_step + x,
                                            y_step * filt_y_step + y, z,
                                            input_x_dim, input_y_dim,
                                            input_z_dim);
            } else {
              KALDI_ASSERT(input_vectorization_ == kYzx);
              vector_index = YzxVectorIndex(x_step * filt_x_step + x,
                                            y_step * filt_y_step + y, z,
                                            input_x_dim, input_y_dim,
                                            input_z_dim);
            }
            KALDI_ASSERT(vector_index < rev_col_map_size);
            reverse_column_map[vector_index].push_back(index);
          }
        }
      }
    }
  }
  std::vector<std::vector<int32> > rearranged_column_map;
  RearrangeIndexes(reverse_column_map, &rearranged_column_map);
  for (int32 p = 0; p < rearranged_column_map.size(); p++) {
    CuArray<int32> cu_cols(rearranged_column_map[p]);
    in_deriv->AddCols(in_deriv_patches, cu_cols);
  }
}

// back propagation function
// see function declaration in nnet-simple-component.h for details
void ConvolutionComponent::Backprop(const std::string &debug_info,
                                    const ComponentPrecomputedIndexes *indexes,
                                    const CuMatrixBase<BaseFloat> &in_value,
                                    const CuMatrixBase<BaseFloat> &, // out_value,
                                    const CuMatrixBase<BaseFloat> &out_deriv,
                                    Component *to_update_in,
                                    CuMatrixBase<BaseFloat> *in_deriv) const {
  ConvolutionComponent *to_update =
      dynamic_cast<ConvolutionComponent*>(to_update_in);
  const int32 num_x_steps = (1 + (input_x_dim_ - filt_x_dim_) / filt_x_step_),
              num_y_steps = (1 + (input_y_dim_ - filt_y_dim_) / filt_y_step_),
              num_filters = filter_params_.NumRows(),
              num_frames = out_deriv.NumRows(),
              filter_dim = filter_params_.NumCols();

  KALDI_ASSERT(out_deriv.NumRows() == num_frames &&
               out_deriv.NumCols() ==
               (num_filters * num_x_steps * num_y_steps));

  // Compute inderiv patches
  CuMatrix<BaseFloat> in_deriv_patches(num_frames,
                                       num_x_steps * num_y_steps * filter_dim,
                                       kSetZero);

  std::vector<CuSubMatrix<BaseFloat>* > patch_deriv_batch, out_deriv_batch,
	  filter_params_batch;
  CuSubMatrix<BaseFloat>* filter_params_elem = new CuSubMatrix<BaseFloat>(
		  filter_params_, 0, filter_params_.NumRows(), 0,
		  filter_params_.NumCols());

  for (int32 x_step = 0; x_step < num_x_steps; x_step++)  {
    for (int32 y_step = 0; y_step < num_y_steps; y_step++)  {
      int32 patch_number = x_step * num_y_steps + y_step;

      patch_deriv_batch.push_back(new CuSubMatrix<BaseFloat>(
              in_deriv_patches.ColRange(
              patch_number * filter_dim, filter_dim)));
      out_deriv_batch.push_back(new CuSubMatrix<BaseFloat>(out_deriv.ColRange(
              patch_number * num_filters, num_filters)));
      filter_params_batch.push_back(filter_params_elem);
    }
  }
  AddMatMatBatched<BaseFloat>(1.0, patch_deriv_batch,
                              out_deriv_batch, kNoTrans,
                              filter_params_batch, kNoTrans, 0.0);

  if (in_deriv) {
    // combine the derivatives from the individual input deriv patches
    // to compute input deriv matrix
    InderivPatchesToInderiv(in_deriv_patches, in_deriv);
  }

  if (to_update != NULL)  {
    to_update->Update(debug_info, in_value, out_deriv, out_deriv_batch);
  }

  // release memory
  delete filter_params_elem;
  for (int32 p = 0; p < patch_deriv_batch.size(); p++) {
    delete patch_deriv_batch[p];
    delete out_deriv_batch[p];
  }
}


// update parameters
// see function declaration in nnet-simple-component.h for details
void ConvolutionComponent::Update(const std::string &debug_info,
                                  const CuMatrixBase<BaseFloat> &in_value,
                                  const CuMatrixBase<BaseFloat> &out_deriv,
                                  const std::vector<CuSubMatrix<BaseFloat> *>& out_deriv_batch) {
  // useful dims
  const int32 num_x_steps = (1 + (input_x_dim_ - filt_x_dim_) / filt_x_step_),
              num_y_steps = (1 + (input_y_dim_ - filt_y_dim_) / filt_y_step_),
              num_filters = filter_params_.NumRows(),
              num_frames = out_deriv.NumRows(),
              filter_dim = filter_params_.NumCols();
  KALDI_ASSERT(out_deriv.NumRows() == num_frames &&
               out_deriv.NumCols() ==
               (num_filters * num_x_steps * num_y_steps));


  CuMatrix<BaseFloat> filters_grad;
  CuVector<BaseFloat> bias_grad;

  CuMatrix<BaseFloat> input_patches(num_frames,
                                    filter_dim * num_x_steps * num_y_steps,
                                    kUndefined);
  InputToInputPatches(in_value, &input_patches);

  filters_grad.Resize(num_filters, filter_dim, kSetZero); // reset
  bias_grad.Resize(num_filters, kSetZero); // reset

  // create a single large matrix holding the smaller matrices
  // from the vector container filters_grad_batch along the rows
  CuMatrix<BaseFloat> filters_grad_blocks_batch(
      num_x_steps * num_y_steps * filters_grad.NumRows(),
      filters_grad.NumCols());

  std::vector<CuSubMatrix<BaseFloat>* > filters_grad_batch, input_patch_batch;

  for (int32 x_step = 0; x_step < num_x_steps; x_step++)  {
    for (int32 y_step = 0; y_step < num_y_steps; y_step++)  {
      int32 patch_number = x_step * num_y_steps + y_step;
      filters_grad_batch.push_back(new CuSubMatrix<BaseFloat>(
              filters_grad_blocks_batch.RowRange(
				      patch_number * filters_grad.NumRows(),
				    filters_grad.NumRows())));

      input_patch_batch.push_back(new CuSubMatrix<BaseFloat>(
              input_patches.ColRange(patch_number * filter_dim, filter_dim)));
    }
  }

  AddMatMatBatched<BaseFloat>(1.0, filters_grad_batch, out_deriv_batch, kTrans,
                              input_patch_batch, kNoTrans, 1.0);

  // add the row blocks together to filters_grad
  filters_grad.AddMatBlocks(1.0, filters_grad_blocks_batch);

  // create a matrix holding the col blocks sum of out_deriv
  CuMatrix<BaseFloat> out_deriv_col_blocks_sum(out_deriv.NumRows(),
                                               num_filters);

  // add the col blocks together to out_deriv_col_blocks_sum
  out_deriv_col_blocks_sum.AddMatBlocks(1.0, out_deriv);

  bias_grad.AddRowSumMat(1.0, out_deriv_col_blocks_sum, 1.0);

  // release memory
  for (int32 p = 0; p < input_patch_batch.size(); p++) {
    delete filters_grad_batch[p];
    delete input_patch_batch[p];
  }

  //
  // update
  //
  filter_params_.AddMat(learning_rate_, filters_grad);
  bias_params_.AddVec(learning_rate_, bias_grad);
}

void ConvolutionComponent::SetZero(bool treat_as_gradient) {
  if (treat_as_gradient) {
    SetLearningRate(1.0);
  }
  filter_params_.SetZero();
  bias_params_.SetZero();
  if (treat_as_gradient) {
    is_gradient_ = true;
  }
}

void ConvolutionComponent::Read(std::istream &is, bool binary) {
  std::ostringstream ostr_beg, ostr_end;
  ostr_beg << "<" << Type() << ">"; // e.g. "<ConvolutionComponent>"
  ostr_end << "</" << Type() << ">"; // e.g. "</ConvolutionComponent>"
  // might not see the "<ConvolutionComponent>" part because
  // of how ReadNew() works.
  ExpectOneOrTwoTokens(is, binary, ostr_beg.str(), "<LearningRate>");
  ReadBasicType(is, binary, &learning_rate_);
  ExpectOneOrTwoTokens(is, binary, ostr_beg.str(), "<InputXDim>");
  ReadBasicType(is, binary, &input_x_dim_);
  ExpectOneOrTwoTokens(is, binary, ostr_beg.str(), "<InputYDim>");
  ReadBasicType(is, binary, &input_y_dim_);
  ExpectOneOrTwoTokens(is, binary, ostr_beg.str(), "<InputZDim>");
  ReadBasicType(is, binary, &input_z_dim_);
  ExpectOneOrTwoTokens(is, binary, ostr_beg.str(), "<FiltXDim>");
  ReadBasicType(is, binary, &filt_x_dim_);
  ExpectOneOrTwoTokens(is, binary, ostr_beg.str(), "<FiltYDim>");
  ReadBasicType(is, binary, &filt_y_dim_);
  ExpectOneOrTwoTokens(is, binary, ostr_beg.str(), "<FiltXStep>");
  ReadBasicType(is, binary, &filt_x_step_);
  ExpectOneOrTwoTokens(is, binary, ostr_beg.str(), "<FiltYStep>");
  ReadBasicType(is, binary, &filt_y_step_);
  ExpectOneOrTwoTokens(is, binary, ostr_beg.str(), "<InputVectorization>");
  int32 input_vectorization;
  ReadBasicType(is, binary, &input_vectorization);
  input_vectorization_ = static_cast<TensorVectorizationType>(input_vectorization);
  ExpectToken(is, binary, "<FilterParams>");
  filter_params_.Read(is, binary);
  ExpectToken(is, binary, "<BiasParams>");
  bias_params_.Read(is, binary);
  std::string tok;
  ReadToken(is, binary, &tok);
  if (tok == "<IsGradient>") {
    ReadBasicType(is, binary, &is_gradient_);
    ExpectToken(is, binary, ostr_end.str());
  } else {
    is_gradient_ = false;
    KALDI_ASSERT(tok == ostr_end.str());
  }
}

void ConvolutionComponent::Write(std::ostream &os, bool binary) const {
  std::ostringstream ostr_beg, ostr_end;
  ostr_beg << "<" << Type() << ">"; // e.g. "<Convolutional1dComponent>"
  ostr_end << "</" << Type() << ">"; // e.g. "</Convolutional1dComponent>"
  WriteToken(os, binary, ostr_beg.str());
  WriteToken(os, binary, "<LearningRate>");
  WriteBasicType(os, binary, learning_rate_);
  WriteToken(os, binary, "<InputXDim>");
  WriteBasicType(os, binary, input_x_dim_);
  WriteToken(os, binary, "<InputYDim>");
  WriteBasicType(os, binary, input_y_dim_);
  WriteToken(os, binary, "<InputZDim>");
  WriteBasicType(os, binary, input_z_dim_);
  WriteToken(os, binary, "<FiltXDim>");
  WriteBasicType(os, binary, filt_x_dim_);
  WriteToken(os, binary, "<FiltYDim>");
  WriteBasicType(os, binary, filt_y_dim_);
  WriteToken(os, binary, "<FiltXStep>");
  WriteBasicType(os, binary, filt_x_step_);
  WriteToken(os, binary, "<FiltYStep>");
  WriteBasicType(os, binary, filt_y_step_);
  WriteToken(os, binary, "<InputVectorization>");
  WriteBasicType(os, binary, static_cast<int32>(input_vectorization_));
  WriteToken(os, binary, "<FilterParams>");
  filter_params_.Write(os, binary);
  WriteToken(os, binary, "<BiasParams>");
  bias_params_.Write(os, binary);
  WriteToken(os, binary, "<IsGradient>");
  WriteBasicType(os, binary, is_gradient_);
  WriteToken(os, binary, ostr_end.str());
}

BaseFloat ConvolutionComponent::DotProduct(const UpdatableComponent &other_in) const {
  const ConvolutionComponent *other =
      dynamic_cast<const ConvolutionComponent*>(&other_in);
  return TraceMatMat(filter_params_, other->filter_params_, kTrans)
         + VecVec(bias_params_, other->bias_params_);
}

Component* ConvolutionComponent::Copy() const {
  ConvolutionComponent *ans = new ConvolutionComponent(*this);
  return ans;
}

void ConvolutionComponent::PerturbParams(BaseFloat stddev) {
  CuMatrix<BaseFloat> temp_filter_params(filter_params_);
  temp_filter_params.SetRandn();
  filter_params_.AddMat(stddev, temp_filter_params);

  CuVector<BaseFloat> temp_bias_params(bias_params_);
  temp_bias_params.SetRandn();
  bias_params_.AddVec(stddev, temp_bias_params);
}

void ConvolutionComponent::SetParams(const VectorBase<BaseFloat> &bias,
                                     const MatrixBase<BaseFloat> &filter) {
  bias_params_ = bias;
  filter_params_ = filter;
  KALDI_ASSERT(bias_params_.Dim() == filter_params_.NumRows());
}

int32 ConvolutionComponent::NumParameters() const {
  return (filter_params_.NumCols() + 1) * filter_params_.NumRows();
}

void ConvolutionComponent::Vectorize(VectorBase<BaseFloat> *params) const {
  KALDI_ASSERT(params->Dim() == this->NumParameters());
  int32 num_filter_params = filter_params_.NumCols() * filter_params_.NumRows();
  params->Range(0, num_filter_params).CopyRowsFromMat(filter_params_);
  params->Range(num_filter_params, bias_params_.Dim()).CopyFromVec(bias_params_);
}
void ConvolutionComponent::UnVectorize(const VectorBase<BaseFloat> &params) {
  KALDI_ASSERT(params.Dim() == this->NumParameters());
  int32 num_filter_params = filter_params_.NumCols() * filter_params_.NumRows();
  filter_params_.CopyRowsFromVec(params.Range(0, num_filter_params));
  bias_params_.CopyFromVec(params.Range(num_filter_params, bias_params_.Dim()));
}

Convolutional1dComponent::Convolutional1dComponent():
    UpdatableComponent(),
    patch_dim_(0), patch_step_(0), patch_stride_(0), is_gradient_(false) {}

Convolutional1dComponent::Convolutional1dComponent(const Convolutional1dComponent &component):
    UpdatableComponent(component),
    filter_params_(component.filter_params_),
    bias_params_(component.bias_params_),
    is_gradient_(component.is_gradient_) {}

Convolutional1dComponent::Convolutional1dComponent(const CuMatrixBase<BaseFloat> &filter_params,
                                                   const CuVectorBase<BaseFloat> &bias_params,
                                                   BaseFloat learning_rate):
    UpdatableComponent(learning_rate),
    filter_params_(filter_params),
    bias_params_(bias_params) {
  KALDI_ASSERT(filter_params.NumRows() == bias_params.Dim() &&
               bias_params.Dim() != 0);
  is_gradient_ = false;
}

// aquire input dim
int32 Convolutional1dComponent::InputDim() const {
  int32 filter_dim = filter_params_.NumCols();
  int32 num_splice = filter_dim / patch_dim_;
  return patch_stride_ * num_splice;
}

// aquire output dim
int32 Convolutional1dComponent::OutputDim() const {
  int32 num_filters = filter_params_.NumRows();
  int32 num_patches = 1 + (patch_stride_ - patch_dim_) / patch_step_;
  return num_patches * num_filters;
}

// initialize the component using hyperparameters
void Convolutional1dComponent::Init(BaseFloat learning_rate,
                                    int32 input_dim, int32 output_dim,
                                    int32 patch_dim, int32 patch_step, int32 patch_stride,
                                    BaseFloat param_stddev, BaseFloat bias_stddev) {
  UpdatableComponent::Init(learning_rate);
  patch_dim_ = patch_dim;
  patch_step_ = patch_step;
  patch_stride_ = patch_stride;
  int32 num_splice = input_dim / patch_stride;
  int32 filter_dim = num_splice * patch_dim;
  int32 num_patches = 1 + (patch_stride - patch_dim) / patch_step;
  int32 num_filters = output_dim / num_patches;
  KALDI_ASSERT(input_dim % patch_stride == 0);
  KALDI_ASSERT((patch_stride - patch_dim) % patch_step == 0);
  KALDI_ASSERT(output_dim % num_patches == 0);

  filter_params_.Resize(num_filters, filter_dim);
  bias_params_.Resize(num_filters);
  KALDI_ASSERT(param_stddev >= 0.0 && bias_stddev >= 0.0);
  filter_params_.SetRandn();
  filter_params_.Scale(param_stddev);
  bias_params_.SetRandn();
  bias_params_.Scale(bias_stddev);
}

// initialize the component using predefined matrix file
void Convolutional1dComponent::Init(BaseFloat learning_rate,
                                    int32 patch_dim, int32 patch_step, int32 patch_stride,
                                    std::string matrix_filename) {
  UpdatableComponent::Init(learning_rate);
  patch_dim_ = patch_dim;
  patch_step_ = patch_step;
  patch_stride_ = patch_stride;
  CuMatrix<BaseFloat> mat;
  ReadKaldiObject(matrix_filename, &mat);
  KALDI_ASSERT(mat.NumCols() >= 2);
  int32 filter_dim = mat.NumCols() - 1, num_filters = mat.NumRows();
  filter_params_.Resize(num_filters, filter_dim);
  bias_params_.Resize(num_filters);
  filter_params_.CopyFromMat(mat.Range(0, num_filters, 0, filter_dim));
  bias_params_.CopyColFromMat(mat, filter_dim);
}

// resize the component, setting the parameters to zero, while
// leaving any other configuration values the same
void Convolutional1dComponent::Resize(int32 input_dim, int32 output_dim) {
  KALDI_ASSERT(input_dim > 0 && output_dim > 0);
  int32 num_splice = input_dim / patch_stride_;
  int32 filter_dim = num_splice * patch_dim_;
  int32 num_patches = 1 + (patch_stride_ - patch_dim_) / patch_step_;
  int32 num_filters = output_dim / num_patches;
  KALDI_ASSERT(input_dim % patch_stride_ == 0);
  KALDI_ASSERT((patch_stride_ - patch_dim_) % patch_step_ == 0);
  KALDI_ASSERT(output_dim % num_patches == 0);
  filter_params_.Resize(num_filters, filter_dim);
  bias_params_.Resize(num_filters);
}

// display information about component
std::string Convolutional1dComponent::Info() const {
  std::stringstream stream;
  BaseFloat filter_params_size = static_cast<BaseFloat>(filter_params_.NumRows())
                                 * static_cast<BaseFloat>(filter_params_.NumCols());
  BaseFloat filter_stddev =
            std::sqrt(TraceMatMat(filter_params_, filter_params_, kTrans) /
                      filter_params_size),
            bias_stddev = std::sqrt(VecVec(bias_params_, bias_params_) /
                                    bias_params_.Dim());

  int32 num_splice = InputDim() / patch_stride_;
  int32 filter_dim = num_splice * patch_dim_;
  int32 num_patches = 1 + (patch_stride_ - patch_dim_) / patch_step_;
  int32 num_filters = OutputDim() / num_patches;

  stream << Type() << ", input-dim=" << InputDim()
         << ", output-dim=" << OutputDim()
         << ", num-splice=" << num_splice
         << ", num-patches=" << num_patches
         << ", num-filters=" << num_filters
         << ", filter-dim=" << filter_dim
         << ", filter-params-stddev=" << filter_stddev
         << ", bias-params-stddev=" << bias_stddev
         << ", learning-rate=" << LearningRate();
  return stream.str();
}

// initialize the component using configuration file
void Convolutional1dComponent::InitFromConfig(ConfigLine *cfl) {
  KALDI_WARN << "Convolutional1dComponent has been deprecated."
             << " Please use ConvolutionComponent.";
  bool ok = true;
  BaseFloat learning_rate = learning_rate_;
  std::string matrix_filename;
  int32 input_dim = -1, output_dim = -1;
  int32 patch_dim = -1, patch_step = -1, patch_stride = -1;
  cfl->GetValue("learning-rate", &learning_rate); //optional
  ok = ok && cfl->GetValue("patch-dim", &patch_dim);
  ok = ok && cfl->GetValue("patch-step", &patch_step);
  ok = ok && cfl->GetValue("patch-stride", &patch_stride);
  if (cfl->GetValue("matrix", &matrix_filename)) {
    // initialize from prefined parameter matrix
    Init(learning_rate, patch_dim, patch_step, patch_stride, matrix_filename);
    if (cfl->GetValue("input-dim", &input_dim))
      KALDI_ASSERT(input_dim == InputDim() &&
               "input-dim mismatch vs. matrix.");
    if (cfl->GetValue("output-dim", &output_dim))
      KALDI_ASSERT(output_dim == OutputDim() &&
               "output-dim mismatch vs. matrix.");
  } else {
    ok = ok && cfl->GetValue("input-dim", &input_dim);
    ok = ok && cfl->GetValue("output-dim", &output_dim);
    // initialize from configuration
    BaseFloat param_stddev = 1.0 / std::sqrt(input_dim), bias_stddev = 1.0;
    cfl->GetValue("param-stddev", &param_stddev);
    cfl->GetValue("bias-stddev", &bias_stddev);
    Init(learning_rate, input_dim, output_dim,
         patch_dim, patch_step, patch_stride, param_stddev, bias_stddev);
  }
  if (cfl->HasUnusedValues())
    KALDI_ERR << "Could not process these elements in initializer: "
	      << cfl->UnusedValues();
  if (!ok)
    KALDI_ERR << "Bad initializer " << cfl->WholeLine();
}

// propagation function

/* Convolutional propagation is explained:
 - Recall the AffineComponent, input X is defined #frames x $input-dim,
   linear matrix A is defined $output-dim x $input-dim, and bias
   vector B is defined by length $output-dim. The propagation is
   Y = X * A' + B                                     (1)
   where "*" is row-by-row processing of X, executing vector-matrix
   multiplication
   Y(t) = X(t) * A' + B                               (2)
   which converts each row of input of dim $input-dim to a row of output of
   dim $output-dim by A' (' defines transpose).
 - In Convolution1dComponent, A is redefined $num-filters x $filter-dim,
   and bias vector B is redefined by length $num-filters. The propatation is
   Y = X o A' + B                                     (3)
   where "o" is also row-by-row processing of X, but executing vector-matrix
   convolution, which consists of a group of vector-vector convolutions.
   For instance, the convolution of X(t) and the i-th filter A(i) is
   Y(t,i) = X(t) o A'(i) + B(i)                       (4)
   The convolution used here is valid convolution. Meaning that the
   output of M o N is of dim |M| - |N| + 1, assuming M is not shorter then N.

   Note that in all the equations, B is extended to proper dimensions
   for legal addition.
*/
void Convolutional1dComponent::Propagate(const ComponentPrecomputedIndexes *indexes,
                                         const CuMatrixBase<BaseFloat> &in,
                                         CuMatrixBase<BaseFloat> *out) const {
  // dims
  int32 num_splice = InputDim() / patch_stride_;
  int32 num_patches = 1 + (patch_stride_ - patch_dim_) / patch_step_;
  int32 num_filters = filter_params_.NumRows();
  int32 num_frames = in.NumRows();
  int32 filter_dim = filter_params_.NumCols();

  /** Buffer of reshaped inputs:
   *  1row = vectorized rectangular feature patches
   *  1col = dim over speech frames,
   */
  CuMatrix<BaseFloat> patches(num_frames, filter_dim * num_patches, kUndefined);
  // column_map is indexed by the column-index of "patches",
  // and the value is the corresponding column-index of "in".
  std::vector<int32> column_map(filter_dim * num_patches);

  // build-up a column selection map
  for (int32 p = 0, index = 0; p < num_patches; p++) {
    for (int32 s = 0; s < num_splice; s++) {
        for (int32 d = 0; d < patch_dim_; d++, index++) {
        column_map[index] = p * patch_step_ + s * patch_stride_ + d;
      }
    }
  }
  CuArray<int32> cu_cols(column_map);
  patches.CopyCols(in, cu_cols);

  //
  // compute filter activations
  //

  std::vector<CuSubMatrix<BaseFloat>* > tgt_batch, patch_batch, filter_params_batch;

  CuSubMatrix<BaseFloat>* filter_params_elem = new CuSubMatrix<BaseFloat>(
		  filter_params_, 0, filter_params_.NumRows(), 0,
		  filter_params_.NumCols());

  // form batch in vector container
  for (int32 p = 0; p < num_patches; p++) {
    // form batch in vector container. for filter_params_batch, all elements
    // point to the same copy filter_params_elem
    tgt_batch.push_back(new CuSubMatrix<BaseFloat>(out->ColRange(p * num_filters,
				    num_filters)));
    patch_batch.push_back(new CuSubMatrix<BaseFloat>(patches.ColRange(p * filter_dim,
				    filter_dim)));
    filter_params_batch.push_back(filter_params_elem);

    tgt_batch[p]->AddVecToRows(1.0, bias_params_, 1.0); // add bias
  }

  // apply all filters
  AddMatMatBatched<BaseFloat>(1.0, tgt_batch, patch_batch, kNoTrans,
                              filter_params_batch, kTrans, 1.0);

  // release memory
  delete filter_params_elem;
  for (int32 p = 0; p < num_patches; p++) {
    delete tgt_batch[p];
    delete patch_batch[p];
  }
}

// scale the parameters
void Convolutional1dComponent::Scale(BaseFloat scale) {
  filter_params_.Scale(scale);
  bias_params_.Scale(scale);
}

// add another convolution component
void Convolutional1dComponent::Add(BaseFloat alpha, const Component &other_in) {
  const Convolutional1dComponent *other =
      dynamic_cast<const Convolutional1dComponent*>(&other_in);
  KALDI_ASSERT(other != NULL);
  filter_params_.AddMat(alpha, other->filter_params_);
  bias_params_.AddVec(alpha, other->bias_params_);
}

/*
 This function does an operation similar to reversing a map,
 except it handles maps that are not one-to-one by outputting
 the reversed map as a vector of lists.
 @param[in] forward_indexes is a vector of int32, each of whose
            elements is between 0 and input_dim - 1.
 @param[in] input_dim. See definitions of forward_indexes and
            backward_indexes.
 @param[out] backward_indexes is a vector of dimension input_dim
            of lists, The list at (backward_indexes[i]) is a list
            of all indexes j such that forward_indexes[j] = i.
*/
void Convolutional1dComponent::ReverseIndexes(const std::vector<int32> &forward_indexes,
                                              int32 input_dim,
                                              std::vector<std::vector<int32> > *backward_indexes) {
  int32 i, size = forward_indexes.size();
  int32 reserve_size = 2 + size / input_dim;
  backward_indexes->resize(input_dim);
  std::vector<std::vector<int32> >::iterator iter = backward_indexes->begin(),
    end = backward_indexes->end();
  for (; iter != end; ++iter)
    iter->reserve(reserve_size);
  for (int32 j = 0; j < forward_indexes.size(); j++) {
    i = forward_indexes[j];
    KALDI_ASSERT(i < input_dim);
    (*backward_indexes)[i].push_back(j);
  }
}

/*
 This function transforms a vector of lists into a list of vectors,
 padded with -1.
 @param[in] The input vector of lists. Let in.size() be D, and let
            the longest list length (i.e. the max of in[i].size()) be L.
 @param[out] The output list of vectors. The length of the list will
            be L, each vector-dimension will be D (i.e. out[i].size() == D),
            and if in[i] == j, then for some k we will have that
            out[k][j] = i. The output vectors are padded with -1
            where necessary if not all the input lists have the same side.
*/
void Convolutional1dComponent::RearrangeIndexes(const std::vector<std::vector<int32> > &in,
                                                std::vector<std::vector<int32> > *out) {
  int32 D = in.size();
  int32 L = 0;
  for (int32 i = 0; i < D; i++)
    if (in[i].size() > L)
      L = in[i].size();
  out->resize(L);
  for (int32 i = 0; i < L; i++)
    (*out)[i].resize(D, -1);
  for (int32 i = 0; i < D; i++) {
    for (int32 j = 0; j < in[i].size(); j++) {
      (*out)[j][i] = in[i][j];
    }
  }
}


// back propagation function
void Convolutional1dComponent::Backprop(const std::string &debug_info,
                                        const ComponentPrecomputedIndexes *indexes,
                                        const CuMatrixBase<BaseFloat> &in_value,
                                        const CuMatrixBase<BaseFloat> &, // out_value,
                                        const CuMatrixBase<BaseFloat> &out_deriv,
                                        Component *to_update_in,
                                        CuMatrixBase<BaseFloat> *in_deriv) const {
  Convolutional1dComponent *to_update = dynamic_cast<Convolutional1dComponent*>(to_update_in);
  int32 num_splice = InputDim() / patch_stride_;
  int32 num_patches = 1 + (patch_stride_ - patch_dim_) / patch_step_;
  int32 num_filters = filter_params_.NumRows();
  int32 num_frames = out_deriv.NumRows();
  int32 filter_dim = filter_params_.NumCols();

  /** Buffer for backpropagation:
   *  derivatives in the domain of 'patches_',
   *  1row = vectorized rectangular feature patches,
   *  1col = dim over speech frames,
   */
  CuMatrix<BaseFloat> patches_deriv(num_frames, filter_dim * num_patches, kSetZero);

  //
  // backpropagate to vector of matrices
  // (corresponding to position of a filter)
  //
  std::vector<CuSubMatrix<BaseFloat>* > patch_deriv_batch, out_deriv_batch,
	  filter_params_batch;

  CuSubMatrix<BaseFloat>* filter_params_elem = new CuSubMatrix<BaseFloat>(
		  filter_params_, 0, filter_params_.NumRows(), 0,
		  filter_params_.NumCols());

  // form batch in vector container
  for (int32 p = 0; p < num_patches; p++) {
    // form batch in vector container. for filter_params_batch, all elements
    // point to the same copy filter_params_elem
    patch_deriv_batch.push_back(new CuSubMatrix<BaseFloat>(patches_deriv.ColRange(
				    p * filter_dim, filter_dim)));
    out_deriv_batch.push_back(new CuSubMatrix<BaseFloat>(out_deriv.ColRange(
				    p * num_filters, num_filters)));
    filter_params_batch.push_back(filter_params_elem);
  }
  AddMatMatBatched<BaseFloat>(1.0, patch_deriv_batch, out_deriv_batch, kNoTrans,
                              filter_params_batch, kNoTrans, 0.0);

  // release memory
  delete filter_params_elem;
  for (int32 p = 0; p < num_patches; p++) {
    delete patch_deriv_batch[p];
    delete out_deriv_batch[p];
  }

  // sum the derivatives into in_deriv
  std::vector<int32> column_map(filter_dim * num_patches);
  for (int32 p = 0, index = 0; p < num_patches; p++) {
    for (int32 s = 0; s < num_splice; s++) {
      for (int32 d = 0; d < patch_dim_; d++, index++) {
        column_map[index] = p * patch_step_ + s * patch_stride_ + d;
      }
    }
  }

  if (in_deriv) {
    std::vector<std::vector<int32> > reversed_column_map;
    ReverseIndexes(column_map, InputDim(), &reversed_column_map);
    std::vector<std::vector<int32> > rearranged_column_map;
    RearrangeIndexes(reversed_column_map, &rearranged_column_map);
    for (int32 p = 0; p < rearranged_column_map.size(); p++) {
      CuArray<int32> cu_cols(rearranged_column_map[p]);
      in_deriv->AddCols(patches_deriv, cu_cols);
    }
  }

  if (to_update != NULL) {
    // Next update the model (must do this 2nd so the derivatives we propagate
    // are accurate, in case this == to_update_in.)
    to_update->Update(debug_info, in_value, out_deriv);
  }
}

void Convolutional1dComponent::SetZero(bool treat_as_gradient) {
  if (treat_as_gradient) {
    SetLearningRate(1.0);
  }
  filter_params_.SetZero();
  bias_params_.SetZero();
  if (treat_as_gradient) {
    is_gradient_ = true;
  }
}

void Convolutional1dComponent::Read(std::istream &is, bool binary) {
  std::ostringstream ostr_beg, ostr_end;
  ostr_beg << "<" << Type() << ">"; // e.g. "<Convolutional1dComponent>"
  ostr_end << "</" << Type() << ">"; // e.g. "</Convolutional1dComponent>"
  // might not see the "<Convolutional1dComponent>" part because
  // of how ReadNew() works.
  ExpectOneOrTwoTokens(is, binary, ostr_beg.str(), "<LearningRate>");
  ReadBasicType(is, binary, &learning_rate_);
  ExpectOneOrTwoTokens(is, binary, ostr_beg.str(), "<PatchDim>");
  ReadBasicType(is, binary, &patch_dim_);
  ExpectOneOrTwoTokens(is, binary, ostr_beg.str(), "<PatchStep>");
  ReadBasicType(is, binary, &patch_step_);
  ExpectOneOrTwoTokens(is, binary, ostr_beg.str(), "<PatchStride>");
  ReadBasicType(is, binary, &patch_stride_);
  ExpectToken(is, binary, "<FilterParams>");
  filter_params_.Read(is, binary);
  ExpectToken(is, binary, "<BiasParams>");
  bias_params_.Read(is, binary);
  std::string tok;
  ReadToken(is, binary, &tok);
  if (tok == "<IsGradient>") {
    ReadBasicType(is, binary, &is_gradient_);
    ExpectToken(is, binary, ostr_end.str());
  } else {
    is_gradient_ = false;
    KALDI_ASSERT(tok == ostr_end.str());
  }
}

void Convolutional1dComponent::Write(std::ostream &os, bool binary) const {
  std::ostringstream ostr_beg, ostr_end;
  ostr_beg << "<" << Type() << ">"; // e.g. "<Convolutional1dComponent>"
  ostr_end << "</" << Type() << ">"; // e.g. "</Convolutional1dComponent>"
  WriteToken(os, binary, ostr_beg.str());
  WriteToken(os, binary, "<LearningRate>");
  WriteBasicType(os, binary, learning_rate_);
  WriteToken(os, binary, "<PatchDim>");
  WriteBasicType(os, binary, patch_dim_);
  WriteToken(os, binary, "<PatchStep>");
  WriteBasicType(os, binary, patch_step_);
  WriteToken(os, binary, "<PatchStride>");
  WriteBasicType(os, binary, patch_stride_);
  WriteToken(os, binary, "<FilterParams>");
  filter_params_.Write(os, binary);
  WriteToken(os, binary, "<BiasParams>");
  bias_params_.Write(os, binary);
  WriteToken(os, binary, "<IsGradient>");
  WriteBasicType(os, binary, is_gradient_);
  WriteToken(os, binary, ostr_end.str());
}

BaseFloat Convolutional1dComponent::DotProduct(const UpdatableComponent &other_in) const {
  const Convolutional1dComponent *other =
      dynamic_cast<const Convolutional1dComponent*>(&other_in);
  return TraceMatMat(filter_params_, other->filter_params_, kTrans)
         + VecVec(bias_params_, other->bias_params_);
}

Component* Convolutional1dComponent::Copy() const {
  Convolutional1dComponent *ans = new Convolutional1dComponent();
  ans->learning_rate_ = learning_rate_;
  ans->patch_dim_ = patch_dim_;
  ans->patch_step_ = patch_step_;
  ans->patch_stride_ = patch_stride_;
  ans->filter_params_ = filter_params_;
  ans->bias_params_ = bias_params_;
  ans->is_gradient_ = is_gradient_;
  return ans;
}

void Convolutional1dComponent::PerturbParams(BaseFloat stddev) {
  CuMatrix<BaseFloat> temp_filter_params(filter_params_);
  temp_filter_params.SetRandn();
  filter_params_.AddMat(stddev, temp_filter_params);

  CuVector<BaseFloat> temp_bias_params(bias_params_);
  temp_bias_params.SetRandn();
  bias_params_.AddVec(stddev, temp_bias_params);
}

void Convolutional1dComponent::SetParams(const VectorBase<BaseFloat> &bias,
                                         const MatrixBase<BaseFloat> &filter) {
  bias_params_ = bias;
  filter_params_ = filter;
  KALDI_ASSERT(bias_params_.Dim() == filter_params_.NumRows());
}

int32 Convolutional1dComponent::NumParameters() const {
  return (filter_params_.NumCols() + 1) * filter_params_.NumRows();
}

// update parameters
void Convolutional1dComponent::Update(const std::string &debug_info,
		                      const CuMatrixBase<BaseFloat> &in_value,
                                      const CuMatrixBase<BaseFloat> &out_deriv) {
  // useful dims
  int32 num_patches = 1 + (patch_stride_ - patch_dim_) / patch_step_;
  int32 num_filters = filter_params_.NumRows();
  int32 filter_dim = filter_params_.NumCols();
  int32 num_frames = in_value.NumRows();
  int32 num_splice = InputDim() / patch_stride_;
  CuMatrix<BaseFloat> filters_grad;
  CuVector<BaseFloat> bias_grad;

  /** Buffer of reshaped inputs:
   *  1row = vectorized rectangular feature patches
   *  1col = dim over speech frames,
   */
  CuMatrix<BaseFloat> patches(num_frames, filter_dim * num_patches, kUndefined);
  std::vector<int32> column_map(filter_dim * num_patches);
  for (int32 p = 0, index = 0; p < num_patches; p++) {
    for (int32 s = 0; s < num_splice; s++) {
      for (int32 d = 0; d < patch_dim_; d++, index++) {
        column_map[index] = p * patch_step_ + s * patch_stride_ + d;
      }
    }
  }
  CuArray<int32> cu_cols(column_map);
  patches.CopyCols(in_value, cu_cols);

  //
  // calculate the gradient
  //
  filters_grad.Resize(num_filters, filter_dim, kSetZero); // reset
  bias_grad.Resize(num_filters, kSetZero); // reset

  //
  // use all the patches
  //

  // create a single large matrix holding the smaller matrices
  // from the vector container filters_grad_batch along the rows
  CuMatrix<BaseFloat> filters_grad_blocks_batch(
		  num_patches * filters_grad.NumRows(), filters_grad.NumCols());

  std::vector<CuSubMatrix<BaseFloat>* > filters_grad_batch, diff_patch_batch,
	  patch_batch;
  for (int32 p = 0; p < num_patches; p++) {
    // form batch in vector container
    filters_grad_batch.push_back(new CuSubMatrix<BaseFloat>(
			    filters_grad_blocks_batch.RowRange(
				    p * filters_grad.NumRows(),
				    filters_grad.NumRows())));
    diff_patch_batch.push_back(new CuSubMatrix<BaseFloat>(out_deriv.ColRange(
				    p * num_filters, num_filters)));
    patch_batch.push_back(new CuSubMatrix<BaseFloat>(patches.ColRange(
				    p * filter_dim, filter_dim)));
  }

  AddMatMatBatched<BaseFloat>(1.0, filters_grad_batch, diff_patch_batch, kTrans, patch_batch,
                              kNoTrans, 1.0);

  // add the row blocks together to filters_grad
  filters_grad.AddMatBlocks(1.0, filters_grad_blocks_batch);

  // create a matrix holding the col blocks sum of out_deriv
  CuMatrix<BaseFloat> out_deriv_col_blocks_sum(out_deriv.NumRows(), num_filters);

  // add the col blocks together to out_deriv_col_blocks_sum
  out_deriv_col_blocks_sum.AddMatBlocks(1.0, out_deriv);

  bias_grad.AddRowSumMat(1.0, out_deriv_col_blocks_sum, 1.0);

  // release memory
  for (int32 p = 0; p < num_patches; p++) {
    delete filters_grad_batch[p];
    delete diff_patch_batch[p];
    delete patch_batch[p];
  }

  //
  // update
  //
  filter_params_.AddMat(learning_rate_, filters_grad);
  bias_params_.AddVec(learning_rate_, bias_grad);
}

void Convolutional1dComponent::Vectorize(VectorBase<BaseFloat> *params) const {
  KALDI_ASSERT(params->Dim() == this->NumParameters());
  int32 num_filter_params = filter_params_.NumCols() * filter_params_.NumRows();
  params->Range(0, num_filter_params).CopyRowsFromMat(filter_params_);
  params->Range(num_filter_params, bias_params_.Dim()).CopyFromVec(bias_params_);
}
void Convolutional1dComponent::UnVectorize(const VectorBase<BaseFloat> &params) {
  KALDI_ASSERT(params.Dim() == this->NumParameters());
  int32 num_filter_params = filter_params_.NumCols() * filter_params_.NumRows();
  filter_params_.CopyRowsFromVec(params.Range(0, num_filter_params));
  bias_params_.CopyFromVec(params.Range(num_filter_params, bias_params_.Dim()));
}

void MaxpoolingComponent::Init(int32 input_dim, int32 output_dim,
                               int32 pool_size, int32 pool_stride)  {
  input_dim_ = input_dim;
  output_dim_ = output_dim;
  pool_size_ = pool_size;
  pool_stride_ = pool_stride;

  // sanity check
  // number of patches
  KALDI_ASSERT(input_dim_ % pool_stride_ == 0);
  int32 num_patches = input_dim_ / pool_stride_;
  // number of pools
  KALDI_ASSERT(num_patches % pool_size_ == 0);
  int32 num_pools = num_patches / pool_size_;
  // check output dim
  KALDI_ASSERT(output_dim_ == num_pools * pool_stride_);
}

void MaxpoolingComponent::InitFromConfig(ConfigLine *cfl) {
  int32 input_dim = 0;
  int32 output_dim = 0;
  int32 pool_size = -1, pool_stride = -1;
  bool ok = true;

  ok = ok && cfl->GetValue("input-dim", &input_dim);
  ok = ok && cfl->GetValue("output-dim", &output_dim);
  ok = ok && cfl->GetValue("pool-size", &pool_size);
  ok = ok && cfl->GetValue("pool-stride", &pool_stride);

  KALDI_LOG << output_dim << " " << input_dim << " " << ok;
  KALDI_LOG << "Pool: " << pool_size << " "
            << pool_stride << " " << ok;
  if (cfl->HasUnusedValues())
    KALDI_ERR << "Could not process these elements in initializer: "
	      << cfl->UnusedValues();
  if (!ok || output_dim <= 0)
    KALDI_ERR << "Invalid initializer for layer of type "
              << Type() << ": \"" << cfl->WholeLine() << "\"";
  Init(input_dim, output_dim, pool_size, pool_stride);
}

void MaxpoolingComponent::Propagate(const ComponentPrecomputedIndexes *indexes,
                                    const CuMatrixBase<BaseFloat> &in,
                                    CuMatrixBase<BaseFloat> *out) const {
  int32 num_patches = input_dim_ / pool_stride_;
  int32 num_pools = num_patches / pool_size_;

  // do the max-pooling
  for (int32 q = 0; q < num_pools; q++) {
    // get output buffer of the pool
    CuSubMatrix<BaseFloat> pool(out->ColRange(q * pool_stride_, pool_stride_));
    pool.Set(-1e20); // reset a large negative value
    for (int32 r = 0; r < pool_size_; r++) {
      // col-by-col block comparison pool
      int32 p = r + q * pool_size_;
      pool.Max(in.ColRange(p * pool_stride_, pool_stride_));
    }
  }
}

void MaxpoolingComponent::Backprop(const std::string &debug_info,
                                   const ComponentPrecomputedIndexes *indexes,
                                   const CuMatrixBase<BaseFloat> &in_value,
                                   const CuMatrixBase<BaseFloat> &out_value,
                                   const CuMatrixBase<BaseFloat> &out_deriv,
                                   Component *, // to_update,
                                   CuMatrixBase<BaseFloat> *in_deriv) const {
  int32 num_patches = input_dim_ / pool_stride_;
  int32 num_pools = num_patches / pool_size_;
  std::vector<int32> patch_summands(num_patches, 0);

  for(int32 q = 0; q < num_pools; q++) {
    for(int32 r = 0; r < pool_size_; r++) {
      int32 p = r + q * pool_size_;
      CuSubMatrix<BaseFloat> in_p(in_value.ColRange(p * pool_stride_, pool_stride_));
      CuSubMatrix<BaseFloat> out_q(out_value.ColRange(q * pool_stride_, pool_stride_));
      CuSubMatrix<BaseFloat> tgt(in_deriv->ColRange(p * pool_stride_, pool_stride_));
      CuMatrix<BaseFloat> src(out_deriv.ColRange(q * pool_stride_, pool_stride_));
      // zero-out mask
      CuMatrix<BaseFloat> mask;
      in_p.EqualElementMask(out_q, &mask);
      src.MulElements(mask);
      tgt.AddMat(1.0, src);
      // summed deriv info
      patch_summands[p] += 1;
    }
  }

  // scale in_deriv of overlaped pools
  for(int32 p = 0; p < num_patches; p++) {
    CuSubMatrix<BaseFloat> tgt(in_deriv->ColRange(p * pool_stride_, pool_stride_));
    KALDI_ASSERT(patch_summands[p] > 0);
    tgt.Scale(1.0 / patch_summands[p]);
  }
}

void MaxpoolingComponent::Read(std::istream &is, bool binary) {
  ExpectOneOrTwoTokens(is, binary, "<MaxpoolingComponent>", "<InputDim>");
  ReadBasicType(is, binary, &input_dim_);
  ExpectToken(is, binary, "<OutputDim>");
  ReadBasicType(is, binary, &output_dim_);
  ExpectToken(is, binary, "<PoolSize>");
  ReadBasicType(is, binary, &pool_size_);
  ExpectToken(is, binary, "<PoolStride>");
  ReadBasicType(is, binary, &pool_stride_);
  ExpectToken(is, binary, "</MaxpoolingComponent>");
}

void MaxpoolingComponent::Write(std::ostream &os, bool binary) const {
  WriteToken(os, binary, "<MaxpoolingComponent>");
  WriteToken(os, binary, "<InputDim>");
  WriteBasicType(os, binary, input_dim_);
  WriteToken(os, binary, "<OutputDim>");
  WriteBasicType(os, binary, output_dim_);
  WriteToken(os, binary, "<PoolSize>");
  WriteBasicType(os, binary, pool_size_);
  WriteToken(os, binary, "<PoolStride>");
  WriteBasicType(os, binary, pool_stride_);
  WriteToken(os, binary, "</MaxpoolingComponent>");
}

std::string MaxpoolingComponent::Info() const {
  std::stringstream stream;
  stream << Type() << ", input-dim = " << input_dim_
         << ", output-dim = " << output_dim_
         << ", pool-size = " << pool_size_
         << ", pool-stride = " << pool_stride_;
  return stream.str();
}

void PermuteComponent::Propagate(const ComponentPrecomputedIndexes *indexes,
                                 const CuMatrixBase<BaseFloat> &in,
                                 CuMatrixBase<BaseFloat> *out) const  {
  out->CopyCols(in, column_map_);
}
void PermuteComponent::Backprop(const std::string &debug_info,
                                const ComponentPrecomputedIndexes *indexes,
                                const CuMatrixBase<BaseFloat> &, //in_value
                                const CuMatrixBase<BaseFloat> &, // out_value,
                                const CuMatrixBase<BaseFloat> &out_deriv,
                                Component *to_update,
                                CuMatrixBase<BaseFloat> *in_deriv) const  {
  // computing the reverse column_map
  std::vector<int32> reverse_column_map(column_map_.Dim()),
                     column_map(column_map_.Dim());
  column_map_.CopyToVec(&column_map);
  int32 column_map_size = column_map.size();
  for (int32 i = 0; i < column_map_size; i++)  {
    reverse_column_map[column_map[i]] = i;
  }
  CuArray<int32> cu_reverse_column_map(reverse_column_map);
  in_deriv->CopyCols(out_deriv, cu_reverse_column_map);
}

void PermuteComponent::InitFromConfig(ConfigLine *cfl) {
  bool ok = true;
  std::string new_column_order;
  ok = ok && cfl->GetValue("new-column-order", &new_column_order);
  std::vector<int32> column_map;
  SplitStringToIntegers(new_column_order, ",", true, &column_map);
  CuArray<int32> cu_column_map(column_map);
  if (cfl->HasUnusedValues())
    KALDI_ERR << "Could not process these elements in initializer: "
	      << cfl->UnusedValues();
  if (!ok)
    KALDI_ERR << "Invalid initializer for layer of type "
              << Type() << ": \"" << cfl->WholeLine() << "\"";
  Init(cu_column_map);
}

void PermuteComponent::Read(std::istream &is, bool binary) {
  ExpectOneOrTwoTokens(is, binary, "<PermuteComponent>", "<ColumnMap>");
  CuVector<BaseFloat> cu_column_map;
  cu_column_map.Read(is, binary);
  std::vector<int32> column_map(cu_column_map.Dim());
  for (int32 i = 0; i < cu_column_map.Dim(); i++)
    column_map[i] = static_cast<int32>(cu_column_map(i));
  column_map_.CopyFromVec(column_map);
  ExpectToken(is, binary, "</PermuteComponent>");
}

void PermuteComponent::Write(std::ostream &os, bool binary) const {
  WriteToken(os, binary, "<PermuteComponent>");
  WriteToken(os, binary, "<ColumnMap>");
  std::ostringstream buffer;
  std::vector<int32> column_map(column_map_.Dim());
  column_map_.CopyToVec(&column_map);
  CuVector<BaseFloat> cu_column_map(column_map.size());
  for (int32 i = 0; i < column_map.size() -1; i++)
    cu_column_map(i) = static_cast<BaseFloat>(column_map[i]);
  cu_column_map.Write(os, binary);
  WriteToken(os, binary, "</PermuteComponent>");
}

std::string PermuteComponent::Info() const {
  std::stringstream stream;
  stream << Type() << ", dim=" << column_map_.Dim();
  stream << " , new-column-order=";
  std::vector<int32> column_map(column_map_.Dim());
  column_map_.CopyToVec(&column_map);
  CuVector<BaseFloat> cu_column_map(column_map.size());
  for (int32 i = 0; i < column_map.size() -1; i++)
    cu_column_map(i) = static_cast<BaseFloat>(column_map[i]);
  cu_column_map.Write(stream, false);

  return stream.str();
}


bool CompositeComponent::IsUpdatable() const {
  for (std::vector<Component*>::const_iterator iter = components_.begin(),
           end = components_.end(); iter != end; ++iter)
    if (((*iter)->Properties() & kUpdatableComponent) != 0)
      return true;
  return false;
}

// virtual
int32 CompositeComponent::InputDim() const {
  KALDI_ASSERT(!components_.empty());
  return components_.front()->InputDim();
};

// virtual
int32 CompositeComponent::OutputDim() const {
  KALDI_ASSERT(!components_.empty());
  return components_.back()->OutputDim();
};

// virtual
int32 CompositeComponent::Properties() const {
  KALDI_ASSERT(!components_.empty());
  int32 last_component_properties = components_.back()->Properties(),
      first_component_properties = components_.front()->Properties();
  // We always assume backprop needs the input, as this would be necessary to
  // get the activations at intermediate layers, if these were not needed in
  // backprop, there would be no reason to use a CompositeComponent.
  int32 ans = kSimpleComponent | kBackpropNeedsInput |
      (last_component_properties & kPropagateAdds) |
      (last_component_properties & kBackpropNeedsOutput) |
      (first_component_properties & kBackpropAdds) |
      (IsUpdatable() ? kUpdatableComponent : 0);
  // we call StoreStats() on any sub-components as part of
  // the backprop phase.
  if (last_component_properties & kStoresStats)
    ans |= kBackpropNeedsOutput;
  return ans;
};


// virtual
void CompositeComponent::Propagate(
    const ComponentPrecomputedIndexes *, // indexes
    const CuMatrixBase<BaseFloat> &in,
    CuMatrixBase<BaseFloat> *out) const {
  KALDI_ASSERT(in.NumRows() == out->NumRows() && in.NumCols() == InputDim() &&
               out->NumCols() == OutputDim());
  int32 num_rows = in.NumRows(),
      num_components = components_.size();
  if (max_rows_process_ > 0 && num_rows > max_rows_process_) {
    // recurse and process smaller parts of the data, to save memory.
    for (int32 row_offset = 0; row_offset < num_rows;
         row_offset += max_rows_process_) {
      int32 this_num_rows = std::min<int32>(max_rows_process_,
                                            num_rows - row_offset);
      const CuSubMatrix<BaseFloat> in_part(in, row_offset, this_num_rows,
                                           0, in.NumCols());
      CuSubMatrix<BaseFloat> out_part(*out, row_offset, this_num_rows,
                                      0, out->NumCols());
      this->Propagate(NULL, in_part, &out_part);
    }
    return;
  }
  std::vector<CuMatrix<BaseFloat> > intermediate_outputs(num_components - 1);
  for (int32 i = 0; i < num_components; i++) {
    if (i + 1 < num_components) {
      intermediate_outputs[i].Resize(num_rows, components_[i]->OutputDim(),
                                     kUndefined);
      if (components_[i]->Properties() & kPropagateAdds)
        intermediate_outputs[i].SetZero();
    }
    components_[i]->Propagate(NULL, (i == 0 ? in : intermediate_outputs[i-1]),
               (i + 1 == num_components ? out : &(intermediate_outputs[i])));
    if (i > 0)
      intermediate_outputs[i-1].Resize(0, 0);
  }
}


void CompositeComponent::Init(const std::vector<Component*> &components,
                              int32 max_rows_process) {
  DeletePointers(&components_);  // clean up.
  components_ = components;
  KALDI_ASSERT(!components.empty());
  max_rows_process_ = max_rows_process;

  for (size_t i = 0; i < components_.size(); i++) {
    // make sure all constituent components are simple.
    KALDI_ASSERT(components_[i]->Properties() & kSimpleComponent);
    if (i > 0) {
      // make sure all the internal dimensions match up.
      KALDI_ASSERT(components_[i]->InputDim() ==
                   components_[i-1]->OutputDim());
    }
  }
}

// virtual
void CompositeComponent::Read(std::istream &is, bool binary) {
  // we want this Read function to work for derived types.
  std::ostringstream ostr_beg, ostr_end;
  ostr_beg << "<" << Type() << ">"; // e.g. "<JesusComponent>"
  ostr_end << "</" << Type() << ">"; // e.g. "</JesusComponent>"
  ExpectOneOrTwoTokens(is, binary, ostr_beg.str(), "<MaxRowsProcess>");
  int32 max_rows_process;
  ReadBasicType(is, binary, &max_rows_process);
  ExpectToken(is, binary, "<NumComponents>");
  int32 num_components;
  ReadBasicType(is, binary, &num_components); // Read dimension.
  if (num_components < 0 || num_components > 100000)
    KALDI_ERR << "Bad num-components";
  std::vector<Component*> components(num_components);
  for (int32 i = 0; i < num_components; i++)
    components[i] = ReadNew(is, binary);
  Init(components, max_rows_process);
  ExpectToken(is, binary, ostr_end.str());
}

// virtual
void CompositeComponent::Write(std::ostream &os, bool binary) const {
  // we want this Write function to work for derived types.
  std::ostringstream ostr_beg, ostr_end;
  ostr_beg << "<" << Type() << ">"; // e.g. "<JesusComponent>"
  ostr_end << "</" << Type() << ">"; // e.g. "</JesusComponent>"
  WriteToken(os, binary, ostr_beg.str());
  WriteToken(os, binary, "<MaxRowsProcess>");
  WriteBasicType(os, binary, max_rows_process_);
  WriteToken(os, binary, "<NumComponents>");
  int32 num_components = components_.size();
  WriteBasicType(os, binary, num_components);
  for (int32 i = 0; i < num_components; i++)
    components_[i]->Write(os, binary);
  WriteToken(os, binary, ostr_end.str());
}


// virtual
void CompositeComponent::Backprop(const std::string &debug_info,
                                  const ComponentPrecomputedIndexes *indexes,
                                  const CuMatrixBase<BaseFloat> &in_value,
                                  const CuMatrixBase<BaseFloat> &out_value,
                                  const CuMatrixBase<BaseFloat> &out_deriv,
                                  Component *to_update,
                                  CuMatrixBase<BaseFloat> *in_deriv) const {
  KALDI_ASSERT(in_value.NumRows() == out_deriv.NumRows() &&
               in_value.NumCols() == InputDim() &&
               out_deriv.NumCols() == OutputDim());
  int32 num_rows = in_value.NumRows(),
      num_components = components_.size();
  if (max_rows_process_ > 0 && num_rows > max_rows_process_) {
    KALDI_ASSERT(max_rows_process_ > 0);
    // recurse and process smaller parts of the data, to save memory.
    for (int32 row_offset = 0; row_offset < num_rows;
         row_offset += max_rows_process_) {
      bool have_output_value = (out_value.NumRows() != 0);
      int32 this_num_rows = std::min<int32>(max_rows_process_,
                                            num_rows - row_offset);
      // out_value_part will only be used if out_value is nonempty; otherwise we
      // make it a submatrix of 'out_deriv' to avoid errors in the constructor.
      const CuSubMatrix<BaseFloat> out_value_part(have_output_value ? out_value : out_deriv,
                                                  row_offset, this_num_rows,
                                                  0, out_deriv.NumCols());
      // in_deriv_value_part will only be used if in_deriv != NULL; otherwise we
      // make it a submatrix of 'in_value' to avoid errors in the constructor.
      CuSubMatrix<BaseFloat> in_deriv_part(in_deriv != NULL ? *in_deriv : in_value,
                                            row_offset, this_num_rows,
                                            0, in_value.NumCols());
      CuSubMatrix<BaseFloat> in_value_part(in_value, row_offset, this_num_rows,
                                           0, in_value.NumCols());
      const CuSubMatrix<BaseFloat> out_deriv_part(out_deriv,
                                                  row_offset, this_num_rows,
                                                  0, out_deriv.NumCols());
      CuMatrix<BaseFloat>  empty_mat;
      this->Backprop(debug_info, NULL, in_value_part,
                     (have_output_value ? static_cast<const CuMatrixBase<BaseFloat>&>(out_value_part) :
                      static_cast<const CuMatrixBase<BaseFloat>&>(empty_mat)),
                     out_deriv_part, to_update,
                     in_deriv != NULL ? &in_deriv_part : NULL);
    }
    return;
  }
  // For now, assume all intermediate values and derivatives need to be
  // computed.  in_value and out_deriv will always be supplied.

  // intermediate_outputs[i] contains the output of component i.
  std::vector<CuMatrix<BaseFloat> > intermediate_outputs(num_components - 1);
  // intermediate_derivs[i] contains the deriative at the output of component i.
  std::vector<CuMatrix<BaseFloat> > intermediate_derivs(num_components - 1);

  // Do the propagation again, for all but the last component in the sequence.
  // later on we can try being more careful about which ones we need to
  // propagate.
  for (int32 i = 0; i + 1 < num_components; i++) {
    // skip the last-but-one component's propagate if the last component's
    // backprop doesn't need the input and the one previous to that doesn't
    // need the output.  [lowest hanging fruit for optimization]
    if (i + 2 == num_components &&
        !(components_[i+1]->Properties() & kBackpropNeedsInput) &&
        !(components_[i]->Properties() & kBackpropNeedsOutput))
      break;
    intermediate_outputs[i].Resize(num_rows, components_[i]->OutputDim(),
                                   kUndefined);
    if (components_[i]->Properties() & kPropagateAdds)
      intermediate_outputs[i].SetZero();
    components_[i]->Propagate(NULL,
                              (i == 0 ? in_value : intermediate_outputs[i-1]),
                              &(intermediate_outputs[i]));
  }
  for (int32 i = num_components - 1; i >= 0; i--) {
    Component *component_to_update =
        (to_update == NULL ? NULL :
         dynamic_cast<CompositeComponent*>(to_update)->components_[i]);

    if (components_[i]->Properties() & kStoresStats &&
        component_to_update != NULL)
      component_to_update->StoreStats(
          (i + 1 == num_components ? out_value : intermediate_outputs[i]));

    // skip the first component's backprop if it's not updatable and in_deriv is
    // not requested.  Again, this is the lowest-hanging fruit to optimize.
    if (i == 0 && !(components_[0]->Properties() & kUpdatableComponent) &&
        in_deriv == NULL)
      break;
    if (i > 0) {
      intermediate_derivs[i-1].Resize(num_rows, components_[i]->InputDim());
      if (components_[i]->Properties() & kPropagateAdds)
        intermediate_derivs[i-1].SetZero();
    }
    components_[i]->Backprop(debug_info, NULL,
                             (i == 0 ? in_value : intermediate_outputs[i-1]),
                             (i + 1 == num_components ? out_value : intermediate_outputs[i]),
                             (i + 1 == num_components ? out_deriv : intermediate_derivs[i]),
                             component_to_update,
                             (i == 0 ? in_deriv : &(intermediate_derivs[i-1])));
  }
}


// virtual
std::string CompositeComponent::Info() const {
  std::ostringstream stream;
  stream << Type() << " ";
  for (size_t i = 0; i < components_.size(); i++) {
    if (i > 0) stream << ", ";
    stream << "sub-component" << (i+1) << " = { "
           << components_[i]->Info() << " }";
  }
  return stream.str();
}

// virtual
void CompositeComponent::Scale(BaseFloat scale) {
  for (size_t i = 0; i < components_.size(); i++)
    components_[i]->Scale(scale);
}

// virtual
void CompositeComponent::Add(BaseFloat alpha, const Component &other_in) {
  const CompositeComponent *other = dynamic_cast<const CompositeComponent*>(
      &other_in);
  KALDI_ASSERT(other != NULL && other->components_.size() ==
               components_.size() && "Mismatching nnet topologies");
  for (size_t i = 0; i < components_.size(); i++)
    components_[i]->Add(alpha, *(other->components_[i]));
}

// virtual
void CompositeComponent::SetZero(bool treat_as_gradient) {
  KALDI_ASSERT(this->IsUpdatable());  // or should not be called.
  for (size_t i = 0; i < components_.size(); i++) {
    if (components_[i]->Properties() & kUpdatableComponent) {
      UpdatableComponent *uc =
          dynamic_cast<UpdatableComponent*>(components_[i]);
      uc->SetZero(treat_as_gradient);
    }
  }
}

// virtual
void CompositeComponent::PerturbParams(BaseFloat stddev) {
  KALDI_ASSERT(this->IsUpdatable());  // or should not be called.
  for (size_t i = 0; i < components_.size(); i++) {
    if (components_[i]->Properties() & kUpdatableComponent) {
      UpdatableComponent *uc =
          dynamic_cast<UpdatableComponent*>(components_[i]);
      uc->PerturbParams(stddev);
    }
  }
}

// virtual
int32 CompositeComponent::NumParameters() const {
  KALDI_ASSERT(this->IsUpdatable());  // or should not be called.
  int32 ans = 0;
  for (size_t i = 0; i < components_.size(); i++) {
    if (components_[i]->Properties() & kUpdatableComponent) {
      UpdatableComponent *uc =
          dynamic_cast<UpdatableComponent*>(components_[i]);
      ans += uc->NumParameters();
    }
  }
  return ans;
}

// virtual
void CompositeComponent::Vectorize(VectorBase<BaseFloat> *params) const {
  int32 cur_offset = 0;
  KALDI_ASSERT(this->IsUpdatable());  // or should not be called.
  for (size_t i = 0; i < components_.size(); i++) {
    if (components_[i]->Properties() & kUpdatableComponent) {
      UpdatableComponent *uc =
          dynamic_cast<UpdatableComponent*>(components_[i]);
      int32 this_size = uc->NumParameters();
      SubVector<BaseFloat> params_range(*params, cur_offset, this_size);
      uc->Vectorize(&params_range);
      cur_offset += this_size;
    }
  }
  KALDI_ASSERT(cur_offset == params->Dim());
}

// virtual
void CompositeComponent::UnVectorize(const VectorBase<BaseFloat> &params) {
  int32 cur_offset = 0;
  KALDI_ASSERT(this->IsUpdatable());  // or should not be called.
  for (size_t i = 0; i < components_.size(); i++) {
    if (components_[i]->Properties() & kUpdatableComponent) {
      UpdatableComponent *uc =
          dynamic_cast<UpdatableComponent*>(components_[i]);
      int32 this_size = uc->NumParameters();
      SubVector<BaseFloat> params_range(params, cur_offset, this_size);
      uc->UnVectorize(params_range);
      cur_offset += this_size;
    }
  }
  KALDI_ASSERT(cur_offset == params.Dim());
}

// virtual
BaseFloat CompositeComponent::DotProduct(
    const UpdatableComponent &other_in) const {
  const CompositeComponent *other = dynamic_cast<const CompositeComponent*>(
      &other_in);
  KALDI_ASSERT(other != NULL && other->components_.size() ==
               components_.size() && "Mismatching nnet topologies");
  BaseFloat ans = 0.0;
  for (size_t i = 0.0; i < components_.size(); i++) {
    if (components_[i]->Properties() & kUpdatableComponent) {
      UpdatableComponent *uc =
          dynamic_cast<UpdatableComponent*>(components_[i]);
      const UpdatableComponent *uc_other =
          dynamic_cast<UpdatableComponent*>(other->components_[i]);
      KALDI_ASSERT(uc != NULL && uc_other != NULL);
      ans += uc->DotProduct(*uc_other);
    }
  }
  return ans;
}

// virtual
Component* CompositeComponent::Copy() const {
  std::vector<Component*> components(components_.size());
  for (size_t i = 0; i < components_.size(); i++)
    components[i] = components_[i]->Copy();
  CompositeComponent *ans = new CompositeComponent();
  ans->Init(components, max_rows_process_);
  return ans;
}


// virtual
void CompositeComponent::InitFromConfig(ConfigLine *cfl) {
  int32 max_rows_process = 4096, num_components = -1;
  cfl->GetValue("max-rows-process", &max_rows_process);
  if (!cfl->GetValue("num-components", &num_components) ||
      num_components < 1)
    KALDI_ERR << "Expected num-components to be defined in "
              << "CompositeComponent config line '" << cfl->WholeLine() << "'";
  std::vector<Component*> components;
  for (int32 i = 1; i <= num_components; i++) {
    std::ostringstream name_stream;
    name_stream << "component" << i;
    std::string component_config;
    if (!cfl->GetValue(name_stream.str(), &component_config)) {
      DeletePointers(&components);
      KALDI_ERR << "Expected '" << name_stream.str() << "' to be defined in "
                << "CompositeComponent config line '" << cfl->WholeLine() << "'";
    }
    ConfigLine nested_line;
    // note: the nested line may not contain comments.
    std::string component_type;
    Component *this_component = NULL;
    if (!nested_line.ParseLine(component_config) ||
        !nested_line.GetValue("type", &component_type) ||
        !(this_component = NewComponentOfType(component_type))) {
      DeletePointers(&components);
      KALDI_ERR << "Could not parse config line for '" << name_stream.str()
                << "(or undefined or bad component type [type=xxx]), in "
                << "CompositeComponent config line '" << cfl->WholeLine() << "'";
    }
    this_component->InitFromConfig(&nested_line);
    components.push_back(this_component);
  }
  if (cfl->HasUnusedValues())
    KALDI_ERR << "Could not process these elements in initializer: "
              << cfl->UnusedValues();
  this->Init(components, max_rows_process);
}



} // namespace nnet3
} // namespace kaldi<|MERGE_RESOLUTION|>--- conflicted
+++ resolved
@@ -1204,15 +1204,8 @@
       // valgrind/memcheck warnings due to accessing the memory in between rows
       // of a matrix that has been allocated using cudamalloc2d.
       KALDI_ASSERT(SameDimAndStride(linear_params_, to_update->linear_params_));
-<<<<<<< HEAD
-
-      KALDI_ASSERT(linear_params_.Stride() ==
-                   linear_params_deriv_repeated.Stride());
-      // linear_params_repeated as a matrix where each row corresponds to a block.
-=======
       // view linear_params_deriv_repeated as a matrix where each row
       // corresponds to one repeat.
->>>>>>> 14fa2cea
       int32 size_as_vector =
           (linear_params_.NumRows() - 1) * linear_params_.Stride() +
           linear_params_.NumCols(),
