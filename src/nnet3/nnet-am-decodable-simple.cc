--- conflicted
+++ resolved
@@ -33,13 +33,6 @@
     const VectorBase<BaseFloat> *ivector,
     const MatrixBase<BaseFloat> *online_ivectors,
     int32 online_ivector_period):
-<<<<<<< HEAD
-    NnetSimpleComputer(opts.simple_computer_opts, am_nnet_.GetNnet(), feats, ivector, online_ivectors, online_ivector_period, am_nnet_.LeftContext(), am_nnet_.RightContext()),
-    opts_(opts),
-    trans_model_(trans_model),
-    am_nnet_(am_nnet),
-    priors_(am_nnet_.Priors()) {
-=======
     NnetSimpleComputer(opts.simple_computer_opts, am_nnet.GetNnet(), feats, 
         am_nnet.LeftContext(), am_nnet.RightContext(), 
         ivector, online_ivectors, online_ivector_period),
@@ -47,7 +40,6 @@
     trans_model_(trans_model),
     am_nnet_(am_nnet),
     priors_(am_nnet.Priors()) {
->>>>>>> cd228cba
   priors_.ApplyLog();
 }
 
@@ -58,13 +50,6 @@
     const MatrixBase<BaseFloat> &feats,
     const MatrixBase<BaseFloat> &ivectors,
     int32 online_ivector_period):
-<<<<<<< HEAD
-    NnetSimpleComputer(opts.simple_computer_opts, am_nnet_.GetNnet(), feats, NULL, &ivectors, online_ivector_period, am_nnet_.LeftContext(), am_nnet_.RightContext()),
-    opts_(opts),
-    trans_model_(trans_model),
-    am_nnet_(am_nnet),
-    priors_(am_nnet_.Priors()) {
-=======
     NnetSimpleComputer(opts.simple_computer_opts, am_nnet.GetNnet(), feats, 
         am_nnet.LeftContext(), am_nnet.RightContext(),
         NULL, &ivectors, online_ivector_period),
@@ -72,7 +57,6 @@
     trans_model_(trans_model),
     am_nnet_(am_nnet),
     priors_(am_nnet.Priors()) {
->>>>>>> cd228cba
   priors_.ApplyLog();
 }
 
@@ -82,13 +66,6 @@
     const AmNnetSimple &am_nnet,
     const MatrixBase<BaseFloat> &feats,
     const VectorBase<BaseFloat> &ivector):
-<<<<<<< HEAD
-    NnetSimpleComputer(opts.simple_computer_opts, am_nnet_.GetNnet(), feats, &ivector, NULL, 0, am_nnet_.LeftContext(), am_nnet_.RightContext()), 
-    opts_(opts),
-    trans_model_(trans_model),
-    am_nnet_(am_nnet),
-    priors_(am_nnet_.Priors()) {
-=======
     NnetSimpleComputer(opts.simple_computer_opts, am_nnet.GetNnet(), feats, 
         am_nnet.LeftContext(), am_nnet.RightContext(), 
         &ivector, NULL, 0), 
@@ -96,7 +73,6 @@
     trans_model_(trans_model),
     am_nnet_(am_nnet),
     priors_(am_nnet.Priors()) {
->>>>>>> cd228cba
   priors_.ApplyLog();
 }
 
