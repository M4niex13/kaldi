--- conflicted
+++ resolved
@@ -170,15 +170,6 @@
   int32 max_am_gauss;
 
   UbmClusteringOptions()
-<<<<<<< HEAD
-      : ubm_numcomps(400), reduce_state_factor(0.2),
-        intermediate_numcomps(4000), cluster_varfloor(0.01),
-        max_am_gauss(20000) {}
-  UbmClusteringOptions(int32 ncomp, BaseFloat red, int32 interm_comps,
-                       BaseFloat vfloor, int32 max_am_gauss)
-        : ubm_numcomps(ncomp), reduce_state_factor(red),
-          intermediate_numcomps(interm_comps), cluster_varfloor(vfloor),
-=======
       : ubm_num_gauss(400), reduce_state_factor(0.2),
         intermediate_num_gauss(4000), cluster_varfloor(0.01),
         max_am_gauss(20000) {}
@@ -186,20 +177,11 @@
                        BaseFloat vfloor, int32 max_am_gauss)
         : ubm_num_gauss(ncomp), reduce_state_factor(red),
           intermediate_num_gauss(interm_gauss), cluster_varfloor(vfloor),
->>>>>>> 5103ad3c
           max_am_gauss(max_am_gauss) {}
   void Register(ParseOptions *po) {
     std::string module = "UbmClusteringOptions: ";
     po->Register("max-am-gauss", &max_am_gauss, module+
                  "We first reduce acoustic model to this max #Gauss before clustering.");
-<<<<<<< HEAD
-    po->Register("ubm-numcomps", &ubm_numcomps, module+
-                 "Number of Gaussians components in the final UBM.");
-    po->Register("reduce-state-factor", &reduce_state_factor, module+
-                 "Intermediate number of clustered states (as fraction of total states).");
-    po->Register("intermediate-numcomps", &intermediate_numcomps, module+
-                 "Intermediate number of merged Gaussian components.");
-=======
     po->Register("ubm-num-gauss", &ubm_num_gauss, module+
                  "Number of Gaussians components in the final UBM.");
     po->Register("ubm-numcomps", &ubm_num_gauss, module+
@@ -210,7 +192,6 @@
                  "Intermediate number of merged Gaussian components.");
     po->Register("intermediate-numcomps", &intermediate_num_gauss, module+
                  "Backward compatibility option (see intermediate-num-gauss)");
->>>>>>> 5103ad3c
     po->Register("cluster-varfloor", &cluster_varfloor, module+
                  "Variance floor used in bottom-up state clustering.");
   }
