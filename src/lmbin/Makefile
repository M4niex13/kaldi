
all:

EXTRA_CXXFLAGS = -Wno-sign-compare
include ../kaldi.mk

BINFILES = arpa2fst arpa-to-const-arpa

OBJFILES =

TESTFILES =

<<<<<<< HEAD
ADDLIBS = ../lm/kaldi-lm.a ../util/kaldi-util.a ../matrix/kaldi-matrix.a ../cblasext/kaldi-cblasext.a \
          ../base/kaldi-base.a 
=======
ADDLIBS = ../lm/kaldi-lm.a ../util/kaldi-util.a ../matrix/kaldi-matrix.a \
          ../base/kaldi-base.a
>>>>>>> 6ffde4b4

include ../makefiles/default_rules.mk<|MERGE_RESOLUTION|>--- conflicted
+++ resolved
@@ -10,12 +10,7 @@
 
 TESTFILES =
 
-<<<<<<< HEAD
-ADDLIBS = ../lm/kaldi-lm.a ../util/kaldi-util.a ../matrix/kaldi-matrix.a ../cblasext/kaldi-cblasext.a \
-          ../base/kaldi-base.a 
-=======
 ADDLIBS = ../lm/kaldi-lm.a ../util/kaldi-util.a ../matrix/kaldi-matrix.a \
-          ../base/kaldi-base.a
->>>>>>> 6ffde4b4
+	      ../cblasext/kaldi-cblasext.a ../base/kaldi-base.a
 
 include ../makefiles/default_rules.mk