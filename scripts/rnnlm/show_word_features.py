--- conflicted
+++ resolved
@@ -7,14 +7,7 @@
 import argparse
 import sys
 
-<<<<<<< HEAD
-# The use of latin-1 encoding does not preclude reading utf-8.  latin-1 encoding
-# means "treat words as sequences of bytes", and it is compatible with utf-8
-# encoding as well as other encodings such as gbk, as long as the spaces are
-# also spaces in ascii (which we check).  It is basically how we emulate the
-# behavior of python before python3.
-=======
->>>>>>> 1ac8c922
+
 sys.stdout = open(1, 'w', encoding='utf-8', closefd=False)
 
 import re
