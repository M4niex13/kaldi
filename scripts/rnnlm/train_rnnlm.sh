--- conflicted
+++ resolved
@@ -227,16 +227,12 @@
   # dev-set probability) as the final model.
   best_iter=$(rnnlm/get_best_model.py $dir)
   echo "$0: best iteration (out of $num_iters) was $best_iter, linking it to final iteration."
-<<<<<<< HEAD
-  ln -sf ${embedding_type}_embedding.$best_iter.mat $dir/${embedding_type}_embedding.final.mat
-=======
   train_best_log=$dir/log/train.$best_iter.1.log
   ppl_train=`grep 'Overall objf' $train_best_log | awk '{printf("%.1f",exp(-$10))}'`
   dev_best_log=$dir/log/compute_prob.$best_iter.log
   ppl_dev=`grep 'Overall objf' $dev_best_log | awk '{printf("%.1f",exp(-$NF))}'`
   echo "$0: train/dev perplexity was $ppl_train / $ppl_dev."
-  ln -sf $embedding_type.$best_iter.mat $dir/$embedding_type.final.mat
->>>>>>> 6127c327
+  ln -sf ${embedding_type}_embedding.$best_iter.mat $dir/${embedding_type}_embedding.final.mat
   ln -sf $best_iter.raw $dir/final.raw
 fi
 
