--- conflicted
+++ resolved
@@ -25,21 +25,12 @@
                     help='Where to write output files.')
 args = parser.parse_args()
 
-<<<<<<< HEAD
-text_file = os.path.join(args.out_dir + '/', 'text')
-text_fh = open(text_file, 'wb')
-utt2spk_file = os.path.join(args.out_dir + '/', 'utt2spk')
-utt2spk_fh = open(utt2spk_file, 'w')
-image_file = os.path.join(args.out_dir + '/', 'images.scp')
-image_fh = open(image_file, 'w')
-=======
 text_file = os.path.join(args.out_dir, 'text')
 text_fh = open(text_file, 'w', encoding='utf-8')
 utt2spk_file = os.path.join(args.out_dir, 'utt2spk')
 utt2spk_fh = open(utt2spk_file, 'w', encoding='utf-8')
 image_file = os.path.join(args.out_dir, 'images.scp')
 image_fh = open(image_file, 'w', encoding='utf-8')
->>>>>>> c30dc5e2
 
 for f in sorted(os.listdir(args.database_path)):
     if f.endswith('.gedi.xml'):
@@ -68,12 +59,7 @@
                 image_file_name = os.path.basename(base_name) + '_0' + str(lineID) +'.tif'
                 image_file_path = os.path.join(args.database_path, 'lines', image_file_name)
                 text = ''.join(line)
-<<<<<<< HEAD
-                utt_id = writer_id + '_' + base_name + '_' + str(lineID)
-                text_fh.write((utt_id + ' ' + text + '\n').encode('utf-8'))
-=======
                 utt_id = writer_id + '_' + os.path.basename(base_name) + '_' + str(lineID)
                 text_fh.write(utt_id + ' ' + text + '\n')
->>>>>>> c30dc5e2
                 utt2spk_fh.write(utt_id + ' ' + writer_id + '\n')
                 image_fh.write(utt_id + ' ' + image_file_path + '\n')