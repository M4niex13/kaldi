#!/bin/bash
#

arpa_lm=data/local/lm/3gram-mincount/lm_unpruned.gz
dir=data/lang_test

if [ -f path.sh ]; then . path.sh; fi
. utils/parse_options.sh

[ ! -f $arpa_lm ] && echo No such file $arpa_lm && exit 1;

mkdir -p $dir
cp -r data/lang/* $dir

gunzip -c "$arpa_lm" | \
  arpa2fst --disambig-symbol=#0 \
           --read-symbol-table=$dir/words.txt - $dir/G.fst


echo  "Checking how stochastic G is (the first of these numbers should be small):"
fstisstochastic $dir/G.fst

## Check lexicon.
## just have a look and make sure it seems sane.
echo "First few lines of lexicon FST:"
fstprint   --isymbols=data/lang/phones.txt --osymbols=data/lang/words.txt data/lang/L.fst  | head

echo Performing further checks

# Checking that G.fst is determinizable.
fstdeterminize $dir/G.fst /dev/null || echo Error determinizing G.

# Checking that L_disambig.fst is determinizable.
fstdeterminize $dir/L_disambig.fst /dev/null || echo Error determinizing L.

# Checking that disambiguated lexicon times G is determinizable
# Note: we do this with fstdeterminizestar not fstdeterminize, as
# fstdeterminize was taking forever (presumbaly relates to a bug
# in this version of OpenFst that makes determinization slow for
# some case).
fsttablecompose $dir/L_disambig.fst $dir/G.fst | \
   fstdeterminizestar >/dev/null || echo Error

# Checking that LG is stochastic:
fsttablecompose data/lang/L_disambig.fst $dir/G.fst | \
   fstisstochastic || echo "[log:] LG is not stochastic"

<<<<<<< HEAD
utils/build_const_arpa_lm.sh data/local/lm/4gram-mincount/lm_unpruned.gz \
  data/lang_test data/lang_test_fg

=======
>>>>>>> 82efedb0
echo "$0 succeeded"<|MERGE_RESOLUTION|>--- conflicted
+++ resolved
@@ -45,10 +45,4 @@
 fsttablecompose data/lang/L_disambig.fst $dir/G.fst | \
    fstisstochastic || echo "[log:] LG is not stochastic"
 
-<<<<<<< HEAD
-utils/build_const_arpa_lm.sh data/local/lm/4gram-mincount/lm_unpruned.gz \
-  data/lang_test data/lang_test_fg
-
-=======
->>>>>>> 82efedb0
 echo "$0 succeeded"