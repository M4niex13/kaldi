--- conflicted
+++ resolved
@@ -143,7 +143,6 @@
               $graphdir data/${dset}_sp_hires $chaindir/decode_${dset}_sp${decode_affix}
   fi
 
-<<<<<<< HEAD
   if $rescore_unsup_lattices; then
     if [ $stage -le 6 ]; then
       steps/lmrescore_const_arpa_undeterminized.sh --cmd "$decode_cmd" \
@@ -153,24 +152,15 @@
         $chaindir/decode_${dset}_sp${decode_affix} \
         $chaindir/decode_${dset}_sp${decode_affix}${unsup_rescoring_affix}
     fi
-=======
-  if [ $stage -le 6 ]; then
-    steps/lmrescore_const_arpa_undeterminized.sh --cmd "$decode_cmd" \
-      --write-compact false --acwt 0.1 --beam 8.0  --skip-scoring true \
-      data/lang_test${graph_affix} \
-      data/lang_test${graph_affix}_fg data/${dset}_sp_hires \
-      $chaindir/decode_${dset}_sp${decode_affix} \
-      $chaindir/decode_${dset}_sp${decode_affix}_fg
-
->>>>>>> 47ab45a9
-    ln -sf ../final.mdl $chaindir/decode_${dset}_sp${decode_affix}_fg/final.mdl
+
+    ln -sf ../final.mdl $chaindir/decode_${dset}_sp${decode_affix}_${unsup_rescoring_affix}/final.mdl
   else
     ln -sf ../final.mdl $chaindir/decode_${dset}_sp${decode_affix}/final.mdl
   fi
 done
 
 if $rescore_unsup_lattices; then
-  decode_affix=${decode_affix}_fg
+  decode_affix=${decode_affix}_${unsup_rescoring_affix}
 fi
 
 if [ $stage -le 8 ]; then
