--- conflicted
+++ resolved
@@ -7,11 +7,6 @@
 # contains the common feature preparation and iVector-related parts of the
 # script.  See those scripts for examples of usage.
 
-<<<<<<< HEAD
-stage=1
-feat_type=lda
-=======
->>>>>>> 0d0316b4
 
 stage=0
 nj=30
@@ -53,37 +48,6 @@
   utils/data/perturb_data_dir_speed_3way.sh data/${train_set} data/${train_set}_sp
 fi
 
-<<<<<<< HEAD
-if [ $stage -le 2 ] && [ "$feat_type" == "lda" ]; then
-  # We need to build a small system just because we need the LDA+MLLT transform
-  # to train the diag-UBM on top of.  We align the si84 data for this purpose.
-  steps/align_fmllr.sh --nj 40 --cmd "$train_cmd" \
-    data/train_si84 data/lang exp/tri4b exp/nnet3/tri4b_ali_si84
-fi
-
-if [ $stage -le 3 ]; then
-  case $feat_type in
-    lda)
-      # Train a small system just for its LDA+MLLT transform.  We use --num-iters 13
-      # because after we get the transform (12th iter is the last), any further
-      # training is pointless.
-      echo "$0: training a system on the hires data for its LDA+MLLT transform, in order to produce the diagonal GMM."
-      steps/train_lda_mllt.sh --cmd "$train_cmd" --num-iters 13 \
-        --realign-iters "" \
-        --splice-opts "--left-context=3 --right-context=3" \
-        5000 10000 data/train_si84_hires data/lang \
-        exp/nnet3/tri4b_ali_si84 exp/nnet3/tri5b
-      ;;
-    pca)
-      echo "$0: computing a PCA transform from the hires data, in order to produce the diagonal GMM."
-      steps/online/nnet2/get_pca_transform.sh --cmd "$train_cmd" \
-        --splice-opts "--left-context=3 --right-context=3" \
-        --max-utts 10000 --subsample 2 \
-        data/train_si84_hires exp/nnet3/tri5b
-      ;;
-    *) echo "$0: invalid feature type $feature_type" && exit 1;
-  esac
-=======
 if [ $stage -le 2 ]; then
   echo "$0: creating high-resolution MFCC features"
 
@@ -145,7 +109,6 @@
      --splice-opts "--left-context=3 --right-context=3" \
      3000 10000 $temp_data_root/${train_set}_hires data/lang \
       $gmm_dir exp/nnet3${nnet3_affix}/tri5
->>>>>>> 0d0316b4
 fi
 
 
