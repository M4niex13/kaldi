--- conflicted
+++ resolved
@@ -31,14 +31,9 @@
                      shuffle_buffer_size, minibatch_size_str,
                      cache_read_opt, run_opts,
                      frames_per_eg=-1,
-<<<<<<< HEAD
-                     min_deriv_time=None, max_deriv_time=None,
-                     min_left_context=None, min_right_context=None,
+                     min_deriv_time=None, max_deriv_time_relative=None,
                      extra_egs_copy_cmd="", use_multitask_egs=False,
                      rename_multitask_outputs=False):
-=======
-                     min_deriv_time=None, max_deriv_time_relative=None):
->>>>>>> 4a58ab98
     """ Called from train_one_iteration(), this model does one iteration of
     training with 'num_jobs' jobs, and writes files like
     exp/tdnn_a/24.{1,2,3,..<num_jobs>}.raw
@@ -66,17 +61,6 @@
     if max_deriv_time_relative is not None:
         deriv_time_opts.append("--optimization.max-deriv-time-relative={0}".format(
                            max_deriv_time_relative))
-
-    this_random = random.Random(srand + iter)
-
-    if min_left_context is not None:
-        left_context = this_random.randint(min_left_context, left_context)
-
-    if min_right_context is not None:
-        right_context = this_random.randint(min_right_context, right_context)
-
-    logger.info("On iteration %d, left-context=%d and right-context=%s",
-                iter, left_context, right_context)
 
     context_opts = "--left-context={0} --right-context={1}".format(
         left_context, right_context)
@@ -112,7 +96,7 @@
                 "--weights=ark:{egs_dir}/weight.{archive_index} "
                 "scp:{egs_dir}/egs.{archive_index} ark:- | "
                 "{extra_egs_copy_cmd}"
-                "nnet3-merge-egs --minibatch-size={minibatch_size} "
+                "nnet3-merge-egs --minibatch-size={minibatch_size_str} "
                 "--measure-output-frames=false "
                 "--discard-partial-minibatches=true ark:- ark:- | "
                 "nnet3-shuffle-egs "
@@ -125,7 +109,7 @@
                     archive_index=archive_index, srand=iter + srand,
                     shuffle_buffer_size=shuffle_buffer_size,
                     extra_egs_copy_cmd=extra_egs_copy_cmd,
-                    minibatch_size=minibatch_size))
+                    minibatch_size_str=minibatch_size_str))
         else:
             egs_rspecifier = (
                 "ark,bg:nnet3-copy-egs {frame_opts} {context_opts} "
@@ -133,7 +117,7 @@
                 "{extra_egs_copy_cmd}"
                 "nnet3-shuffle-egs --buffer-size={shuffle_buffer_size} "
                 "--srand={srand} ark:- ark:- | "
-                "nnet3-merge-egs --minibatch-size={minibatch_size} "
+                "nnet3-merge-egs --minibatch-size={minibatch_size_str} "
                 "--measure-output-frames=false "
                 "--discard-partial-minibatches=true ark:- ark:- |".format(
                     frame_opts=("" if chunk_level_training
@@ -142,7 +126,7 @@
                     archive_index=archive_index, srand=iter + srand,
                     shuffle_buffer_size=shuffle_buffer_size,
                     extra_egs_copy_cmd=extra_egs_copy_cmd,
-                    minibatch_size=minibatch_size))
+                    minibatch_size_str=minibatch_size_str))
 
         process_handle = common_lib.run_job(
             """{command} {train_queue_opt} {dir}/log/train.{iter}.{job}.log \
@@ -151,17 +135,7 @@
                     --momentum={momentum} \
                     --max-param-change={max_param_change} \
                     {deriv_time_opts} "{raw_model}" \
-<<<<<<< HEAD
                     "{egs_rspecifier}" \
-=======
-                    "ark,bg:nnet3-copy-egs {frame_opts} {context_opts} """
-            """ark:{egs_dir}/egs.{archive_index}.ark ark:- |"""
-            """nnet3-shuffle-egs --buffer-size={shuffle_buffer_size} """
-            """--srand={srand} ark:- ark:- | """
-            """nnet3-merge-egs --minibatch-size={minibatch_size_str} """
-            """--measure-output-frames=false """
-            """--discard-partial-minibatches=true ark:- ark:- |" \
->>>>>>> 4a58ab98
                     {dir}/{next_iter}.{job}.raw""".format(
                         command=run_opts.command,
                         train_queue_opt=run_opts.train_queue_opt,
@@ -171,15 +145,8 @@
                         cache_write_opt=cache_write_opt,
                         momentum=momentum, max_param_change=max_param_change,
                         deriv_time_opts=" ".join(deriv_time_opts),
-<<<<<<< HEAD
                         raw_model=raw_model_string,
                         egs_rspecifier=egs_rspecifier), wait=False)
-=======
-                        raw_model=raw_model_string, context_opts=context_opts,
-                        egs_dir=egs_dir, archive_index=archive_index,
-                        shuffle_buffer_size=shuffle_buffer_size,
-                        minibatch_size_str=minibatch_size_str), wait=False)
->>>>>>> 4a58ab98
 
         processes.append(process_handle)
 
@@ -202,17 +169,9 @@
                         num_hidden_layers, add_layers_period,
                         left_context, right_context,
                         momentum, max_param_change, shuffle_buffer_size,
-<<<<<<< HEAD
-                        run_opts,
-                        cv_minibatch_size=256, frames_per_eg=-1,
-                        min_deriv_time=None, max_deriv_time=None,
-                        min_left_context=None, min_right_context=None,
-                        shrinkage_value=1.0, dropout_proportions=None,
-=======
                         run_opts, frames_per_eg=-1,
                         min_deriv_time=None, max_deriv_time_relative=None,
                         shrinkage_value=1.0, dropout_edit_string="",
->>>>>>> 4a58ab98
                         get_raw_nnet_from_am=True,
                         background_process_handler=None,
                         extra_egs_copy_cmd="", use_multitask_egs=False,
@@ -244,11 +203,7 @@
             saved_srand = int(open('{0}/srand'.format(dir)).readline().strip())
         except (IOError, ValueError):
             logger.error("Exception while reading the random seed "
-<<<<<<< HEAD
-                         "for training.")
-=======
                          "for training")
->>>>>>> 4a58ab98
             raise
         if srand != saved_srand:
             logger.warning("The random seed provided to this iteration "
@@ -344,11 +299,6 @@
     except OSError:
         pass
 
-<<<<<<< HEAD
-    if dropout_proportions is not None:
-        raw_model_string = common_train_lib.apply_dropout(
-            dropout_proportions, raw_model_string)
-=======
     shrink_info_str = ''
     if shrinkage_value != 1.0:
         shrink_info_str = ' and shrink value is {0}'.format(shrinkage_value)
@@ -357,30 +307,21 @@
                 "{shrink_info}.".format(
                     iter, learning_rate,
                     shrink_info=shrink_info_str))
->>>>>>> 4a58ab98
 
     train_new_models(dir=dir, iter=iter, srand=srand, num_jobs=num_jobs,
                      num_archives_processed=num_archives_processed,
                      num_archives=num_archives,
                      raw_model_string=raw_model_string, egs_dir=egs_dir,
-                     left_context=left_context,
-                     right_context=right_context,
                      momentum=momentum, max_param_change=cur_max_param_change,
                      shuffle_buffer_size=shuffle_buffer_size,
                      minibatch_size_str=cur_minibatch_size_str,
                      cache_read_opt=cache_read_opt, run_opts=run_opts,
                      frames_per_eg=frames_per_eg,
                      min_deriv_time=min_deriv_time,
-<<<<<<< HEAD
-                     max_deriv_time=max_deriv_time,
-                     min_left_context=min_left_context,
-                     min_right_context=min_right_context,
+                     max_deriv_time_relative=max_deriv_time_relative,
                      extra_egs_copy_cmd=extra_egs_copy_cmd,
                      use_multitask_egs=use_multitask_egs,
                      rename_multitask_outputs=rename_multitask_outputs)
-=======
-                     max_deriv_time_relative=max_deriv_time_relative)
->>>>>>> 4a58ab98
 
     [models_to_average, best_model] = common_train_lib.get_successful_models(
          num_jobs, '{0}/log/train.{1}.%.log'.format(dir, iter))
@@ -504,35 +445,19 @@
         opts.append("--compute-per-dim-accuracy")
 
     common_lib.run_job(
-<<<<<<< HEAD
-        """{command} {dir}/log/compute_prob_valid.{iter}.log"""
-        """ nnet3-compute-prob {opts} "{model}" """
-        """ "ark,bg:nnet3-copy-egs {context_opts}"""
-        """ {egs_rspecifier} ark:- |{extra_egs_copy_cmd}"""
-        """ nnet3-merge-egs --minibatch-size={mb_size} ark:-"""
-        """ ark:- |" """.format(command=run_opts.command,
-                                opts=' '.join(opts),
-                                dir=dir,
-                                iter=iter,
-                                egs_rspecifier=valid_diagnostic_egs,
-                                context_opts=context_opts,
-                                mb_size=mb_size,
-                                model=model,
-                                egs_dir=egs_dir,
-                                extra_egs_copy_cmd=extra_egs_copy_cmd),
-=======
         """ {command} {dir}/log/compute_prob_valid.{iter}.log \
                 nnet3-compute-prob "{model}" \
-                "ark,bg:nnet3-copy-egs {context_opts} \
-                    ark:{egs_dir}/valid_diagnostic.egs ark:- | \
+                "ark,bg:nnet3-copy-egs {opts} {context_opts} \
+                    ark:{egs_dir}/valid_diagnostic.egs ark:- |{extra_egs_copy_cmd} \
                     nnet3-merge-egs --minibatch-size=1:64 ark:- \
                     ark:- |" """.format(command=run_opts.command,
                                         dir=dir,
                                         iter=iter,
+                                        opts=' '.join(opts),
                                         context_opts=context_opts,
                                         model=model,
-                                        egs_dir=egs_dir),
->>>>>>> 4a58ab98
+                                        egs_dir=egs_dir,
+                                        extra_egs_copy_cmd=extra_egs_copy_cmd),
         wait=wait, background_process_handler=background_process_handler)
 
     if os.path.isfile("{0}/train_diagnostic.egs".format(egs_dir)):
@@ -542,48 +467,28 @@
             egs_dir)
 
     common_lib.run_job(
-<<<<<<< HEAD
         """{command} {dir}/log/compute_prob_train.{iter}.log"""
         """ nnet3-compute-prob {opts} "{model}" """
         """ "ark,bg:nnet3-copy-egs {context_opts}"""
         """ {egs_rspecifier} ark:- | {extra_egs_copy_cmd}"""
-        """ nnet3-merge-egs --minibatch-size={mb_size} ark:-"""
+        """ nnet3-merge-egs --minibatch-size=1:64 ark:-"""
         """ ark:- |" """.format(command=run_opts.command,
                                 opts=' '.join(opts),
                                 dir=dir,
                                 iter=iter,
                                 egs_rspecifier=train_diagnostic_egs,
                                 context_opts=context_opts,
-                                mb_size=mb_size,
                                 model=model,
                                 egs_dir=egs_dir,
                                 extra_egs_copy_cmd=extra_egs_copy_cmd),
-=======
-        """{command} {dir}/log/compute_prob_train.{iter}.log \
-                nnet3-compute-prob "{model}" \
-                "ark,bg:nnet3-copy-egs {context_opts} \
-                    ark:{egs_dir}/train_diagnostic.egs ark:- | \
-                    nnet3-merge-egs --minibatch-size=1:64 ark:- \
-                    ark:- |" """.format(command=run_opts.command,
-                                        dir=dir,
-                                        iter=iter,
-                                        context_opts=context_opts,
-                                        model=model,
-                                        egs_dir=egs_dir),
->>>>>>> 4a58ab98
         wait=wait, background_process_handler=background_process_handler)
 
 
 def compute_progress(dir, iter, egs_dir, left_context, right_context,
-<<<<<<< HEAD
-                     run_opts, mb_size=256,
+                     run_opts,
                      background_process_handler=None, wait=False,
                      get_raw_nnet_from_am=True,
                      extra_egs_copy_cmd=""):
-=======
-                     run_opts, background_process_handler=None, wait=False,
-                     get_raw_nnet_from_am=True):
->>>>>>> 4a58ab98
     if get_raw_nnet_from_am:
         prev_model = "nnet3-am-copy --raw=true {0}/{1}.mdl - |".format(
                         dir, iter - 1)
@@ -602,39 +507,21 @@
             egs_dir)
 
     common_lib.run_job(
-<<<<<<< HEAD
         """{command} {dir}/log/progress.{iter}.log nnet3-info "{model}" """
         """ '&&' nnet3-show-progress --use-gpu=no "{prev_model}" "{model}" """
         """ "ark,bg:nnet3-copy-egs {context_opts}"""
         """ {egs_rspecifier} ark:- |{extra_egs_copy_cmd}"""
-        """ nnet3-merge-egs --minibatch-size={mb_size} ark:-"""
+        """ nnet3-merge-egs --minibatch-size=1:64 ark:-"""
         """ ark:- |" """.format(command=run_opts.command,
                                 dir=dir,
                                 iter=iter,
                                 egs_rspecifier=train_diagnostic_egs,
                                 model=model,
                                 context_opts=context_opts,
-                                mb_size=mb_size,
                                 prev_model=prev_model,
                                 egs_dir=egs_dir,
                                 extra_egs_copy_cmd=extra_egs_copy_cmd),
         wait=wait, background_process_handler=background_process_handler)
-=======
-            """{command} {dir}/log/progress.{iter}.log \
-                    nnet3-info "{model}" '&&' \
-                    nnet3-show-progress --use-gpu=no "{prev_model}" "{model}" \
-                    "ark,bg:nnet3-copy-egs {context_opts} \
-                        ark:{egs_dir}/train_diagnostic.egs ark:- | \
-                        nnet3-merge-egs --minibatch-size=1:64 ark:- \
-                        ark:- |" """.format(command=run_opts.command,
-                                            dir=dir,
-                                            iter=iter,
-                                            model=model,
-                                            context_opts=context_opts,
-                                            prev_model=prev_model,
-                                            egs_dir=egs_dir),
-            wait=wait, background_process_handler=background_process_handler)
->>>>>>> 4a58ab98
 
 
 def combine_models(dir, num_iters, models_to_combine, egs_dir,
@@ -642,11 +529,8 @@
                    minibatch_size_str,
                    run_opts, background_process_handler=None,
                    chunk_width=None, get_raw_nnet_from_am=True,
-<<<<<<< HEAD
+                   sum_to_one_penalty=0.0,
                    extra_egs_copy_cmd="", compute_per_dim_accuracy=False):
-=======
-                   sum_to_one_penalty=0.0):
->>>>>>> 4a58ab98
     """ Function to do model combination
 
     In the nnet3 setup, the logic
@@ -701,12 +585,9 @@
         """.format(command=run_opts.command,
                    combine_queue_opt=run_opts.combine_queue_opt,
                    dir=dir, raw_models=" ".join(raw_model_strings),
-<<<<<<< HEAD
                    egs_rspecifier=combine_egs,
-=======
                    hard_enforce=(sum_to_one_penalty <= 0),
                    penalty=sum_to_one_penalty,
->>>>>>> 4a58ab98
                    context_opts=context_opts,
                    mbsize=minibatch_size_str,
                    out_model=out_model,
