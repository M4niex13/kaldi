

# Copyright 2016    Vijayaditya Peddinti.
#           2016    Vimal Manohar
# Apache 2.0.

""" This is a module with methods which will be used by scripts for training of
deep neural network acoustic model and raw model (i.e., generic neural
network without transition model) with frame-level objectives.
"""

import glob
import logging
import math
import os
import time

import libs.common as common_lib
import libs.nnet3.train.common as common_train_lib

logger = logging.getLogger(__name__)
logger.addHandler(logging.NullHandler())

def train_new_models(dir, iter, srand, num_jobs,
                     num_archives_processed, num_archives,
                     raw_model_string, egs_dir,
                     left_context, right_context,
                     momentum, max_param_change,
                     shuffle_buffer_size, minibatch_size_str,
                     cache_read_opt, run_opts,
                     frames_per_eg=-1,
                     min_deriv_time=None, max_deriv_time_relative=None,
                     use_multitask_egs=False):
    """ Called from train_one_iteration(), this model does one iteration of
    training with 'num_jobs' jobs, and writes files like
    exp/tdnn_a/24.{1,2,3,..<num_jobs>}.raw

    We cannot easily use a single parallel SGE job to do the main training,
    because the computation of which archive and which --frame option
    to use for each job is a little complex, so we spawn each one separately.
    this is no longer true for RNNs as we use do not use the --frame option
    but we use the same script for consistency with FF-DNN code

    Selected args:
        frames_per_eg: The default value -1 implies chunk_level_training, which
            is particularly applicable to RNN training. If it is > 0, then it
            implies frame-level training, which is applicable for DNN training.
            If it is > 0, then each parallel SGE job created, a different frame
            numbered 0..frames_per_eg-1 is used.
        use_multitask_egs : True, if different examples used to train multiple
                            tasks or outputs, e.g.multilingual training.
                            multilingual egs can be generated using get_egs.sh and
                            steps/nnet3/multilingual/allocate_multilingual_examples.py,
                            those are the top-level scripts.
    """

    chunk_level_training = False if frames_per_eg > 0 else True

    deriv_time_opts = []
    if min_deriv_time is not None:
        deriv_time_opts.append("--optimization.min-deriv-time={0}".format(
                           min_deriv_time))
    if max_deriv_time_relative is not None:
        deriv_time_opts.append("--optimization.max-deriv-time-relative={0}".format(
                           max_deriv_time_relative))

    context_opts = "--left-context={0} --right-context={1}".format(
        left_context, right_context)

    processes = []
    for job in range(1, num_jobs+1):
        # k is a zero-based index that we will derive the other indexes from.
        k = num_archives_processed + job - 1

        # work out the 1-based archive index.
        archive_index = (k % num_archives) + 1

        if not chunk_level_training:
            frame = (k / num_archives + archive_index) % frames_per_eg

        cache_write_opt = ""
        if job == 1:
            # an option for writing cache (storing pairs of nnet-computations
            # and computation-requests) during training.
            cache_write_opt = "--write-cache={dir}/cache.{iter}".format(
                dir=dir, iter=iter+1)
        multitask_egs_opts = common_train_lib.get_multitask_egs_opts(
            egs_dir,
            egs_prefix="egs.",
            archive_index=archive_index,
            use_multitask_egs=use_multitask_egs)

        scp_or_ark = "scp" if use_multitask_egs else "ark"

        egs_rspecifier = (
            """ark,bg:nnet3-copy-egs {frame_opts} {context_opts} {multitask_egs_opts} \
            {scp_or_ark}:{egs_dir}/egs.{archive_index}.{scp_or_ark} ark:- | \
            nnet3-shuffle-egs --buffer-size={shuffle_buffer_size} \
            --srand={srand} ark:- ark:- | \
            nnet3-merge-egs --minibatch-size={minibatch_size} \
            --discard-partial-minibatches=true ark:- ark:- |""".format(
                frame_opts=("" if chunk_level_training
                            else "--frame={0}".format(frame)),
                context_opts=context_opts, egs_dir=egs_dir,
                archive_index=archive_index,
                shuffle_buffer_size=shuffle_buffer_size,
                minibatch_size=minibatch_size_str,
                srand=iter + srand,
                scp_or_ark=scp_or_ark,
                multitask_egs_opts=multitask_egs_opts))

        process_handle = common_lib.run_job(
            """{command} {train_queue_opt} {dir}/log/train.{iter}.{job}.log \
                    nnet3-train {parallel_train_opts} {cache_read_opt} \
                    {cache_write_opt} --print-interval=10 \
                    --momentum={momentum} \
                    --max-param-change={max_param_change} \
                    {deriv_time_opts} "{raw_model}" \
                    "{egs_rspecifier}" \
                    {dir}/{next_iter}.{job}.raw""".format(
                        command=run_opts.command,
                        train_queue_opt=run_opts.train_queue_opt,
                        dir=dir, iter=iter,
                        next_iter=iter + 1,
                        job=job,
                        parallel_train_opts=run_opts.parallel_train_opts,
                        cache_read_opt=cache_read_opt,
                        cache_write_opt=cache_write_opt,
                        momentum=momentum, max_param_change=max_param_change,
                        deriv_time_opts=" ".join(deriv_time_opts),
                        raw_model=raw_model_string,
                        egs_rspecifier=egs_rspecifier), wait=False)

        processes.append(process_handle)

    all_success = True
    for process in processes:
        process.wait()
        process.communicate()
        if process.returncode != 0:
            all_success = False

    if not all_success:
        open('{0}/.error'.format(dir), 'w').close()
        raise Exception("There was error during training "
                        "iteration {0}".format(iter))


def train_one_iteration(dir, iter, srand, egs_dir,
                        num_jobs, num_archives_processed, num_archives,
                        learning_rate, minibatch_size_str,
                        num_hidden_layers, add_layers_period,
                        left_context, right_context,
                        momentum, max_param_change, shuffle_buffer_size,
                        run_opts, frames_per_eg=-1,
                        min_deriv_time=None, max_deriv_time_relative=None,
                        shrinkage_value=1.0, dropout_edit_string="",
                        get_raw_nnet_from_am=True,
                        background_process_handler=None,
                        use_multitask_egs=False):
    """ Called from steps/nnet3/train_*.py scripts for one iteration of neural
    network training

    Selected args:
        frames_per_eg: The default value -1 implies chunk_level_training, which
            is particularly applicable to RNN training. If it is > 0, then it
            implies frame-level training, which is applicable for DNN training.
            If it is > 0, then each parallel SGE job created, a different frame
            numbered 0..frames_per_eg-1 is used.
        shrinkage_value: If value is 1.0, no shrinkage is done; otherwise
            parameter values are scaled by this value.
        get_raw_nnet_from_am: If True, then the network is read and stored as
            acoustic model i.e. along with transition model e.g. 10.mdl
            as against a raw network e.g. 10.raw when the value is False.
    """

    # Set off jobs doing some diagnostics, in the background.
    # Use the egs dir from the previous iteration for the diagnostics
    logger.info("Training neural net (pass {0})".format(iter))

    # check if different iterations use the same random seed
    if os.path.exists('{0}/srand'.format(dir)):
        try:
            saved_srand = int(open('{0}/srand'.format(dir)).readline().strip())
        except (IOError, ValueError):
            logger.error("Exception while reading the random seed "
                         "for training")
            raise
        if srand != saved_srand:
            logger.warning("The random seed provided to this iteration "
                           "(srand={0}) is different from the one saved last "
                           "time (srand={1}). Using srand={0}.".format(
                               srand, saved_srand))
    else:
        with open('{0}/srand'.format(dir), 'w') as f:
            f.write(str(srand))

    # Sets off some background jobs to compute train and
    # validation set objectives
    compute_train_cv_probabilities(
        dir=dir, iter=iter, egs_dir=egs_dir,
        left_context=left_context, right_context=right_context,
        run_opts=run_opts,
        get_raw_nnet_from_am=get_raw_nnet_from_am, wait=False,
        background_process_handler=background_process_handler,
        use_multitask_egs=use_multitask_egs)

    if iter > 0:
        # Runs in the background
        compute_progress(dir=dir, iter=iter, egs_dir=egs_dir,
                         left_context=left_context,
                         right_context=right_context,
                         run_opts=run_opts,
                         wait=False,
                         get_raw_nnet_from_am=get_raw_nnet_from_am,
                         background_process_handler=background_process_handler,
                         use_multitask_egs=use_multitask_egs)

    # an option for writing cache (storing pairs of nnet-computations
    # and computation-requests) during training.
    cache_read_opt = ""
    if (iter > 0 and (iter <= (num_hidden_layers-1) * add_layers_period)
            and iter % add_layers_period == 0):

        # if we've just added new hiden layer, don't do averaging but take the
        # best.
        do_average = False

        cur_num_hidden_layers = 1 + iter / add_layers_period
        config_file = "{0}/configs/layer{1}.config".format(
            dir, cur_num_hidden_layers)
        if get_raw_nnet_from_am:
            raw_model_string = ("nnet3-am-copy --raw=true "
                                "--learning-rate={lr} {dir}/{iter}.mdl - | "
                                "nnet3-init --srand={srand} - "
                                "{config} - |".format(
                                    lr=learning_rate, dir=dir, iter=iter,
                                    srand=iter + srand, config=config_file))
        else:
            raw_model_string = ("nnet3-copy --learning-rate={lr} "
                                "{dir}/{iter}.raw - | "
                                "nnet3-init --srand={srand} - "
                                "{config} - |".format(
                                    lr=learning_rate, dir=dir, iter=iter,
                                    srand=iter + srand, config=config_file))
    else:
        do_average = True
        if iter == 0:
            # on iteration 0, pick the best, don't average.
            do_average = False
        else:
            cache_read_opt = "--read-cache={dir}/cache.{iter}".format(
                dir=dir, iter=iter)
        if get_raw_nnet_from_am:
            raw_model_string = ("nnet3-am-copy --raw=true --learning-rate={0} "
                                "{1}/{2}.mdl - |".format(learning_rate,
                                                         dir, iter))
        else:
            raw_model_string = ("nnet3-copy --learning-rate={lr} "
                                "{dir}/{iter}.raw - |".format(
                                    lr=learning_rate, dir=dir, iter=iter))

    raw_model_string = raw_model_string + dropout_edit_string

    if do_average:
        cur_minibatch_size_str = minibatch_size_str
        cur_max_param_change = max_param_change
    else:
        # on iteration zero or when we just added a layer, use a smaller
        # minibatch size (and we will later choose the output of just one of
        # the jobs): the model-averaging isn't always helpful when the model is
        # changing too fast (i.e. it can worsen the objective function), and
        # the smaller minibatch size will help to keep the update stable.
        cur_minibatch_size_str = common_train_lib.halve_minibatch_size_str(minibatch_size_str)
        cur_max_param_change = float(max_param_change) / math.sqrt(2)

    try:
        os.remove("{0}/.error".format(dir))
    except OSError:
        pass

    shrink_info_str = ''
    if shrinkage_value != 1.0:
        shrink_info_str = ' and shrink value is {0}'.format(shrinkage_value)

    logger.info("On iteration {0}, learning rate is {1}"
                "{shrink_info}.".format(
                    iter, learning_rate,
                    shrink_info=shrink_info_str))

    train_new_models(dir=dir, iter=iter, srand=srand, num_jobs=num_jobs,
                     num_archives_processed=num_archives_processed,
                     num_archives=num_archives,
                     raw_model_string=raw_model_string, egs_dir=egs_dir,
                     left_context=left_context, right_context=right_context,
                     momentum=momentum, max_param_change=cur_max_param_change,
                     shuffle_buffer_size=shuffle_buffer_size,
                     minibatch_size_str=cur_minibatch_size_str,
                     cache_read_opt=cache_read_opt, run_opts=run_opts,
                     frames_per_eg=frames_per_eg,
                     min_deriv_time=min_deriv_time,
                     max_deriv_time_relative=max_deriv_time_relative,
                     use_multitask_egs=use_multitask_egs)

    [models_to_average, best_model] = common_train_lib.get_successful_models(
         num_jobs, '{0}/log/train.{1}.%.log'.format(dir, iter))
    nnets_list = []
    for n in models_to_average:
        nnets_list.append("{0}/{1}.{2}.raw".format(dir, iter + 1, n))

    if do_average:
        # average the output of the different jobs.
        common_train_lib.get_average_nnet_model(
            dir=dir, iter=iter,
            nnets_list=" ".join(nnets_list),
            run_opts=run_opts,
            get_raw_nnet_from_am=get_raw_nnet_from_am,
            shrink=shrinkage_value)

    else:
        # choose the best model from different jobs
        common_train_lib.get_best_nnet_model(
            dir=dir, iter=iter,
            best_model_index=best_model,
            run_opts=run_opts,
            get_raw_nnet_from_am=get_raw_nnet_from_am,
            shrink=shrinkage_value)

    try:
        for i in range(1, num_jobs + 1):
            os.remove("{0}/{1}.{2}.raw".format(dir, iter + 1, i))
    except OSError:
        logger.error("Error while trying to delete the raw models")
        raise

    if get_raw_nnet_from_am:
        new_model = "{0}/{1}.mdl".format(dir, iter + 1)
    else:
        new_model = "{0}/{1}.raw".format(dir, iter + 1)

    if not os.path.isfile(new_model):
        raise Exception("Could not find {0}, at the end of "
                        "iteration {1}".format(new_model, iter))
    elif os.stat(new_model).st_size == 0:
        raise Exception("{0} has size 0. Something went wrong in "
                        "iteration {1}".format(new_model, iter))
    if cache_read_opt and os.path.exists("{0}/cache.{1}".format(dir, iter)):
        os.remove("{0}/cache.{1}".format(dir, iter))


def compute_preconditioning_matrix(dir, egs_dir, num_lda_jobs, run_opts,
                                   max_lda_jobs=None, rand_prune=4.0,
                                   lda_opts=None):
    if max_lda_jobs is not None:
        if num_lda_jobs > max_lda_jobs:
            num_lda_jobs = max_lda_jobs

    # Write stats with the same format as stats for LDA.
    common_lib.run_job(
        """{command} JOB=1:{num_lda_jobs} {dir}/log/get_lda_stats.JOB.log \
                nnet3-acc-lda-stats --rand-prune={rand_prune} \
                {dir}/init.raw "ark:{egs_dir}/egs.JOB.ark" \
                {dir}/JOB.lda_stats""".format(
                    command=run_opts.command,
                    num_lda_jobs=num_lda_jobs,
                    dir=dir,
                    egs_dir=egs_dir,
                    rand_prune=rand_prune))

    # the above command would have generated dir/{1..num_lda_jobs}.lda_stats
    lda_stat_files = map(lambda x: '{0}/{1}.lda_stats'.format(dir, x),
                         range(1, num_lda_jobs + 1))

    common_lib.run_job(
        """{command} {dir}/log/sum_transform_stats.log \
                sum-lda-accs {dir}/lda_stats {lda_stat_files}""".format(
                    command=run_opts.command,
                    dir=dir, lda_stat_files=" ".join(lda_stat_files)))

    for file in lda_stat_files:
        try:
            os.remove(file)
        except OSError:
            logger.error("There was error while trying to remove "
                         "lda stat files.")
            raise
    # this computes a fixed affine transform computed in the way we described
    # in Appendix C.6 of http://arxiv.org/pdf/1410.7455v6.pdf; it's a scaled
    # variant of an LDA transform but without dimensionality reduction.

    common_lib.run_job(
        """{command} {dir}/log/get_transform.log \
                nnet-get-feature-transform {lda_opts} {dir}/lda.mat \
                {dir}/lda_stats""".format(
                    command=run_opts.command, dir=dir,
                    lda_opts=lda_opts if lda_opts is not None else ""))

    common_lib.force_symlink("../lda.mat", "{0}/configs/lda.mat".format(dir))


def compute_train_cv_probabilities(dir, iter, egs_dir, left_context,
                                   right_context, run_opts,
                                   wait=False, background_process_handler=None,
                                   get_raw_nnet_from_am=True,
                                   use_multitask_egs=False):
    if get_raw_nnet_from_am:
        model = "nnet3-am-copy --raw=true {dir}/{iter}.mdl - |".format(
                    dir=dir, iter=iter)
    else:
        model = "{dir}/{iter}.raw".format(dir=dir, iter=iter)

    context_opts = "--left-context={lc} --right-context={rc}".format(
        lc=left_context, rc=right_context)
    scp_or_ark = "scp" if use_multitask_egs else "ark"
    egs_suffix = ".scp" if use_multitask_egs else ".egs"
<<<<<<< HEAD

    egs_rspecifier = ("{0}:{1}/valid_diagnostic{2}".format(
        scp_or_ark, egs_dir, egs_suffix))

=======

    egs_rspecifier = ("{0}:{1}/valid_diagnostic{2}".format(
        scp_or_ark, egs_dir, egs_suffix))

>>>>>>> c0b15466
    multitask_egs_opts = common_train_lib.get_multitask_egs_opts(
                             egs_dir,
                             egs_prefix="valid_diagnostic.",
                             use_multitask_egs=use_multitask_egs)
    common_lib.run_job(
        """ {command} {dir}/log/compute_prob_valid.{iter}.log \
                nnet3-compute-prob "{model}" \
                "ark,bg:nnet3-copy-egs {context_opts} {multitask_egs_opts} \
                    {egs_rspecifier} ark:- | \
                    nnet3-merge-egs --minibatch-size=1:64 ark:- \
                    ark:- |" """.format(command=run_opts.command,
                                        dir=dir,
                                        iter=iter,
                                        egs_rspecifier=egs_rspecifier,
                                        context_opts=context_opts,
                                        model=model,
                                        egs_dir=egs_dir,
                                        multitask_egs_opts=multitask_egs_opts),
        wait=wait, background_process_handler=background_process_handler)

    egs_rspecifier = ("{0}:{1}/train_diagnostic{2}".format(
        scp_or_ark, egs_dir, egs_suffix))

    multitask_egs_opts = common_train_lib.get_multitask_egs_opts(
                             egs_dir,
                             egs_prefix="train_diagnostic.",
                             use_multitask_egs=use_multitask_egs)
    common_lib.run_job(
        """{command} {dir}/log/compute_prob_train.{iter}.log \
                nnet3-compute-prob "{model}" \
                "ark,bg:nnet3-copy-egs {context_opts} {multitask_egs_opts} \
                    {egs_rspecifier} ark:- | \
                    nnet3-merge-egs --minibatch-size=1:64 ark:- \
                    ark:- |" """.format(command=run_opts.command,
                                        dir=dir,
                                        iter=iter,
                                        egs_rspecifier=egs_rspecifier,
                                        context_opts=context_opts,
                                        model=model,
                                        egs_dir=egs_dir,
                                        multitask_egs_opts=multitask_egs_opts),
        wait=wait, background_process_handler=background_process_handler)


def compute_progress(dir, iter, egs_dir, left_context, right_context,
                     run_opts, background_process_handler=None, wait=False,
                     get_raw_nnet_from_am=True,
                     use_multitask_egs=False):
    if get_raw_nnet_from_am:
        prev_model = "nnet3-am-copy --raw=true {0}/{1}.mdl - |".format(
                        dir, iter - 1)
        model = "nnet3-am-copy --raw=true {0}/{1}.mdl - |".format(dir, iter)
    else:
        prev_model = '{0}/{1}.raw'.format(dir, iter - 1)
        model = '{0}/{1}.raw'.format(dir, iter)

    context_opts = "--left-context={lc} --right-context={rc}".format(
        lc=left_context, rc=right_context)

    scp_or_ark = "scp" if use_multitask_egs else "ark"
    egs_suffix = ".scp" if use_multitask_egs else ".egs"

    egs_rspecifier = "{0}:{1}/train_diagnostic{2}".format(
        scp_or_ark, egs_dir, egs_suffix)

    multitask_egs_opts = common_train_lib.get_multitask_egs_opts(
                             egs_dir,
                             egs_prefix="train_diagnostic.",
                             use_multitask_egs=use_multitask_egs)
    common_lib.run_job(
            """{command} {dir}/log/progress.{iter}.log \
                    nnet3-info "{model}" '&&' \
                    nnet3-show-progress --use-gpu=no "{prev_model}" "{model}" \
                    "ark,bg:nnet3-copy-egs {context_opts} {multitask_egs_opts} \
                        {egs_rspecifier} ark:- | \
                        nnet3-merge-egs --minibatch-size=1:64 ark:- \
                        ark:- |" """.format(command=run_opts.command,
                                            dir=dir,
                                            iter=iter,
                                            egs_rspecifier=egs_rspecifier,
                                            model=model,
                                            context_opts=context_opts,
                                            prev_model=prev_model,
                                            egs_dir=egs_dir,
                                            multitask_egs_opts=multitask_egs_opts),
            wait=wait, background_process_handler=background_process_handler)


def combine_models(dir, num_iters, models_to_combine, egs_dir,
                   left_context, right_context,
                   minibatch_size_str,
                   run_opts, background_process_handler=None,
                   chunk_width=None, get_raw_nnet_from_am=True,
                   sum_to_one_penalty=0.0,
                   use_multitask_egs=False):
    """ Function to do model combination

    In the nnet3 setup, the logic
    for doing averaging of subsets of the models in the case where
    there are too many models to reliably esetimate interpolation
    factors (max_models_combine) is moved into the nnet3-combine.
    """
    raw_model_strings = []
    logger.info("Combining {0} models.".format(models_to_combine))

    models_to_combine.add(num_iters)

    for iter in sorted(models_to_combine):
        if get_raw_nnet_from_am:
            model_file = '{0}/{1}.mdl'.format(dir, iter)
            if not os.path.exists(model_file):
                raise Exception('Model file {0} missing'.format(model_file))
            raw_model_strings.append(
                '"nnet3-am-copy --raw=true {0} -|"'.format(model_file))
        else:
            model_file = '{0}/{1}.raw'.format(dir, iter)
            if not os.path.exists(model_file):
                raise Exception('Model file {0} missing'.format(model_file))
            raw_model_strings.append(model_file)

    if get_raw_nnet_from_am:
        out_model = ("| nnet3-am-copy --set-raw-nnet=- {dir}/{num_iters}.mdl "
                     "{dir}/combined.mdl".format(dir=dir, num_iters=num_iters))
    else:
        out_model = '{dir}/final.raw'.format(dir=dir)

    context_opts = "--left-context={lc} --right-context={rc}".format(
        lc=left_context, rc=right_context)

    scp_or_ark = "scp" if use_multitask_egs else "ark"
    egs_suffix = ".scp" if use_multitask_egs else ".egs"

    egs_rspecifier = "{0}:{1}/combine{2}".format(scp_or_ark,
                                                 egs_dir, egs_suffix)

    multitask_egs_opts = common_train_lib.get_multitask_egs_opts(
                             egs_dir,
                             egs_prefix="combine.",
                             use_multitask_egs=use_multitask_egs)
    common_lib.run_job(
        """{command} {combine_queue_opt} {dir}/log/combine.log \
                nnet3-combine --num-iters=80 \
                --enforce-sum-to-one={hard_enforce} \
                --sum-to-one-penalty={penalty} \
                --enforce-positive-weights=true \
                --verbose=3 {raw_models} \
                "ark,bg:nnet3-copy-egs {context_opts} {multitask_egs_opts} \
                {egs_rspecifier} ark:- | \
                nnet3-merge-egs --minibatch-size={mbsize} ark:- ark:- |" \
                "{out_model}"
        """.format(command=run_opts.command,
                   combine_queue_opt=run_opts.combine_queue_opt,
                   dir=dir, raw_models=" ".join(raw_model_strings),
                   egs_rspecifier=egs_rspecifier,
                   hard_enforce=(sum_to_one_penalty <= 0),
                   penalty=sum_to_one_penalty,
                   context_opts=context_opts,
                   mbsize=minibatch_size_str,
                   out_model=out_model,
                   egs_dir=egs_dir,
                   multitask_egs_opts=multitask_egs_opts))

    # Compute the probability of the final, combined model with
    # the same subset we used for the previous compute_probs, as the
    # different subsets will lead to different probs.
    if get_raw_nnet_from_am:
        compute_train_cv_probabilities(
            dir=dir, iter='combined', egs_dir=egs_dir,
            left_context=left_context, right_context=right_context,
            run_opts=run_opts, wait=False,
            background_process_handler=background_process_handler,
            use_multitask_egs=use_multitask_egs)
    else:
        compute_train_cv_probabilities(
            dir=dir, iter='final', egs_dir=egs_dir,
            left_context=left_context, right_context=right_context,
            run_opts=run_opts, wait=False,
            background_process_handler=background_process_handler,
            get_raw_nnet_from_am=False,
            use_multitask_egs=use_multitask_egs)


def get_realign_iters(realign_times, num_iters,
                      num_jobs_initial, num_jobs_final):
    """ Takes the realign_times string and identifies the approximate
        iterations at which realignments have to be done.

    realign_times is a space seperated string of values between 0 and 1
    """

    realign_iters = []
    for realign_time in realign_times.split():
        realign_time = float(realign_time)
        assert(realign_time > 0 and realign_time < 1)
        if num_jobs_initial == num_jobs_final:
            realign_iter = int(0.5 + num_iters * realign_time)
        else:
            realign_iter = math.sqrt((1 - realign_time)
                                     * math.pow(num_jobs_initial, 2)
                                     + realign_time * math.pow(num_jobs_final,
                                                               2))
            realign_iter = realign_iter - num_jobs_initial
            realign_iter = realign_iter / (num_jobs_final - num_jobs_initial)
            realign_iter = realign_iter * num_iters
        realign_iters.append(int(realign_iter))

    return realign_iters


def align(dir, data, lang, run_opts, iter=None, transform_dir=None,
          online_ivector_dir=None):

    alidir = '{dir}/ali{ali_suffix}'.format(
            dir=dir,
            ali_suffix="_iter_{0}".format(iter) if iter is not None else "")

    logger.info("Aligning the data{gpu}with {num_jobs} jobs.".format(
        gpu=" using gpu " if run_opts.realign_use_gpu else " ",
        num_jobs=run_opts.realign_num_jobs))
    common_lib.run_job(
        """steps/nnet3/align.sh --nj {num_jobs_align} \
                --cmd "{align_cmd} {align_queue_opt}" \
                --use-gpu {align_use_gpu} \
                --transform-dir "{transform_dir}" \
                --online-ivector-dir "{online_ivector_dir}" \
                --iter "{iter}" {data} {lang} {dir} {alidir}""".format(
                    dir=dir, align_use_gpu=("yes"
                                            if run_opts.realign_use_gpu
                                            else "no"),
                    align_cmd=run_opts.realign_command,
                    align_queue_opt=run_opts.realign_queue_opt,
                    num_jobs_align=run_opts.realign_num_jobs,
                    transform_dir=(transform_dir
                                   if transform_dir is not None
                                   else ""),
                    online_ivector_dir=(online_ivector_dir
                                        if online_ivector_dir is not None
                                        else ""),
                    iter=iter if iter is not None else "",
                    alidir=alidir,
                    lang=lang, data=data))
    return alidir


def realign(dir, iter, feat_dir, lang, prev_egs_dir, cur_egs_dir,
            prior_subset_size, num_archives, left_context, right_context,
            run_opts, transform_dir=None, online_ivector_dir=None):
    raise Exception("Realignment stage has not been implemented in nnet3")
    logger.info("Getting average posterior for purposes of adjusting "
                "the priors.")
    # Note: this just uses CPUs, using a smallish subset of data.
    # always use the first egs archive, which makes the script simpler;
    # we're using different random subsets of it.

    avg_post_vec_file = compute_average_posterior(
            dir=dir, iter=iter, egs_dir=prev_egs_dir,
            num_archives=num_archives, prior_subset_size=prior_subset_size,
            left_context=left_context, right_context=right_context,
            run_opts=run_opts)

    avg_post_vec_file = "{dir}/post.{iter}.vec".format(dir=dir, iter=iter)
    logger.info("Re-adjusting priors based on computed posteriors")
    model = '{0}/{1}.mdl'.format(dir, iter)
    adjust_am_priors(dir, model, avg_post_vec_file, model, run_opts)

    alidir = align(dir, feat_dir, lang, run_opts, iter,
                   transform_dir, online_ivector_dir)
    common_lib.run_job(
        """steps/nnet3/relabel_egs.sh --cmd "{command}" --iter {iter} \
                {alidir} {prev_egs_dir} {cur_egs_dir}""".format(
                    command=run_opts.command,
                    iter=iter,
                    dir=dir,
                    alidir=alidir,
                    prev_egs_dir=prev_egs_dir,
                    cur_egs_dir=cur_egs_dir))


def adjust_am_priors(dir, input_model, avg_posterior_vector, output_model,
                     run_opts):
    common_lib.run_job(
        """{command} {dir}/log/adjust_priors.final.log \
                nnet3-am-adjust-priors "{input_model}" {avg_posterior_vector} \
                "{output_model}" """.format(
                    command=run_opts.command,
                    dir=dir, input_model=input_model,
                    avg_posterior_vector=avg_posterior_vector,
                    output_model=output_model))

def compute_average_posterior(dir, iter, egs_dir, num_archives,
                              prior_subset_size, left_context, right_context,
                              run_opts, get_raw_nnet_from_am=True):
    """ Computes the average posterior of the network
    Note: this just uses CPUs, using a smallish subset of data.
    """
    for file in glob.glob('{0}/post.{1}.*.vec'.format(dir, iter)):
        os.remove(file)

    if run_opts.num_jobs_compute_prior > num_archives:
        egs_part = 1
    else:
        egs_part = 'JOB'

    if get_raw_nnet_from_am:
        model = "nnet3-am-copy --raw=true {0}/{1}.mdl -|".format(dir, iter)
    else:
        model = "{dir}/{iter}.raw".format(dir=dir, iter=iter)

    context_opts = "--left-context={lc} --right-context={rc}".format(
        lc=left_context, rc=right_context)

    common_lib.run_job(
        """{command} JOB=1:{num_jobs_compute_prior} {prior_queue_opt} \
                {dir}/log/get_post.{iter}.JOB.log \
                nnet3-copy-egs {context_opts} \
                ark:{egs_dir}/egs.{egs_part}.ark ark:- \| \
                nnet3-subset-egs --srand=JOB --n={prior_subset_size} \
                ark:- ark:- \| \
                nnet3-merge-egs --minibatch-size=128 ark:- ark:- \| \
                nnet3-compute-from-egs {prior_gpu_opt} --apply-exp=true \
                "{model}" ark:- ark:- \| \
                matrix-sum-rows ark:- ark:- \| vector-sum ark:- \
                {dir}/post.{iter}.JOB.vec""".format(
                    command=run_opts.command,
                    dir=dir, model=model,
                    num_jobs_compute_prior=run_opts.num_jobs_compute_prior,
                    prior_queue_opt=run_opts.prior_queue_opt,
                    iter=iter, prior_subset_size=prior_subset_size,
                    egs_dir=egs_dir, egs_part=egs_part,
                    context_opts=context_opts,
                    prior_gpu_opt=run_opts.prior_gpu_opt))

    # make sure there is time for $dir/post.{iter}.*.vec to appear.
    time.sleep(5)
    avg_post_vec_file = "{dir}/post.{iter}.vec".format(dir=dir, iter=iter)
    common_lib.run_job(
        """{command} {dir}/log/vector_sum.{iter}.log \
                vector-sum {dir}/post.{iter}.*.vec {output_file}
        """.format(command=run_opts.command,
                   dir=dir, iter=iter, output_file=avg_post_vec_file))

    for file in glob.glob('{0}/post.{1}.*.vec'.format(dir, iter)):
        os.remove(file)
    return avg_post_vec_file<|MERGE_RESOLUTION|>--- conflicted
+++ resolved
@@ -20,6 +20,7 @@
 
 logger = logging.getLogger(__name__)
 logger.addHandler(logging.NullHandler())
+
 
 def train_new_models(dir, iter, srand, num_jobs,
                      num_archives_processed, num_archives,
@@ -413,17 +414,10 @@
         lc=left_context, rc=right_context)
     scp_or_ark = "scp" if use_multitask_egs else "ark"
     egs_suffix = ".scp" if use_multitask_egs else ".egs"
-<<<<<<< HEAD
 
     egs_rspecifier = ("{0}:{1}/valid_diagnostic{2}".format(
         scp_or_ark, egs_dir, egs_suffix))
 
-=======
-
-    egs_rspecifier = ("{0}:{1}/valid_diagnostic{2}".format(
-        scp_or_ark, egs_dir, egs_suffix))
-
->>>>>>> c0b15466
     multitask_egs_opts = common_train_lib.get_multitask_egs_opts(
                              egs_dir,
                              egs_prefix="valid_diagnostic.",
