

# Copyright 2016    Vijayaditya Peddinti.
#           2016    Vimal Manohar
# Apache 2.0.

""" This is a module with methods which will be used by scripts for training of
deep neural network acoustic model with chain objective.
"""

import logging
import math
import os
import sys

import libs.common as common_lib
import libs.nnet3.train.common as common_train_lib

logger = logging.getLogger(__name__)
logger.addHandler(logging.NullHandler())


def create_phone_lm(dir, tree_dir, run_opts, lm_opts=None):
    """Create a phone LM for chain training

    This method trains a phone LM for chain training using the alignments
    in "tree_dir"
    """
    try:
        f = open(tree_dir + "/num_jobs", 'r')
        num_ali_jobs = int(f.readline())
        assert num_ali_jobs > 0
    except:
        raise Exception("""There was an error getting the number of alignment
                        jobs from {0}/num_jobs""".format(tree_dir))

    alignments=' '.join(['{0}/ali.{1}.gz'.format(tree_dir, job)
                         for job in range(1, num_ali_jobs + 1)])

    common_lib.execute_command(
        """{command} {dir}/log/make_phone_lm.log \
            gunzip -c {alignments} \| \
            ali-to-phones {tree_dir}/final.mdl ark:- ark:- \| \
            chain-est-phone-lm {lm_opts} ark:- {dir}/phone_lm.fst""".format(
                command=run_opts.command, dir=dir,
                alignments=alignments,
                lm_opts=lm_opts if lm_opts is not None else '',
                tree_dir=tree_dir))


def create_denominator_fst(dir, tree_dir, run_opts):
    common_lib.execute_command(
        """copy-transition-model {tree_dir}/final.mdl \
                {dir}/0.trans_mdl""".format(dir=dir, tree_dir=tree_dir))
    common_lib.execute_command(
        """{command} {dir}/log/make_den_fst.log \
                   chain-make-den-fst {dir}/tree {dir}/0.trans_mdl \
                   {dir}/phone_lm.fst \
                   {dir}/den.fst {dir}/normalization.fst""".format(
                       dir=dir, command=run_opts.command))


def generate_chain_egs(dir, data, lat_dir, egs_dir,
                       left_context, right_context,
                       run_opts, stage=0,
                       left_tolerance=None, right_tolerance=None,
                       left_context_initial=-1, right_context_final=-1,
                       frame_subsampling_factor=3,
                       alignment_subsampling_factor=3,
                       online_ivector_dir=None,
                       frames_per_iter=20000, frames_per_eg_str="20", srand=0,
                       egs_opts=None, cmvn_opts=None, transform_dir=None):
    """Wrapper for steps/nnet3/chain/get_egs.sh

    See options in that script.
    """

    common_lib.execute_command(
        """steps/nnet3/chain/get_egs.sh {egs_opts} \
                --cmd "{command}" \
                --cmvn-opts "{cmvn_opts}" \
                --transform-dir "{transform_dir}" \
                --online-ivector-dir "{ivector_dir}" \
                --left-context {left_context} \
                --right-context {right_context} \
                --left-context-initial {left_context_initial} \
                --right-context-final {right_context_final} \
                --left-tolerance '{left_tolerance}' \
                --right-tolerance '{right_tolerance}' \
                --frame-subsampling-factor {frame_subsampling_factor} \
                --alignment-subsampling-factor {alignment_subsampling_factor} \
                --stage {stage} \
                --frames-per-iter {frames_per_iter} \
                --frames-per-eg {frames_per_eg_str} \
                --srand {srand} \
                {data} {dir} {lat_dir} {egs_dir}""".format(
                    command=run_opts.egs_command,
                    cmvn_opts=cmvn_opts if cmvn_opts is not None else '',
                    transform_dir=(transform_dir
                                   if transform_dir is not None
                                   else ''),
                    ivector_dir=(online_ivector_dir
                                 if online_ivector_dir is not None
                                 else ''),
                    left_context=left_context,
                    right_context=right_context,
                    left_context_initial=left_context_initial,
                    right_context_final=right_context_final,
                    left_tolerance=(left_tolerance
                                    if left_tolerance is not None
                                    else ''),
                    right_tolerance=(right_tolerance
                                     if right_tolerance is not None
                                     else ''),
                    frame_subsampling_factor=frame_subsampling_factor,
                    alignment_subsampling_factor=alignment_subsampling_factor,
                    stage=stage, frames_per_iter=frames_per_iter,
                    frames_per_eg_str=frames_per_eg_str, srand=srand,
                    data=data, lat_dir=lat_dir, dir=dir, egs_dir=egs_dir,
                    egs_opts=egs_opts if egs_opts is not None else ''))


def train_new_models(dir, iter, srand, num_jobs,
                     num_archives_processed, num_archives,
                     raw_model_string, egs_dir,
                     apply_deriv_weights,
                     min_deriv_time, max_deriv_time_relative,
                     l2_regularize, xent_regularize, leaky_hmm_coefficient,
                     momentum, max_param_change,
                     shuffle_buffer_size, num_chunk_per_minibatch_str,
                     frame_subsampling_factor, run_opts,
                     backstitch_training_scale=0.0, backstitch_training_interval=1,
                     use_multitask_egs=False):
    """
    Called from train_one_iteration(), this method trains new models
    with 'num_jobs' jobs, and
    writes files like exp/tdnn_a/24.{1,2,3,..<num_jobs>}.raw

    We cannot easily use a single parallel SGE job to do the main training,
    because the computation of which archive and which --frame option
    to use for each job is a little complex, so we spawn each one separately.
    this is no longer true for RNNs as we use do not use the --frame option
    but we use the same script for consistency with FF-DNN code

    use_multitask_egs : True, if different examples used to train multiple
                        tasks or outputs, e.g.multilingual training.
                        multilingual egs can be generated using get_egs.sh and
                        steps/nnet3/multilingual/allocate_multilingual_examples.py,
                        those are the top-level scripts.
    """

    deriv_time_opts = []
    if min_deriv_time is not None:
        deriv_time_opts.append("--optimization.min-deriv-time={0}".format(
                                    min_deriv_time))
    if max_deriv_time_relative is not None:
        deriv_time_opts.append("--optimization.max-deriv-time-relative={0}".format(
                                    int(max_deriv_time_relative)))

    threads = []
    # the GPU timing info is only printed if we use the --verbose=1 flag; this
    # slows down the computation slightly, so don't accumulate it on every
    # iteration.  Don't do it on iteration 0 either, because we use a smaller
    # than normal minibatch size, and people may get confused thinking it's
    # slower for iteration 0 because of the verbose option.
    verbose_opt = ("--verbose=1" if iter % 20 == 0 and iter > 0 else "")

    for job in range(1, num_jobs+1):
        # k is a zero-based index that we will derive the other indexes from.
        k = num_archives_processed + job - 1
        # work out the 1-based archive index.
        archive_index = (k % num_archives) + 1
        # previous : frame_shift = (k/num_archives) % frame_subsampling_factor
        frame_shift = ((archive_index + k/num_archives)
                       % frame_subsampling_factor)

        multitask_egs_opts = common_train_lib.get_multitask_egs_opts(
            egs_dir,
            egs_prefix="cegs.",
            archive_index=archive_index,
            use_multitask_egs=use_multitask_egs)
        scp_or_ark = "scp" if use_multitask_egs else "ark"
        cache_io_opts = (("--read-cache={dir}/cache.{iter}".format(dir=dir,
                                                                  iter=iter)
                          if iter > 0 else "") +
                         (" --write-cache={0}/cache.{1}".format(dir, iter + 1)
                          if job == 1 else ""))

        thread = common_lib.background_command(
            """{command} {train_queue_opt} {dir}/log/train.{iter}.{job}.log \
                    nnet3-chain-train {parallel_train_opts} {verbose_opt} \
                    --apply-deriv-weights={app_deriv_wts} \
                    --l2-regularize={l2} --leaky-hmm-coefficient={leaky} \
                    {cache_io_opts}  --xent-regularize={xent_reg} \
                    {deriv_time_opts} \
                    --print-interval=10 --momentum={momentum} \
                    --max-param-change={max_param_change} \
                    --backstitch-training-scale={backstitch_training_scale} \
                    --backstitch-training-interval={backstitch_training_interval} \
                    --l2-regularize-factor={l2_regularize_factor} \
                    --srand={srand} \
                    "{raw_model}" {dir}/den.fst \
                    "ark,bg:nnet3-chain-copy-egs {multitask_egs_opts} \
                        --frame-shift={fr_shft} \
                        {scp_or_ark}:{egs_dir}/cegs.{archive_index}.{scp_or_ark} ark:- | \
                        nnet3-chain-shuffle-egs --buffer-size={buf_size} \
                        --srand={srand} ark:- ark:- | nnet3-chain-merge-egs \
                        --minibatch-size={num_chunk_per_mb} ark:- ark:- |" \
                    {dir}/{next_iter}.{job}.raw""".format(
                        command=run_opts.command,
                        train_queue_opt=run_opts.train_queue_opt,
                        dir=dir, iter=iter, srand=iter + srand,
                        next_iter=iter + 1, job=job,
                        deriv_time_opts=" ".join(deriv_time_opts),
                        app_deriv_wts=apply_deriv_weights,
                        fr_shft=frame_shift, l2=l2_regularize,
                        xent_reg=xent_regularize, leaky=leaky_hmm_coefficient,
                        cache_io_opts=cache_io_opts,
                        parallel_train_opts=run_opts.parallel_train_opts,
                        verbose_opt=verbose_opt,
                        momentum=momentum, max_param_change=max_param_change,
                        backstitch_training_scale=backstitch_training_scale,
                        backstitch_training_interval=backstitch_training_interval,
                        l2_regularize_factor=1.0/num_jobs,
                        raw_model=raw_model_string,
                        egs_dir=egs_dir, archive_index=archive_index,
                        buf_size=shuffle_buffer_size,
                        num_chunk_per_mb=num_chunk_per_minibatch_str,
                        multitask_egs_opts=multitask_egs_opts,
                        scp_or_ark=scp_or_ark)
            require_zero_status=True)

        threads.append(thread)

    for thread in threads:
        thread.join()


def train_one_iteration(dir, iter, srand, egs_dir,
                        num_jobs, num_archives_processed, num_archives,
                        learning_rate, shrinkage_value,
                        num_chunk_per_minibatch_str,
                        apply_deriv_weights, min_deriv_time,
                        max_deriv_time_relative,
                        l2_regularize, xent_regularize,
                        leaky_hmm_coefficient,
                        momentum, max_param_change, shuffle_buffer_size,
                        frame_subsampling_factor,
                        run_opts, dropout_edit_string="",
                        backstitch_training_scale=0.0, backstitch_training_interval=1,
                        use_multitask_egs=False):
    """ Called from steps/nnet3/chain/train.py for one iteration for
    neural network training with LF-MMI objective

    """

    # Set off jobs doing some diagnostics, in the background.
    # Use the egs dir from the previous iteration for the diagnostics
    # check if different iterations use the same random seed
    if os.path.exists('{0}/srand'.format(dir)):
        try:
            saved_srand = int(open('{0}/srand'.format(dir)).readline().strip())
        except (IOError, ValueError):
            logger.error("Exception while reading the random seed "
                         "for training")
            raise
        if srand != saved_srand:
            logger.warning("The random seed provided to this iteration "
                           "(srand={0}) is different from the one saved last "
                           "time (srand={1}). Using srand={0}.".format(
                               srand, saved_srand))
    else:
        with open('{0}/srand'.format(dir), 'w') as f:
            f.write(str(srand))

    # Sets off some background jobs to compute train and
    # validation set objectives
    compute_train_cv_probabilities(
        dir=dir, iter=iter, egs_dir=egs_dir,
        l2_regularize=l2_regularize, xent_regularize=xent_regularize,
        leaky_hmm_coefficient=leaky_hmm_coefficient, run_opts=run_opts,
        use_multitask_egs=use_multitask_egs)

    if iter > 0:
        # Runs in the background
        compute_progress(dir, iter, run_opts)

    do_average = (iter > 0)

    raw_model_string = ("nnet3-am-copy --raw=true --learning-rate={0} "
                        "--scale={1} {2}/{3}.mdl - |".format(
                            learning_rate, shrinkage_value, dir, iter))

    if do_average:
        cur_num_chunk_per_minibatch_str = num_chunk_per_minibatch_str
        cur_max_param_change = max_param_change
    else:
        # on iteration zero, use a smaller minibatch size (and we will later
        # choose the output of just one of the jobs): the model-averaging isn't
        # always helpful when the model is changing too fast (i.e. it can worsen
        # the objective function), and the smaller minibatch size will help to
        # keep the update stable.
        cur_num_chunk_per_minibatch_str = common_train_lib.halve_minibatch_size_str(
            num_chunk_per_minibatch_str)
        cur_max_param_change = float(max_param_change) / math.sqrt(2)

    raw_model_string = raw_model_string + dropout_edit_string
    train_new_models(dir=dir, iter=iter, srand=srand, num_jobs=num_jobs,
                     num_archives_processed=num_archives_processed,
                     num_archives=num_archives,
                     raw_model_string=raw_model_string,
                     egs_dir=egs_dir,
                     apply_deriv_weights=apply_deriv_weights,
                     min_deriv_time=min_deriv_time,
                     max_deriv_time_relative=max_deriv_time_relative,
                     l2_regularize=l2_regularize,
                     xent_regularize=xent_regularize,
                     leaky_hmm_coefficient=leaky_hmm_coefficient,
                     momentum=momentum,
                     max_param_change=cur_max_param_change,
                     shuffle_buffer_size=shuffle_buffer_size,
                     num_chunk_per_minibatch_str=cur_num_chunk_per_minibatch_str,
                     frame_subsampling_factor=frame_subsampling_factor,
                     truncate_deriv_weights=truncate_deriv_weights,
                     run_opts=run_opts,
                     # linearly increase backstitch_training_scale during the
                     # first few iterations (hard-coded as 15)
                     backstitch_training_scale=(backstitch_training_scale *
                         iter / 15 if iter < 15 else backstitch_training_scale),
                     backstitch_training_interval=backstitch_training_interval,
                     use_multitask_egs=use_multitask_egs)

    [models_to_average, best_model] = common_train_lib.get_successful_models(
         num_jobs, '{0}/log/train.{1}.%.log'.format(dir, iter))
    nnets_list = []
    for n in models_to_average:
        nnets_list.append("{0}/{1}.{2}.raw".format(dir, iter + 1, n))

    if do_average:
        # average the output of the different jobs.
        common_train_lib.get_average_nnet_model(
            dir=dir, iter=iter,
            nnets_list=" ".join(nnets_list),
            run_opts=run_opts)

    else:
        # choose the best model from different jobs
        common_train_lib.get_best_nnet_model(
            dir=dir, iter=iter,
            best_model_index=best_model,
            run_opts=run_opts)

    try:
        for i in range(1, num_jobs + 1):
            os.remove("{0}/{1}.{2}.raw".format(dir, iter + 1, i))
    except OSError:
        raise Exception("Error while trying to delete the raw models")

    new_model = "{0}/{1}.mdl".format(dir, iter + 1)

    if not os.path.isfile(new_model):
        raise Exception("Could not find {0}, at the end of "
                        "iteration {1}".format(new_model, iter))
    elif os.stat(new_model).st_size == 0:
        raise Exception("{0} has size 0. Something went wrong in "
                        "iteration {1}".format(new_model, iter))
    if os.path.exists("{0}/cache.{1}".format(dir, iter)):
        os.remove("{0}/cache.{1}".format(dir, iter))


def check_for_required_files(feat_dir, tree_dir, lat_dir=None):
    files = ['{0}/feats.scp'.format(feat_dir), '{0}/ali.1.gz'.format(tree_dir),
             '{0}/final.mdl'.format(tree_dir), '{0}/tree'.format(tree_dir)]
    if lat_dir is not None:
        files += [
             '{0}/lat.1.gz'.format(lat_dir), '{0}/final.mdl'.format(lat_dir),
             '{0}/num_jobs'.format(lat_dir)]
    for file in files:
        if not os.path.isfile(file):
            raise Exception('Expected {0} to exist.'.format(file))


def compute_preconditioning_matrix(dir, egs_dir, num_lda_jobs, run_opts,
                                   max_lda_jobs=None, rand_prune=4.0,
                                   lda_opts=None, use_multitask_egs=False):
    """ Function to estimate and write LDA matrix from cegs

    This function is exactly similar to the version in module
    libs.nnet3.train.frame_level_objf.common except this uses cegs instead of
    egs files.
    """
    if max_lda_jobs is not None:
        if num_lda_jobs > max_lda_jobs:
            num_lda_jobs = max_lda_jobs
    multitask_egs_opts = common_train_lib.get_multitask_egs_opts(
        egs_dir,
        egs_prefix="cegs.",
        archive_index="JOB",
        use_multitask_egs=use_multitask_egs)
    scp_or_ark = "scp" if use_multitask_egs else "ark"
    egs_rspecifier = (
        "ark:nnet3-chain-copy-egs {multitask_egs_opts} "
        "{scp_or_ark}:{egs_dir}/cegs.JOB.{scp_or_ark} ark:- |"
        "".format(egs_dir=egs_dir, scp_or_ark=scp_or_ark,
                  multitask_egs_opts=multitask_egs_opts))

    # Write stats with the same format as stats for LDA.
    common_lib.execute_command(
        """{command} JOB=1:{num_lda_jobs} {dir}/log/get_lda_stats.JOB.log \
                nnet3-chain-acc-lda-stats --rand-prune={rand_prune} \
                {dir}/init.raw "{egs_rspecifier}" \
                {dir}/JOB.lda_stats""".format(
                    command=run_opts.command,
                    num_lda_jobs=num_lda_jobs,
                    dir=dir,
                    egs_rspecifier=egs_rspecifier,
                    rand_prune=rand_prune))

    # the above command would have generated dir/{1..num_lda_jobs}.lda_stats
    lda_stat_files = map(lambda x: '{0}/{1}.lda_stats'.format(dir, x),
                         range(1, num_lda_jobs + 1))

    common_lib.execute_command(
        """{command} {dir}/log/sum_transform_stats.log \
                sum-lda-accs {dir}/lda_stats {lda_stat_files}""".format(
                    command=run_opts.command,
                    dir=dir, lda_stat_files=" ".join(lda_stat_files)))

    for file in lda_stat_files:
        try:
            os.remove(file)
        except OSError:
            raise Exception("There was error while trying to remove "
                            "lda stat files.")
    # this computes a fixed affine transform computed in the way we described
    # in Appendix C.6 of http://arxiv.org/pdf/1410.7455v6.pdf; it's a scaled
    # variant of an LDA transform but without dimensionality reduction.

    common_lib.execute_command(
        """{command} {dir}/log/get_transform.log \
                nnet-get-feature-transform {lda_opts} {dir}/lda.mat \
                {dir}/lda_stats""".format(
                    command=run_opts.command, dir=dir,
                    lda_opts=lda_opts if lda_opts is not None else ""))

    common_lib.force_symlink("../lda.mat", "{0}/configs/lda.mat".format(dir))


def prepare_initial_acoustic_model(dir, run_opts, srand=-1, input_model=None):
    """ This function adds the first layer; It will also prepare the acoustic
        model with the transition model.
        If 'input_model' is specified, no initial network preparation(adding
        the first layer) is done and this model is used as initial 'raw' model
        instead of '0.raw' model to prepare '0.mdl' as acoustic model by adding the
        transition model.
    """
    if input_model is None:
        common_train_lib.prepare_initial_network(dir, run_opts,
                                                 srand=srand)

    # The model-format for a 'chain' acoustic model is just the transition
    # model and then the raw nnet, so we can use 'cat' to create this, as
    # long as they have the same mode (binary or not binary).
    # We ensure that they have the same mode (even if someone changed the
    # script to make one or both of them text mode) by copying them both
    # before concatenating them.
    common_lib.execute_command(
        """{command} {dir}/log/init_mdl.log \
                nnet3-am-init {dir}/0.trans_mdl {raw_mdl} \
                {dir}/0.mdl""".format(command=run_opts.command, dir=dir,
                                      raw_mdl=(input_model if input_model is not None
                                      else '{0}/0.raw'.format(dir))))


def compute_train_cv_probabilities(dir, iter, egs_dir, l2_regularize,
                                   xent_regularize, leaky_hmm_coefficient,
                                   run_opts,
                                   use_multitask_egs=False):
    model = '{0}/{1}.mdl'.format(dir, iter)
    scp_or_ark = "scp" if use_multitask_egs else "ark"
    egs_suffix = ".scp" if use_multitask_egs else ".cegs"

    multitask_egs_opts = common_train_lib.get_multitask_egs_opts(
                             egs_dir,
                             egs_prefix="valid_diagnostic.",
                             use_multitask_egs=use_multitask_egs)


    common_lib.background_command(
        """{command} {dir}/log/compute_prob_valid.{iter}.log \
                nnet3-chain-compute-prob --l2-regularize={l2} \
                --leaky-hmm-coefficient={leaky} --xent-regularize={xent_reg} \
                "nnet3-am-copy --raw=true {model} - |" {dir}/den.fst \
                "ark,bg:nnet3-chain-copy-egs {multitask_egs_opts} {scp_or_ark}:{egs_dir}/valid_diagnostic{egs_suffix} \
                    ark:- | nnet3-chain-merge-egs --minibatch-size=1:64 ark:- ark:- |" \
        """.format(command=run_opts.command, dir=dir, iter=iter, model=model,
                   l2=l2_regularize, leaky=leaky_hmm_coefficient,
                   xent_reg=xent_regularize,
                   egs_dir=egs_dir,
                   multitask_egs_opts=multitask_egs_opts,
                   scp_or_ark=scp_or_ark, egs_suffix=egs_suffix))

    multitask_egs_opts = common_train_lib.get_multitask_egs_opts(
                             egs_dir,
                             egs_prefix="train_diagnostic.",
                             use_multitask_egs=use_multitask_egs)

    common_lib.background_command(
        """{command} {dir}/log/compute_prob_train.{iter}.log \
                nnet3-chain-compute-prob --l2-regularize={l2} \
                --leaky-hmm-coefficient={leaky} --xent-regularize={xent_reg} \
                "nnet3-am-copy --raw=true {model} - |" {dir}/den.fst \
                "ark,bg:nnet3-chain-copy-egs {multitask_egs_opts} {scp_or_ark}:{egs_dir}/train_diagnostic{egs_suffix} \
                    ark:- | nnet3-chain-merge-egs --minibatch-size=1:64 ark:- ark:- |" \
        """.format(command=run_opts.command, dir=dir, iter=iter, model=model,
                   l2=l2_regularize, leaky=leaky_hmm_coefficient,
                   xent_reg=xent_regularize,
                   egs_dir=egs_dir,
                   multitask_egs_opts=multitask_egs_opts,
                   scp_or_ark=scp_or_ark, egs_suffix=egs_suffix))


def compute_progress(dir, iter, run_opts):

    prev_model = '{0}/{1}.mdl'.format(dir, iter - 1)
    model = '{0}/{1}.mdl'.format(dir, iter)

    common_lib.background_command(
        """{command} {dir}/log/progress.{iter}.log \
                nnet3-am-info {model} '&&' \
                nnet3-show-progress --use-gpu=no \
                    "nnet3-am-copy --raw=true {prev_model} - |" \
                    "nnet3-am-copy --raw=true {model} - |"
        """.format(command=run_opts.command,
                   dir=dir,
                   iter=iter,
                   model=model,
                   prev_model=prev_model))


def combine_models(dir, num_iters, models_to_combine, num_chunk_per_minibatch_str,
                   egs_dir, leaky_hmm_coefficient, l2_regularize,
                   xent_regularize, run_opts,
<<<<<<< HEAD
                   sum_to_one_penalty=0.0,
                   use_multitask_egs=False):
=======
                   max_objective_evaluations=30):
>>>>>>> 2b3acc58
    """ Function to do model combination

    In the nnet3 setup, the logic
    for doing averaging of subsets of the models in the case where
    there are too many models to reliably esetimate interpolation
    factors (max_models_combine) is moved into the nnet3-combine.
    """
    raw_model_strings = []
    logger.info("Combining {0} models.".format(models_to_combine))

    models_to_combine.add(num_iters)

    for iter in sorted(models_to_combine):
        model_file = '{0}/{1}.mdl'.format(dir, iter)
        if os.path.exists(model_file):
            # we used to copy them with nnet3-am-copy --raw=true, but now
            # the raw-model-reading code discards the other stuff itself.
            raw_model_strings.append(model_file)
        else:
            print("{0}: warning: model file {1} does not exist "
                  "(final combination)".format(sys.argv[0], model_file))

    scp_or_ark = "scp" if use_multitask_egs else "ark"
    egs_suffix = ".scp" if use_multitask_egs else ".cegs"

    multitask_egs_opts = common_train_lib.get_multitask_egs_opts(
                             egs_dir,
                             egs_prefix="combine.",
                             use_multitask_egs=use_multitask_egs)

    # We reverse the order of the raw model strings so that the freshest one
    # goes first.  This is important for systems that include batch
    # normalization-- it means that the freshest batch-norm stats are used.
    # Since the batch-norm stats are not technically parameters, they are not
    # combined in the combination code, they are just obtained from the first
    # model.
    raw_model_strings = list(reversed(raw_model_strings))

    common_lib.execute_command(
        """{command} {combine_queue_opt} {dir}/log/combine.log \
                nnet3-chain-combine \
                --max-objective-evaluations={max_objective_evaluations} \
                --l2-regularize={l2} --leaky-hmm-coefficient={leaky} \
                --verbose=3 {dir}/den.fst {raw_models} \
                "ark,bg:nnet3-chain-copy-egs {multitask_egs_opts} {scp_or_ark}:{egs_dir}/combine{egs_suffix} ark:- | \
                    nnet3-chain-merge-egs --minibatch-size={num_chunk_per_mb} \
                    ark:- ark:- |" - \| \
                nnet3-am-copy --set-raw-nnet=- {dir}/{num_iters}.mdl \
                {dir}/final.mdl""".format(
                    command=run_opts.command,
                    combine_queue_opt=run_opts.combine_queue_opt,
                    max_objective_evaluations=max_objective_evaluations,
                    l2=l2_regularize, leaky=leaky_hmm_coefficient,
                    dir=dir, raw_models=" ".join(raw_model_strings),
                    num_chunk_per_mb=num_chunk_per_minibatch_str,
                    num_iters=num_iters,
                    egs_dir=egs_dir,
                    multitask_egs_opts=multitask_egs_opts,
                    scp_or_ark=scp_or_ark, egs_suffix=egs_suffix))

    # Compute the probability of the final, combined model with
    # the same subset we used for the previous compute_probs, as the
    # different subsets will lead to different probs.
    compute_train_cv_probabilities(
        dir=dir, iter='final', egs_dir=egs_dir,
        l2_regularize=l2_regularize, xent_regularize=xent_regularize,
        leaky_hmm_coefficient=leaky_hmm_coefficient,
        run_opts=run_opts,
        use_multitask_egs=use_multitask_egs)<|MERGE_RESOLUTION|>--- conflicted
+++ resolved
@@ -541,12 +541,8 @@
 def combine_models(dir, num_iters, models_to_combine, num_chunk_per_minibatch_str,
                    egs_dir, leaky_hmm_coefficient, l2_regularize,
                    xent_regularize, run_opts,
-<<<<<<< HEAD
-                   sum_to_one_penalty=0.0,
+                   max_objective_evaluations=30,
                    use_multitask_egs=False):
-=======
-                   max_objective_evaluations=30):
->>>>>>> 2b3acc58
     """ Function to do model combination
 
     In the nnet3 setup, the logic
