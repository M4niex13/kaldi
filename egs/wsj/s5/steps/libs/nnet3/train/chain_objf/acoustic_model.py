

# Copyright 2016    Vijayaditya Peddinti.
#           2016    Vimal Manohar
# Apache 2.0.

""" This is a module with methods which will be used by scripts for training of
deep neural network acoustic model with chain objective.
"""

import logging
import math
import os
import sys

import libs.common as common_lib
import libs.nnet3.train.common as common_train_lib

logger = logging.getLogger(__name__)
logger.addHandler(logging.NullHandler())


def create_phone_lm(dir, tree_dir, run_opts, lm_opts=None):
    """Create a phone LM for chain training

    This method trains a phone LM for chain training using the alignments
    in "tree_dir"
    """
    try:
        f = open(tree_dir + "/num_jobs", 'r')
        num_ali_jobs = int(f.readline())
        assert num_ali_jobs > 0
    except:
        raise Exception("""There was an error getting the number of alignment
                        jobs from {0}/num_jobs""".format(tree_dir))

    alignments=' '.join(['{0}/ali.{1}.gz'.format(tree_dir, job)
                         for job in range(1, num_ali_jobs + 1)])

    common_lib.execute_command(
        """{command} {dir}/log/make_phone_lm.log \
            gunzip -c {alignments} \| \
            ali-to-phones {tree_dir}/final.mdl ark:- ark:- \| \
            chain-est-phone-lm {lm_opts} ark:- {dir}/phone_lm.fst""".format(
                command=run_opts.command, dir=dir,
                alignments=alignments,
                lm_opts=lm_opts if lm_opts is not None else '',
                tree_dir=tree_dir))


def create_denominator_fst(dir, tree_dir, run_opts):
    common_lib.execute_command(
        """copy-transition-model {tree_dir}/final.mdl \
                {dir}/0.trans_mdl""".format(dir=dir, tree_dir=tree_dir))
    common_lib.execute_command(
        """{command} {dir}/log/make_den_fst.log \
                   chain-make-den-fst {dir}/tree {dir}/0.trans_mdl \
                   {dir}/phone_lm.fst \
                   {dir}/den.fst {dir}/normalization.fst""".format(
                       dir=dir, command=run_opts.command))


def generate_chain_egs(dir, data, lat_dir, egs_dir,
                       left_context, right_context,
                       run_opts, stage=0,
                       left_tolerance=None, right_tolerance=None,
                       left_context_initial=-1, right_context_final=-1,
                       frame_subsampling_factor=3,
                       alignment_subsampling_factor=3,
                       online_ivector_dir=None,
                       frames_per_iter=20000, frames_per_eg_str="20", srand=0,
                       egs_opts=None, cmvn_opts=None, transform_dir=None):
    """Wrapper for steps/nnet3/chain/get_egs.sh

    See options in that script.
    """

    common_lib.execute_command(
        """steps/nnet3/chain/get_egs.sh {egs_opts} \
                --cmd "{command}" \
                --cmvn-opts "{cmvn_opts}" \
                --transform-dir "{transform_dir}" \
                --online-ivector-dir "{ivector_dir}" \
                --left-context {left_context} \
                --right-context {right_context} \
                --left-context-initial {left_context_initial} \
                --right-context-final {right_context_final} \
                --left-tolerance '{left_tolerance}' \
                --right-tolerance '{right_tolerance}' \
                --frame-subsampling-factor {frame_subsampling_factor} \
                --alignment-subsampling-factor {alignment_subsampling_factor} \
                --stage {stage} \
                --frames-per-iter {frames_per_iter} \
                --frames-per-eg {frames_per_eg_str} \
                --srand {srand} \
                {data} {dir} {lat_dir} {egs_dir}""".format(
                    command=run_opts.command,
                    cmvn_opts=cmvn_opts if cmvn_opts is not None else '',
                    transform_dir=(transform_dir
                                   if transform_dir is not None
                                   else ''),
                    ivector_dir=(online_ivector_dir
                                 if online_ivector_dir is not None
                                 else ''),
                    left_context=left_context,
                    right_context=right_context,
                    left_context_initial=left_context_initial,
                    right_context_final=right_context_final,
                    left_tolerance=(left_tolerance
                                    if left_tolerance is not None
                                    else ''),
                    right_tolerance=(right_tolerance
                                     if right_tolerance is not None
                                     else ''),
                    frame_subsampling_factor=frame_subsampling_factor,
                    alignment_subsampling_factor=alignment_subsampling_factor,
                    stage=stage, frames_per_iter=frames_per_iter,
                    frames_per_eg_str=frames_per_eg_str, srand=srand,
                    data=data, lat_dir=lat_dir, dir=dir, egs_dir=egs_dir,
                    egs_opts=egs_opts if egs_opts is not None else ''))


def train_new_models(dir, iter, srand, num_jobs,
                     num_archives_processed, num_archives,
                     raw_model_string, egs_dir,
                     apply_deriv_weights,
                     min_deriv_time, max_deriv_time_relative,
                     l2_regularize, xent_regularize, leaky_hmm_coefficient,
                     momentum, max_param_change,
                     shuffle_buffer_size, num_chunk_per_minibatch_str,
<<<<<<< HEAD
                     frame_subsampling_factor, run_opts,
                     backstitch_training_scale=0.0, backstitch_training_interval=1,
                     use_multitask_egs=False):
=======
                     frame_subsampling_factor, truncate_deriv_weights, run_opts,
                     backstitch_training_scale=0.0, backstitch_training_interval=1,
                     smbr_opt=""):
>>>>>>> de34ec4d
    """
    Called from train_one_iteration(), this method trains new models
    with 'num_jobs' jobs, and
    writes files like exp/tdnn_a/24.{1,2,3,..<num_jobs>}.raw

    We cannot easily use a single parallel SGE job to do the main training,
    because the computation of which archive and which --frame option
    to use for each job is a little complex, so we spawn each one separately.
    this is no longer true for RNNs as we use do not use the --frame option
    but we use the same script for consistency with FF-DNN code

    use_multitask_egs : True, if different examples used to train multiple
                        tasks or outputs, e.g.multilingual training.
                        multilingual egs can be generated using get_egs.sh and
                        steps/nnet3/multilingual/allocate_multilingual_examples.py,
                        those are the top-level scripts.
    """

    deriv_time_opts = []
    if min_deriv_time is not None:
        deriv_time_opts.append("--optimization.min-deriv-time={0}".format(
                                    min_deriv_time))
    if max_deriv_time_relative is not None:
        deriv_time_opts.append("--optimization.max-deriv-time-relative={0}".format(
                                    int(max_deriv_time_relative)))

    threads = []
    # the GPU timing info is only printed if we use the --verbose=1 flag; this
    # slows down the computation slightly, so don't accumulate it on every
    # iteration.  Don't do it on iteration 0 either, because we use a smaller
    # than normal minibatch size, and people may get confused thinking it's
    # slower for iteration 0 because of the verbose option.
    verbose_opt = ("--verbose=1" if iter % 20 == 0 and iter > 0 else "")

    for job in range(1, num_jobs+1):
        # k is a zero-based index that we will derive the other indexes from.
        k = num_archives_processed + job - 1
        # work out the 1-based archive index.
        archive_index = (k % num_archives) + 1
        # previous : frame_shift = (k/num_archives) % frame_subsampling_factor
        frame_shift = ((archive_index + k/num_archives)
                       % frame_subsampling_factor)

        multitask_egs_opts = common_train_lib.get_multitask_egs_opts(
            egs_dir,
            egs_prefix="cegs.",
            archive_index=archive_index,
            use_multitask_egs=use_multitask_egs)
        scp_or_ark = "scp" if use_multitask_egs else "ark"
        cache_io_opts = (("--read-cache={dir}/cache.{iter}".format(dir=dir,
                                                                  iter=iter)
                          if iter > 0 else "") +
                         (" --write-cache={0}/cache.{1}".format(dir, iter + 1)
                          if job == 1 else ""))

        thread = common_lib.background_command(
            """{command} {train_queue_opt} {dir}/log/train.{iter}.{job}.log \
                    nnet3-chain-train {parallel_train_opts} {verbose_opt} \
                    --apply-deriv-weights={app_deriv_wts} {smbr_opt} \
                    --l2-regularize={l2} --leaky-hmm-coefficient={leaky} \
                    {cache_io_opts}  --xent-regularize={xent_reg} \
                    {deriv_time_opts} \
                    --print-interval=10 --momentum={momentum} \
                    --max-param-change={max_param_change} \
                    --backstitch-training-scale={backstitch_training_scale} \
                    --backstitch-training-interval={backstitch_training_interval} \
                    --srand={srand} \
                    "{raw_model}" {dir}/den.fst \
<<<<<<< HEAD
                    "ark,bg:nnet3-chain-copy-egs {multitask_egs_opts} \
=======
                    "ark,bg:nnet3-chain-copy-egs \
                        --truncate-deriv-weights={trunc_deriv} \
>>>>>>> de34ec4d
                        --frame-shift={fr_shft} \
                        {scp_or_ark}:{egs_dir}/cegs.{archive_index}.{scp_or_ark} ark:- | \
                        nnet3-chain-shuffle-egs --buffer-size={buf_size} \
                        --srand={srand} ark:- ark:- | nnet3-chain-merge-egs \
                        --minibatch-size={num_chunk_per_mb} ark:- ark:- |" \
                    {dir}/{next_iter}.{job}.raw""".format(
                        command=run_opts.command,
                        train_queue_opt=run_opts.train_queue_opt,
                        dir=dir, iter=iter, srand=iter + srand,
                        next_iter=iter + 1, job=job,
                        deriv_time_opts=" ".join(deriv_time_opts),
                        trunc_deriv=truncate_deriv_weights,
                        app_deriv_wts=apply_deriv_weights,
                        fr_shft=frame_shift, l2=l2_regularize,
                        xent_reg=xent_regularize, leaky=leaky_hmm_coefficient,
                        cache_io_opts=cache_io_opts,
                        parallel_train_opts=run_opts.parallel_train_opts,
                        verbose_opt=verbose_opt,
                        momentum=momentum, max_param_change=max_param_change,
                        backstitch_training_scale=backstitch_training_scale,
                        backstitch_training_interval=backstitch_training_interval,
                        raw_model=raw_model_string,
                        egs_dir=egs_dir, archive_index=archive_index,
                        buf_size=shuffle_buffer_size,
                        num_chunk_per_mb=num_chunk_per_minibatch_str,
<<<<<<< HEAD
                        multitask_egs_opts=multitask_egs_opts,
                        scp_or_ark=scp_or_ark),
=======
                        smbr_opt=smbr_opt),
>>>>>>> de34ec4d
            require_zero_status=True)

        threads.append(thread)

    for thread in threads:
        thread.join()


def train_one_iteration(dir, iter, srand, egs_dir,
                        num_jobs, num_archives_processed, num_archives,
                        learning_rate, shrinkage_value,
                        num_chunk_per_minibatch_str,
                        apply_deriv_weights, min_deriv_time,
                        max_deriv_time_relative,
                        l2_regularize, xent_regularize,
                        leaky_hmm_coefficient,
                        momentum, max_param_change, shuffle_buffer_size,
                        frame_subsampling_factor, truncate_deriv_weights,
                        run_opts, dropout_edit_string="",
                        backstitch_training_scale=0.0, backstitch_training_interval=1,
<<<<<<< HEAD
                        use_multitask_egs=False):
=======
                        smbr_opt=""):
>>>>>>> de34ec4d
    """ Called from steps/nnet3/chain/train.py for one iteration for
    neural network training with LF-MMI objective

    """

    # Set off jobs doing some diagnostics, in the background.
    # Use the egs dir from the previous iteration for the diagnostics
    logger.info("Training neural net (pass {0})".format(iter))

    # check if different iterations use the same random seed
    if os.path.exists('{0}/srand'.format(dir)):
        try:
            saved_srand = int(open('{0}/srand'.format(dir)).readline().strip())
        except (IOError, ValueError):
            logger.error("Exception while reading the random seed "
                         "for training")
            raise
        if srand != saved_srand:
            logger.warning("The random seed provided to this iteration "
                           "(srand={0}) is different from the one saved last "
                           "time (srand={1}). Using srand={0}.".format(
                               srand, saved_srand))
    else:
        with open('{0}/srand'.format(dir), 'w') as f:
            f.write(str(srand))

    # Sets off some background jobs to compute train and
    # validation set objectives
    compute_train_cv_probabilities(
        dir=dir, iter=iter, egs_dir=egs_dir,
        l2_regularize=l2_regularize, xent_regularize=xent_regularize,
        leaky_hmm_coefficient=leaky_hmm_coefficient, run_opts=run_opts,
<<<<<<< HEAD
        use_multitask_egs=use_multitask_egs)
=======
        smbr_opt=smbr_opt)
>>>>>>> de34ec4d

    if iter > 0:
        # Runs in the background
        compute_progress(dir, iter, run_opts)

    do_average = (iter > 0)

    raw_model_string = ("nnet3-am-copy --raw=true --learning-rate={0} "
                        "--scale={1} {2}/{3}.mdl - |".format(
                            learning_rate, shrinkage_value, dir, iter))

    if do_average:
        cur_num_chunk_per_minibatch_str = num_chunk_per_minibatch_str
        cur_max_param_change = max_param_change
    else:
        # on iteration zero, use a smaller minibatch size (and we will later
        # choose the output of just one of the jobs): the model-averaging isn't
        # always helpful when the model is changing too fast (i.e. it can worsen
        # the objective function), and the smaller minibatch size will help to
        # keep the update stable.
        cur_num_chunk_per_minibatch_str = common_train_lib.halve_minibatch_size_str(
            num_chunk_per_minibatch_str)
        cur_max_param_change = float(max_param_change) / math.sqrt(2)

    raw_model_string = raw_model_string + dropout_edit_string

    shrink_info_str = ''
    if shrinkage_value != 1.0:
        shrink_info_str = ' and shrink value is {0}'.format(shrinkage_value)

    objf_info = "" if smbr_opt != "" else "and objective is sMBR"
    logger.info("On iteration {0}, learning rate is {1}"
                "{shrink_info} {objf_info}.".format(
                    iter, learning_rate,
                    shrink_info=shrink_info_str, objf_info=objf_info))

    train_new_models(dir=dir, iter=iter, srand=srand, num_jobs=num_jobs,
                     num_archives_processed=num_archives_processed,
                     num_archives=num_archives,
                     raw_model_string=raw_model_string,
                     egs_dir=egs_dir,
                     apply_deriv_weights=apply_deriv_weights,
                     min_deriv_time=min_deriv_time,
                     max_deriv_time_relative=max_deriv_time_relative,
                     l2_regularize=l2_regularize,
                     xent_regularize=xent_regularize,
                     leaky_hmm_coefficient=leaky_hmm_coefficient,
                     momentum=momentum,
                     max_param_change=cur_max_param_change,
                     shuffle_buffer_size=shuffle_buffer_size,
                     num_chunk_per_minibatch_str=cur_num_chunk_per_minibatch_str,
                     frame_subsampling_factor=frame_subsampling_factor,
                     truncate_deriv_weights=truncate_deriv_weights,
                     run_opts=run_opts,
                     # linearly increase backstitch_training_scale during the
                     # first few iterations (hard-coded as 15)
                     backstitch_training_scale=(backstitch_training_scale *
                         iter / 15 if iter < 15 else backstitch_training_scale),
                     backstitch_training_interval=backstitch_training_interval,
<<<<<<< HEAD
                     use_multitask_egs=use_multitask_egs)
=======
                     smbr_opt=smbr_opt)
>>>>>>> de34ec4d

    [models_to_average, best_model] = common_train_lib.get_successful_models(
         num_jobs, '{0}/log/train.{1}.%.log'.format(dir, iter))
    nnets_list = []
    for n in models_to_average:
        nnets_list.append("{0}/{1}.{2}.raw".format(dir, iter + 1, n))

    if do_average:
        # average the output of the different jobs.
        common_train_lib.get_average_nnet_model(
            dir=dir, iter=iter,
            nnets_list=" ".join(nnets_list),
            run_opts=run_opts)

    else:
        # choose the best model from different jobs
        common_train_lib.get_best_nnet_model(
            dir=dir, iter=iter,
            best_model_index=best_model,
            run_opts=run_opts)

    try:
        for i in range(1, num_jobs + 1):
            os.remove("{0}/{1}.{2}.raw".format(dir, iter + 1, i))
    except OSError:
        raise Exception("Error while trying to delete the raw models")

    new_model = "{0}/{1}.mdl".format(dir, iter + 1)

    if not os.path.isfile(new_model):
        raise Exception("Could not find {0}, at the end of "
                        "iteration {1}".format(new_model, iter))
    elif os.stat(new_model).st_size == 0:
        raise Exception("{0} has size 0. Something went wrong in "
                        "iteration {1}".format(new_model, iter))
    if os.path.exists("{0}/cache.{1}".format(dir, iter)):
        os.remove("{0}/cache.{1}".format(dir, iter))


def check_for_required_files(feat_dir, tree_dir, lat_dir):
    files = ['{0}/feats.scp'.format(feat_dir), '{0}/ali.1.gz'.format(tree_dir),
             '{0}/final.mdl'.format(tree_dir), '{0}/tree'.format(tree_dir),
             '{0}/lat.1.gz'.format(lat_dir), '{0}/final.mdl'.format(lat_dir),
             '{0}/num_jobs'.format(lat_dir), '{0}/splice_opts'.format(lat_dir)]
    for file in files:
        if not os.path.isfile(file):
            raise Exception('Expected {0} to exist.'.format(file))


def compute_preconditioning_matrix(dir, egs_dir, num_lda_jobs, run_opts,
                                   max_lda_jobs=None, rand_prune=4.0,
                                   lda_opts=None, use_multitask_egs=False):
    """ Function to estimate and write LDA matrix from cegs

    This function is exactly similar to the version in module
    libs.nnet3.train.frame_level_objf.common except this uses cegs instead of
    egs files.
    """
    if max_lda_jobs is not None:
        if num_lda_jobs > max_lda_jobs:
            num_lda_jobs = max_lda_jobs
    multitask_egs_opts = common_train_lib.get_multitask_egs_opts(
        egs_dir,
        egs_prefix="cegs.",
        archive_index="JOB",
        use_multitask_egs=use_multitask_egs)
    scp_or_ark = "scp" if use_multitask_egs else "ark"
    egs_rspecifier = (
        "ark:nnet3-chain-copy-egs {multitask_egs_opts} "
        "{scp_or_ark}:{egs_dir}/cegs.JOB.{scp_or_ark} ark:- |"
        "".format(egs_dir=egs_dir, scp_or_ark=scp_or_ark,
                  multitask_egs_opts=multitask_egs_opts))

    # Write stats with the same format as stats for LDA.
    common_lib.execute_command(
        """{command} JOB=1:{num_lda_jobs} {dir}/log/get_lda_stats.JOB.log \
                nnet3-chain-acc-lda-stats --rand-prune={rand_prune} \
                {dir}/init.raw "{egs_rspecifier}" \
                {dir}/JOB.lda_stats""".format(
                    command=run_opts.command,
                    num_lda_jobs=num_lda_jobs,
                    dir=dir,
                    egs_rspecifier=egs_rspecifier,
                    rand_prune=rand_prune))

    # the above command would have generated dir/{1..num_lda_jobs}.lda_stats
    lda_stat_files = map(lambda x: '{0}/{1}.lda_stats'.format(dir, x),
                         range(1, num_lda_jobs + 1))

    common_lib.execute_command(
        """{command} {dir}/log/sum_transform_stats.log \
                sum-lda-accs {dir}/lda_stats {lda_stat_files}""".format(
                    command=run_opts.command,
                    dir=dir, lda_stat_files=" ".join(lda_stat_files)))

    for file in lda_stat_files:
        try:
            os.remove(file)
        except OSError:
            raise Exception("There was error while trying to remove "
                            "lda stat files.")
    # this computes a fixed affine transform computed in the way we described
    # in Appendix C.6 of http://arxiv.org/pdf/1410.7455v6.pdf; it's a scaled
    # variant of an LDA transform but without dimensionality reduction.

    common_lib.execute_command(
        """{command} {dir}/log/get_transform.log \
                nnet-get-feature-transform {lda_opts} {dir}/lda.mat \
                {dir}/lda_stats""".format(
                    command=run_opts.command, dir=dir,
                    lda_opts=lda_opts if lda_opts is not None else ""))

    common_lib.force_symlink("../lda.mat", "{0}/configs/lda.mat".format(dir))


def prepare_initial_acoustic_model(dir, run_opts, srand=-1, input_mdl=None):
    """ Adds the first layer; It will also prepare the acoustic model
        with the transition model.
        If input_mdl is specified, no initial network preparation(adding
        first layer) is done on that and this model is prepared instead of
        '0.raw' acoustice model with the transition model.
    """
    if input_mdl is None:
        common_train_lib.prepare_initial_network(dir, run_opts,
                                                 srand=srand)

    # The model-format for a 'chain' acoustic model is just the transition
    # model and then the raw nnet, so we can use 'cat' to create this, as
    # long as they have the same mode (binary or not binary).
    # We ensure that they have the same mode (even if someone changed the
    # script to make one or both of them text mode) by copying them both
    # before concatenating them.
    common_lib.execute_command(
        """{command} {dir}/log/init_mdl.log \
                nnet3-am-init {dir}/0.trans_mdl {raw_mdl} \
                {dir}/0.mdl""".format(command=run_opts.command, dir=dir,
                                      raw_mdl=(input_mdl if input_mdl is not None
                                      else '{0}/0.raw'.format(dir))))


def compute_train_cv_probabilities(dir, iter, egs_dir, l2_regularize,
                                   xent_regularize, leaky_hmm_coefficient,
<<<<<<< HEAD
                                   run_opts,
                                   use_multitask_egs=False):
=======
                                   run_opts, smbr_opt=""):
>>>>>>> de34ec4d
    model = '{0}/{1}.mdl'.format(dir, iter)
    scp_or_ark = "scp" if use_multitask_egs else "ark"
    egs_suffix = ".scp" if use_multitask_egs else ".cegs"

    multitask_egs_opts = common_train_lib.get_multitask_egs_opts(
                             egs_dir,
                             egs_prefix="valid_diagnostic.",
                             use_multitask_egs=use_multitask_egs)


    common_lib.background_command(
        """{command} {dir}/log/compute_prob_valid.{iter}.log \
                nnet3-chain-compute-prob --l2-regularize={l2} {smbr_opt} \
                --leaky-hmm-coefficient={leaky} --xent-regularize={xent_reg} \
                "nnet3-am-copy --raw=true {model} - |" {dir}/den.fst \
                "ark,bg:nnet3-chain-copy-egs {multitask_egs_opts} {scp_or_ark}:{egs_dir}/valid_diagnostic{egs_suffix} \
                    ark:- | nnet3-chain-merge-egs --minibatch-size=1:64 ark:- ark:- |" \
        """.format(command=run_opts.command, dir=dir, iter=iter, model=model,
                   l2=l2_regularize, leaky=leaky_hmm_coefficient,
                   xent_reg=xent_regularize,
                   egs_dir=egs_dir,
<<<<<<< HEAD
                   multitask_egs_opts=multitask_egs_opts,
                   scp_or_ark=scp_or_ark, egs_suffix=egs_suffix))

    multitask_egs_opts = common_train_lib.get_multitask_egs_opts(
                             egs_dir,
                             egs_prefix="train_diagnostic.",
                             use_multitask_egs=use_multitask_egs)
=======
                   smbr_opt=smbr_opt))

>>>>>>> de34ec4d

    common_lib.background_command(
        """{command} {dir}/log/compute_prob_train.{iter}.log \
                nnet3-chain-compute-prob --l2-regularize={l2} {smbr_opt} \
                --leaky-hmm-coefficient={leaky} --xent-regularize={xent_reg} \
                "nnet3-am-copy --raw=true {model} - |" {dir}/den.fst \
                "ark,bg:nnet3-chain-copy-egs {multitask_egs_opts} {scp_or_ark}:{egs_dir}/train_diagnostic{egs_suffix} \
                    ark:- | nnet3-chain-merge-egs --minibatch-size=1:64 ark:- ark:- |" \
        """.format(command=run_opts.command, dir=dir, iter=iter, model=model,
                   l2=l2_regularize, leaky=leaky_hmm_coefficient,
                   xent_reg=xent_regularize,
                   egs_dir=egs_dir,
<<<<<<< HEAD
                   multitask_egs_opts=multitask_egs_opts,
                   scp_or_ark=scp_or_ark, egs_suffix=egs_suffix))
=======
                   smbr_opt=smbr_opt))
>>>>>>> de34ec4d


def compute_progress(dir, iter, run_opts):

    prev_model = '{0}/{1}.mdl'.format(dir, iter - 1)
    model = '{0}/{1}.mdl'.format(dir, iter)

    common_lib.background_command(
        """{command} {dir}/log/progress.{iter}.log \
                nnet3-am-info {model} '&&' \
                nnet3-show-progress --use-gpu=no \
                    "nnet3-am-copy --raw=true {prev_model} - |" \
                    "nnet3-am-copy --raw=true {model} - |"
        """.format(command=run_opts.command,
                   dir=dir,
                   iter=iter,
                   model=model,
                   prev_model=prev_model))


def combine_models(dir, num_iters, models_to_combine, num_chunk_per_minibatch_str,
                   egs_dir, leaky_hmm_coefficient, l2_regularize,
                   xent_regularize, run_opts,
<<<<<<< HEAD
                   sum_to_one_penalty=0.0,
                   use_multitask_egs=False):
=======
                   sum_to_one_penalty=0.0, smbr_opt=""):
>>>>>>> de34ec4d
    """ Function to do model combination

    In the nnet3 setup, the logic
    for doing averaging of subsets of the models in the case where
    there are too many models to reliably esetimate interpolation
    factors (max_models_combine) is moved into the nnet3-combine.
    """
    raw_model_strings = []
    logger.info("Combining {0} models.".format(models_to_combine))

    models_to_combine.add(num_iters)

    # TODO: if it turns out the sum-to-one-penalty code is not useful,
    # remove support for it.

    for iter in sorted(models_to_combine):
        model_file = '{0}/{1}.mdl'.format(dir, iter)
        if os.path.exists(model_file):
            # we used to copy them with nnet3-am-copy --raw=true, but now
            # the raw-model-reading code discards the other stuff itself.
            raw_model_strings.append(model_file)
        else:
            print("{0}: warning: model file {1} does not exist "
                  "(final combination)".format(sys.argv[0], model_file))

    scp_or_ark = "scp" if use_multitask_egs else "ark"
    egs_suffix = ".scp" if use_multitask_egs else ".cegs"

    multitask_egs_opts = common_train_lib.get_multitask_egs_opts(
                             egs_dir,
                             egs_prefix="combine.",
                             use_multitask_egs=use_multitask_egs)

    # We reverse the order of the raw model strings so that the freshest one
    # goes first.  This is important for systems that include batch
    # normalization-- it means that the freshest batch-norm stats are used.
    # Since the batch-norm stats are not technically parameters, they are not
    # combined in the combination code, they are just obtained from the first
    # model.
    raw_model_strings = list(reversed(raw_model_strings))

    common_lib.execute_command(
        """{command} {combine_queue_opt} {dir}/log/combine.log \
                nnet3-chain-combine --num-iters={opt_iters} {smbr_opt} \
                --l2-regularize={l2} --leaky-hmm-coefficient={leaky} \
                --separate-weights-per-component={separate_weights} \
                --enforce-sum-to-one={hard_enforce} \
                --sum-to-one-penalty={penalty} \
                --enforce-positive-weights=true \
                --verbose=3 {dir}/den.fst {raw_models} \
                "ark,bg:nnet3-chain-copy-egs {multitask_egs_opts} {scp_or_ark}:{egs_dir}/combine{egs_suffix} ark:- | \
                    nnet3-chain-merge-egs --minibatch-size={num_chunk_per_mb} \
                    ark:- ark:- |" - \| \
                nnet3-am-copy --set-raw-nnet=- {dir}/{num_iters}.mdl \
                {dir}/final.mdl""".format(
                    command=run_opts.command,
                    combine_queue_opt=run_opts.combine_queue_opt,
                    opt_iters=(20 if sum_to_one_penalty <= 0 else 80),
                    separate_weights=(sum_to_one_penalty > 0),
                    l2=l2_regularize, leaky=leaky_hmm_coefficient,
                    dir=dir, raw_models=" ".join(raw_model_strings),
                    hard_enforce=(sum_to_one_penalty <= 0),
                    penalty=sum_to_one_penalty,
                    num_chunk_per_mb=num_chunk_per_minibatch_str,
                    num_iters=num_iters,
                    egs_dir=egs_dir,
<<<<<<< HEAD
                    multitask_egs_opts=multitask_egs_opts,
                    scp_or_ark=scp_or_ark, egs_suffix=egs_suffix))
=======
                    smbr_opt=smbr_opt))
>>>>>>> de34ec4d

    # Compute the probability of the final, combined model with
    # the same subset we used for the previous compute_probs, as the
    # different subsets will lead to different probs.
    compute_train_cv_probabilities(
        dir=dir, iter='final', egs_dir=egs_dir,
        l2_regularize=l2_regularize, xent_regularize=xent_regularize,
        leaky_hmm_coefficient=leaky_hmm_coefficient,
<<<<<<< HEAD
        run_opts=run_opts,
        use_multitask_egs=use_multitask_egs)
=======
        run_opts=run_opts, smbr_opt=smbr_opt)
>>>>>>> de34ec4d
<|MERGE_RESOLUTION|>--- conflicted
+++ resolved
@@ -128,15 +128,9 @@
                      l2_regularize, xent_regularize, leaky_hmm_coefficient,
                      momentum, max_param_change,
                      shuffle_buffer_size, num_chunk_per_minibatch_str,
-<<<<<<< HEAD
-                     frame_subsampling_factor, run_opts,
-                     backstitch_training_scale=0.0, backstitch_training_interval=1,
-                     use_multitask_egs=False):
-=======
                      frame_subsampling_factor, truncate_deriv_weights, run_opts,
                      backstitch_training_scale=0.0, backstitch_training_interval=1,
-                     smbr_opt=""):
->>>>>>> de34ec4d
+                     use_multitask_egs=False, smbr_opt=""):
     """
     Called from train_one_iteration(), this method trains new models
     with 'num_jobs' jobs, and
@@ -205,12 +199,8 @@
                     --backstitch-training-interval={backstitch_training_interval} \
                     --srand={srand} \
                     "{raw_model}" {dir}/den.fst \
-<<<<<<< HEAD
                     "ark,bg:nnet3-chain-copy-egs {multitask_egs_opts} \
-=======
-                    "ark,bg:nnet3-chain-copy-egs \
                         --truncate-deriv-weights={trunc_deriv} \
->>>>>>> de34ec4d
                         --frame-shift={fr_shft} \
                         {scp_or_ark}:{egs_dir}/cegs.{archive_index}.{scp_or_ark} ark:- | \
                         nnet3-chain-shuffle-egs --buffer-size={buf_size} \
@@ -236,12 +226,9 @@
                         egs_dir=egs_dir, archive_index=archive_index,
                         buf_size=shuffle_buffer_size,
                         num_chunk_per_mb=num_chunk_per_minibatch_str,
-<<<<<<< HEAD
                         multitask_egs_opts=multitask_egs_opts,
-                        scp_or_ark=scp_or_ark),
-=======
+                        scp_or_ark=scp_or_ark,
                         smbr_opt=smbr_opt),
->>>>>>> de34ec4d
             require_zero_status=True)
 
         threads.append(thread)
@@ -262,11 +249,8 @@
                         frame_subsampling_factor, truncate_deriv_weights,
                         run_opts, dropout_edit_string="",
                         backstitch_training_scale=0.0, backstitch_training_interval=1,
-<<<<<<< HEAD
-                        use_multitask_egs=False):
-=======
+                        use_multitask_egs=False,
                         smbr_opt=""):
->>>>>>> de34ec4d
     """ Called from steps/nnet3/chain/train.py for one iteration for
     neural network training with LF-MMI objective
 
@@ -299,11 +283,8 @@
         dir=dir, iter=iter, egs_dir=egs_dir,
         l2_regularize=l2_regularize, xent_regularize=xent_regularize,
         leaky_hmm_coefficient=leaky_hmm_coefficient, run_opts=run_opts,
-<<<<<<< HEAD
-        use_multitask_egs=use_multitask_egs)
-=======
+        use_multitask_egs=use_multitask_egs,
         smbr_opt=smbr_opt)
->>>>>>> de34ec4d
 
     if iter > 0:
         # Runs in the background
@@ -363,11 +344,8 @@
                      backstitch_training_scale=(backstitch_training_scale *
                          iter / 15 if iter < 15 else backstitch_training_scale),
                      backstitch_training_interval=backstitch_training_interval,
-<<<<<<< HEAD
-                     use_multitask_egs=use_multitask_egs)
-=======
+                     use_multitask_egs=use_multitask_egs,
                      smbr_opt=smbr_opt)
->>>>>>> de34ec4d
 
     [models_to_average, best_model] = common_train_lib.get_successful_models(
          num_jobs, '{0}/log/train.{1}.%.log'.format(dir, iter))
@@ -510,12 +488,9 @@
 
 def compute_train_cv_probabilities(dir, iter, egs_dir, l2_regularize,
                                    xent_regularize, leaky_hmm_coefficient,
-<<<<<<< HEAD
                                    run_opts,
-                                   use_multitask_egs=False):
-=======
-                                   run_opts, smbr_opt=""):
->>>>>>> de34ec4d
+                                   use_multitask_egs=False,
+                                   smbr_opt=""):
     model = '{0}/{1}.mdl'.format(dir, iter)
     scp_or_ark = "scp" if use_multitask_egs else "ark"
     egs_suffix = ".scp" if use_multitask_egs else ".cegs"
@@ -537,18 +512,14 @@
                    l2=l2_regularize, leaky=leaky_hmm_coefficient,
                    xent_reg=xent_regularize,
                    egs_dir=egs_dir,
-<<<<<<< HEAD
                    multitask_egs_opts=multitask_egs_opts,
-                   scp_or_ark=scp_or_ark, egs_suffix=egs_suffix))
+                   scp_or_ark=scp_or_ark, egs_suffix=egs_suffix,
+                   smbr_opt=smbr_opt))
 
     multitask_egs_opts = common_train_lib.get_multitask_egs_opts(
                              egs_dir,
                              egs_prefix="train_diagnostic.",
                              use_multitask_egs=use_multitask_egs)
-=======
-                   smbr_opt=smbr_opt))
-
->>>>>>> de34ec4d
 
     common_lib.background_command(
         """{command} {dir}/log/compute_prob_train.{iter}.log \
@@ -561,12 +532,9 @@
                    l2=l2_regularize, leaky=leaky_hmm_coefficient,
                    xent_reg=xent_regularize,
                    egs_dir=egs_dir,
-<<<<<<< HEAD
                    multitask_egs_opts=multitask_egs_opts,
-                   scp_or_ark=scp_or_ark, egs_suffix=egs_suffix))
-=======
+                   scp_or_ark=scp_or_ark, egs_suffix=egs_suffix,
                    smbr_opt=smbr_opt))
->>>>>>> de34ec4d
 
 
 def compute_progress(dir, iter, run_opts):
@@ -590,12 +558,9 @@
 def combine_models(dir, num_iters, models_to_combine, num_chunk_per_minibatch_str,
                    egs_dir, leaky_hmm_coefficient, l2_regularize,
                    xent_regularize, run_opts,
-<<<<<<< HEAD
                    sum_to_one_penalty=0.0,
-                   use_multitask_egs=False):
-=======
-                   sum_to_one_penalty=0.0, smbr_opt=""):
->>>>>>> de34ec4d
+                   use_multitask_egs=False,
+                   smbr_opt=""):
     """ Function to do model combination
 
     In the nnet3 setup, the logic
@@ -662,12 +627,9 @@
                     num_chunk_per_mb=num_chunk_per_minibatch_str,
                     num_iters=num_iters,
                     egs_dir=egs_dir,
-<<<<<<< HEAD
                     multitask_egs_opts=multitask_egs_opts,
-                    scp_or_ark=scp_or_ark, egs_suffix=egs_suffix))
-=======
+                    scp_or_ark=scp_or_ark, egs_suffix=egs_suffix,
                     smbr_opt=smbr_opt))
->>>>>>> de34ec4d
 
     # Compute the probability of the final, combined model with
     # the same subset we used for the previous compute_probs, as the
@@ -676,9 +638,6 @@
         dir=dir, iter='final', egs_dir=egs_dir,
         l2_regularize=l2_regularize, xent_regularize=xent_regularize,
         leaky_hmm_coefficient=leaky_hmm_coefficient,
-<<<<<<< HEAD
         run_opts=run_opts,
-        use_multitask_egs=use_multitask_egs)
-=======
-        run_opts=run_opts, smbr_opt=smbr_opt)
->>>>>>> de34ec4d
+        use_multitask_egs=use_multitask_egs,
+        smbr_opt=smbr_opt)