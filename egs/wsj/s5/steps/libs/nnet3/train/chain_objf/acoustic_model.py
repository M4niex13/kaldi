

# Copyright 2016    Vijayaditya Peddinti.
#           2016    Vimal Manohar
# Apache 2.0.

""" This is a module with methods which will be used by scripts for training of
deep neural network acoustic model with chain objective.
"""

import logging
import math
import os
import sys

import libs.common as common_lib
import libs.nnet3.train.common as common_train_lib

logger = logging.getLogger(__name__)
logger.addHandler(logging.NullHandler())


def create_phone_lm(dir, tree_dir, run_opts, lm_opts=None):
    """Create a phone LM for chain training

    This method trains a phone LM for chain training using the alignments
    in "tree_dir"
    """
    common_lib.run_job(
        """{command} {dir}/log/make_phone_lm.log \
                chain-est-phone-lm {lm_opts} \
                "ark:gunzip -c {tree_dir}/ali.*.gz | \
                    ali-to-phones {tree_dir}/final.mdl ark:- ark:- |" \
                {dir}/phone_lm.fst""".format(
                    command=run_opts.command, dir=dir,
                    lm_opts=lm_opts if lm_opts is not None else '',
                    tree_dir=tree_dir))


def create_denominator_fst(dir, tree_dir, run_opts):
    common_lib.run_job(
        """copy-transition-model {tree_dir}/final.mdl \
                {dir}/0.trans_mdl""".format(dir=dir, tree_dir=tree_dir))
    common_lib.run_job(
        """{command} {dir}/log/make_den_fst.log \
                   chain-make-den-fst {dir}/tree {dir}/0.trans_mdl \
                   {dir}/phone_lm.fst \
                   {dir}/den.fst {dir}/normalization.fst""".format(
                       dir=dir, command=run_opts.command))


def generate_chain_egs(dir, data, lat_dir, egs_dir,
                       left_context, right_context,
                       run_opts, stage=0,
                       valid_left_context=None, valid_right_context=None,
                       left_tolerance=None, right_tolerance=None,
                       frame_subsampling_factor=3,
                       alignment_subsampling_factor=3,
                       feat_type='raw', online_ivector_dir=None,
                       frames_per_iter=20000, frames_per_eg=20, srand=0,
                       egs_opts=None, cmvn_opts=None, transform_dir=None):
    """Wrapper for steps/nnet3/chain/get_egs.sh

    See options in that script.
    """

    common_lib.run_job(
        """steps/nnet3/chain/get_egs.sh {egs_opts} \
                --cmd "{command}" \
                --cmvn-opts "{cmvn_opts}" \
                --feat-type {feat_type} \
                --transform-dir "{transform_dir}" \
                --online-ivector-dir "{ivector_dir}" \
                --left-context {left_context} --right-context {right_context} \
                --valid-left-context '{valid_left_context}' \
                --valid-right-context '{valid_right_context}' \
                --left-tolerance '{left_tolerance}' \
                --right-tolerance '{right_tolerance}' \
                --frame-subsampling-factor {frame_subsampling_factor} \
                --alignment-subsampling-factor {alignment_subsampling_factor} \
                --stage {stage} \
                --frames-per-iter {frames_per_iter} \
                --frames-per-eg {frames_per_eg} \
                --srand {srand} \
                {data} {dir} {lat_dir} {egs_dir}""".format(
                    command=run_opts.command,
                    cmvn_opts=cmvn_opts if cmvn_opts is not None else '',
                    feat_type=feat_type,
                    transform_dir=(transform_dir
                                   if transform_dir is not None
                                   else ''),
                    ivector_dir=(online_ivector_dir
                                 if online_ivector_dir is not None
                                 else ''),
                    left_context=left_context, right_context=right_context,
                    valid_left_context=(valid_left_context
                                        if valid_left_context is not None
                                        else ''),
                    valid_right_context=(valid_right_context
                                         if valid_right_context is not None
                                         else ''),
                    left_tolerance=(left_tolerance
                                    if left_tolerance is not None
                                    else ''),
                    right_tolerance=(right_tolerance
                                     if right_tolerance is not None
                                     else ''),
                    frame_subsampling_factor=frame_subsampling_factor,
                    alignment_subsampling_factor=alignment_subsampling_factor,
                    stage=stage, frames_per_iter=frames_per_iter,
                    frames_per_eg=frames_per_eg, srand=srand,
                    data=data, lat_dir=lat_dir, dir=dir, egs_dir=egs_dir,
                    egs_opts=egs_opts if egs_opts is not None else ''))


def train_new_models(dir, iter, srand, num_jobs,
                     num_archives_processed, num_archives,
                     raw_model_string, egs_dir, left_context, right_context,
                     apply_deriv_weights,
                     min_deriv_time, max_deriv_time,
                     l2_regularize, xent_regularize, leaky_hmm_coefficient,
                     momentum, max_param_change,
                     shuffle_buffer_size, num_chunk_per_minibatch,
                     frame_subsampling_factor, truncate_deriv_weights,
                     cache_io_opts, run_opts):
    """
    Called from train_one_iteration(), this method trains new models
    with 'num_jobs' jobs, and
    writes files like exp/tdnn_a/24.{1,2,3,..<num_jobs>}.raw

    We cannot easily use a single parallel SGE job to do the main training,
    because the computation of which archive and which --frame option
    to use for each job is a little complex, so we spawn each one separately.
    this is no longer true for RNNs as we use do not use the --frame option
    but we use the same script for consistency with FF-DNN code
    """

    deriv_time_opts = []
    if min_deriv_time is not None:
        deriv_time_opts.append("--optimization.min-deriv-time={0}".format(
                                    min_deriv_time))
    if max_deriv_time is not None:
        deriv_time_opts.append("--optimization.max-deriv-time={0}".format(
                                    int(max_deriv_time)))

    processes = []
    for job in range(1, num_jobs+1):
        # k is a zero-based index that we will derive the other indexes from.
        k = num_archives_processed + job - 1
        # work out the 1-based archive index.
        archive_index = (k % num_archives) + 1
        # previous : frame_shift = (k/num_archives) % frame_subsampling_factor
        frame_shift = ((archive_index + k/num_archives)
                       % frame_subsampling_factor)
        if job == 1:
            cur_cache_io_opts = "{0} --write-cache={1}/cache.{2}".format(
                cache_io_opts, dir, iter + 1)
        else:
            cur_cache_io_opts = cache_io_opts

        process_handle = common_lib.run_job(
            """{command} {train_queue_opt} {dir}/log/train.{iter}.{job}.log \
                    nnet3-chain-train {parallel_train_opts} \
                    --apply-deriv-weights={app_deriv_wts} \
                    --l2-regularize={l2} --leaky-hmm-coefficient={leaky} \
                    {cache_io_opts}  --xent-regularize={xent_reg} \
                    {deriv_time_opts} \
                    --print-interval=10 --momentum={momentum} \
                    --max-param-change={max_param_change} \
                    "{raw_model}" {dir}/den.fst \
                    "ark,bg:nnet3-chain-copy-egs \
                        --left-context={lc} --right-context={rc} \
                        --truncate-deriv-weights={trunc_deriv} \
                        --frame-shift={fr_shft} \
                        ark:{egs_dir}/cegs.{archive_index}.ark ark:- | \
                        nnet3-chain-shuffle-egs --buffer-size={buf_size} \
                        --srand={srand} ark:- ark:- | nnet3-chain-merge-egs \
                        --minibatch-size={num_chunk_per_mb} ark:- ark:- |" \
                    {dir}/{next_iter}.{job}.raw""".format(
                        command=run_opts.command,
                        train_queue_opt=run_opts.train_queue_opt,
                        dir=dir, iter=iter, srand=iter + srand,
                        next_iter=iter + 1, job=job,
                        deriv_time_opts=" ".join(deriv_time_opts),
                        lc=left_context, rc=right_context,
                        trunc_deriv=truncate_deriv_weights,
                        app_deriv_wts=apply_deriv_weights,
                        fr_shft=frame_shift, l2=l2_regularize,
                        xent_reg=xent_regularize, leaky=leaky_hmm_coefficient,
                        parallel_train_opts=run_opts.parallel_train_opts,
                        momentum=momentum, max_param_change=max_param_change,
                        raw_model=raw_model_string,
                        egs_dir=egs_dir, archive_index=archive_index,
                        buf_size=shuffle_buffer_size,
                        cache_io_opts=cur_cache_io_opts,
                        num_chunk_per_mb=num_chunk_per_minibatch),
            wait=False)

        processes.append(process_handle)

    all_success = True
    for process in processes:
        process.wait()
        process.communicate()
        if process.returncode != 0:
            all_success = False

    if not all_success:
        open('{0}/.error'.format(dir), 'w').close()
        raise Exception("There was error during training "
                        "iteration {0}".format(iter))


def train_one_iteration(dir, iter, srand, egs_dir,
                        num_jobs, num_archives_processed, num_archives,
                        learning_rate, shrinkage_value,
                        num_chunk_per_minibatch,
                        num_hidden_layers, add_layers_period,
                        left_context, right_context,
                        apply_deriv_weights, min_deriv_time,
                        max_deriv_time,
                        l2_regularize, xent_regularize,
                        leaky_hmm_coefficient,
                        momentum, max_param_change, shuffle_buffer_size,
                        frame_subsampling_factor, truncate_deriv_weights,
<<<<<<< HEAD
                        run_opts, 
                        use_multitask_egs=False,
=======
                        run_opts,
                        dropout_edit_string="",
>>>>>>> f1d7891c
                        background_process_handler=None):
    """ Called from steps/nnet3/chain/train.py for one iteration for
    neural network training with LF-MMI objective

    """

    # Set off jobs doing some diagnostics, in the background.
    # Use the egs dir from the previous iteration for the diagnostics
    logger.info("Training neural net (pass {0})".format(iter))

    # check if different iterations use the same random seed
    if os.path.exists('{0}/srand'.format(dir)):
        try:
            saved_srand = int(open('{0}/srand'.format(dir)).readline().strip())
        except (IOError, ValueError):
            logger.error("Exception while reading the random seed "
                         "for training")
            raise
        if srand != saved_srand:
            logger.warning("The random seed provided to this iteration "
                           "(srand={0}) is different from the one saved last "
                           "time (srand={1}). Using srand={0}.".format(
                               srand, saved_srand))
    else:
        with open('{0}/srand'.format(dir), 'w') as f:
            f.write(str(srand))

    # Sets off some background jobs to compute train and
    # validation set objectives
    compute_train_cv_probabilities(
        dir=dir, iter=iter, egs_dir=egs_dir,
        left_context=left_context, right_context=right_context,
        l2_regularize=l2_regularize, xent_regularize=xent_regularize,
        leaky_hmm_coefficient=leaky_hmm_coefficient, run_opts=run_opts,
        background_process_handler=background_process_handler)

    if iter > 0:
        # Runs in the background
        compute_progress(dir, iter, run_opts,
                         background_process_handler=background_process_handler)

    if (iter > 0 and (iter <= (num_hidden_layers-1) * add_layers_period)
            and iter % add_layers_period == 0):

        # if we've just added new hiden layer, don't do averaging but take the
        # best.
        do_average = False

        cur_num_hidden_layers = 1 + iter / add_layers_period
        config_file = "{0}/configs/layer{1}.config".format(
            dir, cur_num_hidden_layers)
        raw_model_string = ("nnet3-am-copy --raw=true --learning-rate={lr} "
                            "{dir}/{iter}.mdl - | nnet3-init --srand={srand} "
                            "- {config} - |".format(lr=learning_rate, dir=dir,
                                                    iter=iter,
                                                    srand=iter + srand,
                                                    config=config_file))
        cache_io_opts = ""
    else:
        do_average = True
        if iter == 0:
            # on iteration 0, pick the best, don't average.
            do_average = False
        raw_model_string = ("nnet3-am-copy --raw=true --learning-rate={0} "
                            "{1}/{2}.mdl - |".format(learning_rate, dir, iter))
        cache_io_opts = "--read-cache={dir}/cache.{iter}".format(dir=dir,
                                                                 iter=iter)

    if do_average:
        cur_num_chunk_per_minibatch = num_chunk_per_minibatch
        cur_max_param_change = max_param_change
    else:
        # on iteration zero or when we just added a layer, use a smaller
        # minibatch size (and we will later choose the output of just one of
        # the jobs): the model-averaging isn't always helpful when the model is
        # changing too fast (i.e. it can worsen the objective function), and
        # the smaller minibatch size will help to keep the update stable.
        cur_num_chunk_per_minibatch = num_chunk_per_minibatch / 2
        cur_max_param_change = float(max_param_change) / math.sqrt(2)

    raw_model_string = raw_model_string + dropout_edit_string

    shrink_info_str = ''
    if shrinkage_value != 1.0:
        shrink_info_str = ' and shrink value is {0}'.format(shrinkage_value)

    logger.info("On iteration {0}, learning rate is {1}"
                "{shrink_info}.".format(
                    iter, learning_rate,
                    shrink_info=shrink_info_str))

    train_new_models(dir=dir, iter=iter, srand=srand, num_jobs=num_jobs,
                     num_archives_processed=num_archives_processed,
                     num_archives=num_archives,
                     raw_model_string=raw_model_string,
                     egs_dir=egs_dir,
                     left_context=left_context, right_context=right_context,
                     apply_deriv_weights=apply_deriv_weights,
                     min_deriv_time=min_deriv_time,
                     max_deriv_time=max_deriv_time,
                     l2_regularize=l2_regularize,
                     xent_regularize=xent_regularize,
                     leaky_hmm_coefficient=leaky_hmm_coefficient,
                     momentum=momentum,
                     max_param_change=cur_max_param_change,
                     shuffle_buffer_size=shuffle_buffer_size,
                     num_chunk_per_minibatch=cur_num_chunk_per_minibatch,
                     frame_subsampling_factor=frame_subsampling_factor,
                     truncate_deriv_weights=truncate_deriv_weights,
                     cache_io_opts=cache_io_opts, run_opts=run_opts,
                     use_multitask_egs=use_multitask_egs)

    [models_to_average, best_model] = common_train_lib.get_successful_models(
         num_jobs, '{0}/log/train.{1}.%.log'.format(dir, iter))
    nnets_list = []
    for n in models_to_average:
        nnets_list.append("{0}/{1}.{2}.raw".format(dir, iter + 1, n))

    if do_average:
        # average the output of the different jobs.
        common_train_lib.get_average_nnet_model(
            dir=dir, iter=iter,
            nnets_list=" ".join(nnets_list),
            run_opts=run_opts,
            shrink=shrinkage_value)

    else:
        # choose the best model from different jobs
        common_train_lib.get_best_nnet_model(
            dir=dir, iter=iter,
            best_model_index=best_model,
            run_opts=run_opts,
            shrink=shrinkage_value)

    try:
        for i in range(1, num_jobs + 1):
            os.remove("{0}/{1}.{2}.raw".format(dir, iter + 1, i))
    except OSError:
        raise Exception("Error while trying to delete the raw models")

    new_model = "{0}/{1}.mdl".format(dir, iter + 1)

    if not os.path.isfile(new_model):
        raise Exception("Could not find {0}, at the end of "
                        "iteration {1}".format(new_model, iter))
    elif os.stat(new_model).st_size == 0:
        raise Exception("{0} has size 0. Something went wrong in "
                        "iteration {1}".format(new_model, iter))
    if os.path.exists("{0}/cache.{1}".format(dir, iter)):
        os.remove("{0}/cache.{1}".format(dir, iter))


def check_for_required_files(feat_dir, tree_dir, lat_dir):
    files = ['{0}/feats.scp'.format(feat_dir), '{0}/ali.1.gz'.format(tree_dir),
             '{0}/final.mdl'.format(tree_dir), '{0}/tree'.format(tree_dir),
             '{0}/lat.1.gz'.format(lat_dir), '{0}/final.mdl'.format(lat_dir),
             '{0}/num_jobs'.format(lat_dir), '{0}/splice_opts'.format(lat_dir)]
    for file in files:
        if not os.path.isfile(file):
            raise Exception('Expected {0} to exist.'.format(file))


def compute_preconditioning_matrix(dir, egs_dir, num_lda_jobs, run_opts,
                                   max_lda_jobs=None, rand_prune=4.0,
                                   lda_opts=None):
    """ Function to estimate and write LDA matrix from cegs

    This function is exactly similar to the version in module
    libs.nnet3.train.frame_level_objf.common except this uses cegs instead of
    egs files.
    """
    if max_lda_jobs is not None:
        if num_lda_jobs > max_lda_jobs:
            num_lda_jobs = max_lda_jobs

    # Write stats with the same format as stats for LDA.
    common_lib.run_job(
        """{command} JOB=1:{num_lda_jobs} {dir}/log/get_lda_stats.JOB.log \
                nnet3-chain-acc-lda-stats --rand-prune={rand_prune} \
                {dir}/init.raw "ark:{egs_dir}/cegs.JOB.ark" \
                {dir}/JOB.lda_stats""".format(
                    command=run_opts.command,
                    num_lda_jobs=num_lda_jobs,
                    dir=dir,
                    egs_dir=egs_dir,
                    rand_prune=rand_prune))

    # the above command would have generated dir/{1..num_lda_jobs}.lda_stats
    lda_stat_files = map(lambda x: '{0}/{1}.lda_stats'.format(dir, x),
                         range(1, num_lda_jobs + 1))

    common_lib.run_job(
        """{command} {dir}/log/sum_transform_stats.log \
                sum-lda-accs {dir}/lda_stats {lda_stat_files}""".format(
                    command=run_opts.command,
                    dir=dir, lda_stat_files=" ".join(lda_stat_files)))

    for file in lda_stat_files:
        try:
            os.remove(file)
        except OSError:
            raise Exception("There was error while trying to remove "
                            "lda stat files.")
    # this computes a fixed affine transform computed in the way we described
    # in Appendix C.6 of http://arxiv.org/pdf/1410.7455v6.pdf; it's a scaled
    # variant of an LDA transform but without dimensionality reduction.

    common_lib.run_job(
        """{command} {dir}/log/get_transform.log \
                nnet-get-feature-transform {lda_opts} {dir}/lda.mat \
                {dir}/lda_stats""".format(
                    command=run_opts.command, dir=dir,
                    lda_opts=lda_opts if lda_opts is not None else ""))

    common_lib.force_symlink("../lda.mat", "{0}/configs/lda.mat".format(dir))


def prepare_initial_acoustic_model(dir, run_opts, srand=-1):
    """ Adds the first layer; this will also add in the lda.mat and
        presoftmax_prior_scale.vec. It will also prepare the acoustic model
        with the transition model."""

    common_train_lib.prepare_initial_network(dir, run_opts,
                                             srand=srand)

    # The model-format for a 'chain' acoustic model is just the transition
    # model and then the raw nnet, so we can use 'cat' to create this, as
    # long as they have the same mode (binary or not binary).
    # We ensure that they have the same mode (even if someone changed the
    # script to make one or both of them text mode) by copying them both
    # before concatenating them.
    common_lib.run_job(
        """{command} {dir}/log/init_mdl.log \
                nnet3-am-init {dir}/0.trans_mdl {dir}/0.raw \
                {dir}/0.mdl""".format(command=run_opts.command, dir=dir))


def compute_train_cv_probabilities(dir, iter, egs_dir, left_context,
                                   right_context, l2_regularize,
                                   xent_regularize, leaky_hmm_coefficient,
                                   run_opts, wait=False,
                                   background_process_handler=None):
    model = '{0}/{1}.mdl'.format(dir, iter)

    common_lib.run_job(
        """{command} {dir}/log/compute_prob_valid.{iter}.log \
                nnet3-chain-compute-prob --l2-regularize={l2} \
                --leaky-hmm-coefficient={leaky} --xent-regularize={xent_reg} \
                "nnet3-am-copy --raw=true {model} - |" {dir}/den.fst \
                "ark,bg:nnet3-chain-copy-egs --left-context={lc} \
                    --right-context={rc} ark:{egs_dir}/valid_diagnostic.cegs \
                    ark:- | nnet3-chain-merge-egs ark:- ark:- |" \
        """.format(command=run_opts.command, dir=dir, iter=iter, model=model,
                   lc=left_context, rc=right_context,
                   l2=l2_regularize, leaky=leaky_hmm_coefficient,
                   xent_reg=xent_regularize,
                   egs_dir=egs_dir), wait=wait,
        background_process_handler=background_process_handler)

    common_lib.run_job(
        """{command} {dir}/log/compute_prob_train.{iter}.log \
                nnet3-chain-compute-prob --l2-regularize={l2} \
                --leaky-hmm-coefficient={leaky} --xent-regularize={xent_reg} \
                "nnet3-am-copy --raw=true {model} - |" {dir}/den.fst \
                "ark,bg:nnet3-chain-copy-egs --left-context={lc} \
                    --right-context={rc} ark:{egs_dir}/train_diagnostic.cegs \
                    ark:- | nnet3-chain-merge-egs ark:- ark:- |" \
        """.format(command=run_opts.command, dir=dir, iter=iter, model=model,
                   lc=left_context, rc=right_context,
                   l2=l2_regularize, leaky=leaky_hmm_coefficient,
                   xent_reg=xent_regularize,
                   egs_dir=egs_dir), wait=wait,
        background_process_handler=background_process_handler)


def compute_progress(dir, iter, run_opts, wait=False,
                     background_process_handler=None):

    prev_model = '{0}/{1}.mdl'.format(dir, iter - 1)
    model = '{0}/{1}.mdl'.format(dir, iter)

    common_lib.run_job(
        """{command} {dir}/log/progress.{iter}.log \
                nnet3-am-info {model} '&&' \
                nnet3-show-progress --use-gpu=no \
                    "nnet3-am-copy --raw=true {prev_model} - |" \
                    "nnet3-am-copy --raw=true {model} - |"
        """.format(command=run_opts.command,
                   dir=dir,
                   iter=iter,
                   model=model,
                   prev_model=prev_model), wait=wait,
        background_process_handler=background_process_handler)


def combine_models(dir, num_iters, models_to_combine, num_chunk_per_minibatch,
                   egs_dir, left_context, right_context,
                   leaky_hmm_coefficient, l2_regularize,
                   xent_regularize, run_opts, background_process_handler=None):
    """ Function to do model combination

    In the nnet3 setup, the logic
    for doing averaging of subsets of the models in the case where
    there are too many models to reliably esetimate interpolation
    factors (max_models_combine) is moved into the nnet3-combine.
    """
    raw_model_strings = []
    logger.info("Combining {0} models.".format(models_to_combine))

    models_to_combine.add(num_iters)

    for iter in sorted(models_to_combine):
        model_file = '{0}/{1}.mdl'.format(dir, iter)
        if os.path.exists(model_file):
            raw_model_strings.append(
                '"nnet3-am-copy --raw=true {0} -|"'.format(model_file))
        else:
            print("{0}: warning: model file {1} does not exist "
                  "(final combination)".format(sys.argv[0], model_file))

    common_lib.run_job(
        """{command} {combine_queue_opt} {dir}/log/combine.log \
                nnet3-chain-combine --num-iters=40 \
                --l2-regularize={l2} --leaky-hmm-coefficient={leaky} \
                --enforce-sum-to-one=true --enforce-positive-weights=true \
                --verbose=3 {dir}/den.fst {raw_models} \
                "ark,bg:nnet3-chain-copy-egs --left-context={lc} \
                    --right-context={rc} ark:{egs_dir}/combine.cegs ark:- | \
                    nnet3-chain-merge-egs --minibatch-size={num_chunk_per_mb} \
                    ark:- ark:- |" - \| \
                nnet3-am-copy --set-raw-nnet=- {dir}/{num_iters}.mdl \
                {dir}/final.mdl""".format(
                    command=run_opts.command,
                    combine_queue_opt=run_opts.combine_queue_opt,
                    lc=left_context, rc=right_context,
                    l2=l2_regularize, leaky=leaky_hmm_coefficient,
                    dir=dir, raw_models=" ".join(raw_model_strings),
                    num_chunk_per_mb=num_chunk_per_minibatch,
                    num_iters=num_iters,
                    egs_dir=egs_dir))

    # Compute the probability of the final, combined model with
    # the same subset we used for the previous compute_probs, as the
    # different subsets will lead to different probs.
    compute_train_cv_probabilities(
        dir=dir, iter='final', egs_dir=egs_dir,
        left_context=left_context, right_context=right_context,
        l2_regularize=l2_regularize, xent_regularize=xent_regularize,
        leaky_hmm_coefficient=leaky_hmm_coefficient,
        run_opts=run_opts, wait=False,
        background_process_handler=background_process_handler)<|MERGE_RESOLUTION|>--- conflicted
+++ resolved
@@ -223,13 +223,9 @@
                         leaky_hmm_coefficient,
                         momentum, max_param_change, shuffle_buffer_size,
                         frame_subsampling_factor, truncate_deriv_weights,
-<<<<<<< HEAD
-                        run_opts, 
-                        use_multitask_egs=False,
-=======
                         run_opts,
                         dropout_edit_string="",
->>>>>>> f1d7891c
+                        use_multitask_egs=False,
                         background_process_handler=None):
     """ Called from steps/nnet3/chain/train.py for one iteration for
     neural network training with LF-MMI objective
