

# Copyright 2016    Vijayaditya Peddinti.
#           2016    Vimal Manohar
# Apache 2.0.

""" This is a module with methods which will be used by scripts for training of
deep neural network acoustic model with chain objective.
"""

import logging
import math
import os
import sys

import libs.common as common_lib
import libs.nnet3.train.common as common_train_lib

logger = logging.getLogger(__name__)
logger.addHandler(logging.NullHandler())


def create_phone_lm(dir, tree_dir, run_opts, lm_opts=None):
    """Create a phone LM for chain training

    This method trains a phone LM for chain training using the alignments
    in "tree_dir"
    """
    try:
        f = open(tree_dir + "/num_jobs", 'r')
        num_ali_jobs = int(f.readline())
        assert num_ali_jobs > 0
    except:
        raise Exception("""There was an error getting the number of alignment
                        jobs from {0}/num_jobs""".format(tree_dir))

    alignments=' '.join(['{0}/ali.{1}.gz'.format(tree_dir, job)
                         for job in range(1, num_ali_jobs + 1)])

    common_lib.execute_command(
        """{command} {dir}/log/make_phone_lm.log \
            gunzip -c {alignments} \| \
            ali-to-phones {tree_dir}/final.mdl ark:- ark:- \| \
            chain-est-phone-lm {lm_opts} ark:- {dir}/phone_lm.fst""".format(
                command=run_opts.command, dir=dir,
                alignments=alignments,
                lm_opts=lm_opts if lm_opts is not None else '',
                tree_dir=tree_dir))


def create_denominator_fst(dir, tree_dir, run_opts):
    common_lib.execute_command(
        """copy-transition-model {tree_dir}/final.mdl \
                {dir}/0.trans_mdl""".format(dir=dir, tree_dir=tree_dir))
    common_lib.execute_command(
        """{command} {dir}/log/make_den_fst.log \
                   chain-make-den-fst {dir}/tree {dir}/0.trans_mdl \
                   {dir}/phone_lm.fst \
                   {dir}/den.fst {dir}/normalization.fst""".format(
                       dir=dir, command=run_opts.command))


def generate_chain_egs(dir, data, lat_dir, egs_dir,
                       left_context, right_context,
                       run_opts, stage=0,
                       left_tolerance=None, right_tolerance=None,
                       left_context_initial=-1, right_context_final=-1,
                       frame_subsampling_factor=3,
                       alignment_subsampling_factor=3,
                       online_ivector_dir=None,
                       frames_per_iter=20000, frames_per_eg_str="20", srand=0,
                       egs_opts=None, cmvn_opts=None, transform_dir=None):
    """Wrapper for steps/nnet3/chain/get_egs.sh

    See options in that script.
    """

    common_lib.execute_command(
        """steps/nnet3/chain/get_egs.sh {egs_opts} \
                --cmd "{command}" \
                --cmvn-opts "{cmvn_opts}" \
                --transform-dir "{transform_dir}" \
                --online-ivector-dir "{ivector_dir}" \
                --left-context {left_context} \
                --right-context {right_context} \
                --left-context-initial {left_context_initial} \
                --right-context-final {right_context_final} \
                --left-tolerance '{left_tolerance}' \
                --right-tolerance '{right_tolerance}' \
                --frame-subsampling-factor {frame_subsampling_factor} \
                --alignment-subsampling-factor {alignment_subsampling_factor} \
                --stage {stage} \
                --frames-per-iter {frames_per_iter} \
                --frames-per-eg {frames_per_eg_str} \
                --srand {srand} \
                {data} {dir} {lat_dir} {egs_dir}""".format(
                    command=run_opts.command,
                    cmvn_opts=cmvn_opts if cmvn_opts is not None else '',
                    transform_dir=(transform_dir
                                   if transform_dir is not None
                                   else ''),
                    ivector_dir=(online_ivector_dir
                                 if online_ivector_dir is not None
                                 else ''),
                    left_context=left_context,
                    right_context=right_context,
                    left_context_initial=left_context_initial,
                    right_context_final=right_context_final,
                    left_tolerance=(left_tolerance
                                    if left_tolerance is not None
                                    else ''),
                    right_tolerance=(right_tolerance
                                     if right_tolerance is not None
                                     else ''),
                    frame_subsampling_factor=frame_subsampling_factor,
                    alignment_subsampling_factor=alignment_subsampling_factor,
                    stage=stage, frames_per_iter=frames_per_iter,
                    frames_per_eg_str=frames_per_eg_str, srand=srand,
                    data=data, lat_dir=lat_dir, dir=dir, egs_dir=egs_dir,
                    egs_opts=egs_opts if egs_opts is not None else ''))


def train_new_models(dir, iter, srand, num_jobs,
                     num_archives_processed, num_archives,
                     raw_model_string, egs_dir,
                     apply_deriv_weights,
                     min_deriv_time, max_deriv_time_relative,
                     l2_regularize, xent_regularize, leaky_hmm_coefficient,
                     momentum, max_param_change,
                     shuffle_buffer_size, num_chunk_per_minibatch_str,
                     frame_subsampling_factor, truncate_deriv_weights, run_opts,
                     backstitch_training_scale=0.0, backstitch_training_interval=1,
                     use_multitask_egs=False, smbr_opt=""):
    """
    Called from train_one_iteration(), this method trains new models
    with 'num_jobs' jobs, and
    writes files like exp/tdnn_a/24.{1,2,3,..<num_jobs>}.raw

    We cannot easily use a single parallel SGE job to do the main training,
    because the computation of which archive and which --frame option
    to use for each job is a little complex, so we spawn each one separately.
    this is no longer true for RNNs as we use do not use the --frame option
    but we use the same script for consistency with FF-DNN code

    use_multitask_egs : True, if different examples used to train multiple
                        tasks or outputs, e.g.multilingual training.
                        multilingual egs can be generated using get_egs.sh and
                        steps/nnet3/multilingual/allocate_multilingual_examples.py,
                        those are the top-level scripts.
    """

    deriv_time_opts = []
    if min_deriv_time is not None:
        deriv_time_opts.append("--optimization.min-deriv-time={0}".format(
                                    min_deriv_time))
    if max_deriv_time_relative is not None:
        deriv_time_opts.append("--optimization.max-deriv-time-relative={0}".format(
                                    int(max_deriv_time_relative)))

    threads = []
    # the GPU timing info is only printed if we use the --verbose=1 flag; this
    # slows down the computation slightly, so don't accumulate it on every
    # iteration.  Don't do it on iteration 0 either, because we use a smaller
    # than normal minibatch size, and people may get confused thinking it's
    # slower for iteration 0 because of the verbose option.
    verbose_opt = ("--verbose=1" if iter % 20 == 0 and iter > 0 else "")

    for job in range(1, num_jobs+1):
        # k is a zero-based index that we will derive the other indexes from.
        k = num_archives_processed + job - 1
        # work out the 1-based archive index.
        archive_index = (k % num_archives) + 1
        # previous : frame_shift = (k/num_archives) % frame_subsampling_factor
        frame_shift = ((archive_index + k/num_archives)
                       % frame_subsampling_factor)

        multitask_egs_opts = common_train_lib.get_multitask_egs_opts(
            egs_dir,
            egs_prefix="cegs.",
            archive_index=archive_index,
            use_multitask_egs=use_multitask_egs)
        scp_or_ark = "scp" if use_multitask_egs else "ark"
        cache_io_opts = (("--read-cache={dir}/cache.{iter}".format(dir=dir,
                                                                  iter=iter)
                          if iter > 0 else "") +
                         (" --write-cache={0}/cache.{1}".format(dir, iter + 1)
                          if job == 1 else ""))

        thread = common_lib.background_command(
            """{command} {train_queue_opt} {dir}/log/train.{iter}.{job}.log \
                    nnet3-chain-train {parallel_train_opts} {verbose_opt} \
                    --apply-deriv-weights={app_deriv_wts} {smbr_opt} \
                    --l2-regularize={l2} --leaky-hmm-coefficient={leaky} \
                    {cache_io_opts}  --xent-regularize={xent_reg} \
                    {deriv_time_opts} \
                    --print-interval=10 --momentum={momentum} \
                    --max-param-change={max_param_change} \
                    --backstitch-training-scale={backstitch_training_scale} \
                    --backstitch-training-interval={backstitch_training_interval} \
                    --srand={srand} \
                    "{raw_model}" {dir}/den.fst \
                    "ark,bg:nnet3-chain-copy-egs {multitask_egs_opts} \
                        --truncate-deriv-weights={trunc_deriv} \
                        --frame-shift={fr_shft} \
                        {scp_or_ark}:{egs_dir}/cegs.{archive_index}.{scp_or_ark} ark:- | \
                        nnet3-chain-shuffle-egs --buffer-size={buf_size} \
                        --srand={srand} ark:- ark:- | nnet3-chain-merge-egs \
                        --minibatch-size={num_chunk_per_mb} ark:- ark:- |" \
                    {dir}/{next_iter}.{job}.raw""".format(
                        command=run_opts.command,
                        train_queue_opt=run_opts.train_queue_opt,
                        dir=dir, iter=iter, srand=iter + srand,
                        next_iter=iter + 1, job=job,
                        deriv_time_opts=" ".join(deriv_time_opts),
                        trunc_deriv=truncate_deriv_weights,
                        app_deriv_wts=apply_deriv_weights,
                        fr_shft=frame_shift, l2=l2_regularize,
                        xent_reg=xent_regularize, leaky=leaky_hmm_coefficient,
                        cache_io_opts=cache_io_opts,
                        parallel_train_opts=run_opts.parallel_train_opts,
                        verbose_opt=verbose_opt,
                        momentum=momentum, max_param_change=max_param_change,
                        backstitch_training_scale=backstitch_training_scale,
                        backstitch_training_interval=backstitch_training_interval,
                        raw_model=raw_model_string,
                        egs_dir=egs_dir, archive_index=archive_index,
                        buf_size=shuffle_buffer_size,
                        num_chunk_per_mb=num_chunk_per_minibatch_str,
                        multitask_egs_opts=multitask_egs_opts,
                        scp_or_ark=scp_or_ark,
                        smbr_opt=smbr_opt),
            require_zero_status=True)

        threads.append(thread)

    for thread in threads:
        thread.join()


def train_one_iteration(dir, iter, srand, egs_dir,
                        num_jobs, num_archives_processed, num_archives,
                        learning_rate, shrinkage_value,
                        num_chunk_per_minibatch_str,
                        apply_deriv_weights, min_deriv_time,
                        max_deriv_time_relative,
                        l2_regularize, xent_regularize,
                        leaky_hmm_coefficient,
                        momentum, max_param_change, shuffle_buffer_size,
                        frame_subsampling_factor, truncate_deriv_weights,
                        run_opts, dropout_edit_string="",
                        backstitch_training_scale=0.0, backstitch_training_interval=1,
                        use_multitask_egs=False,
                        smbr_opt=""):
    """ Called from steps/nnet3/chain/train.py for one iteration for
    neural network training with LF-MMI objective

    """

    # Set off jobs doing some diagnostics, in the background.
    # Use the egs dir from the previous iteration for the diagnostics
    # check if different iterations use the same random seed
    if os.path.exists('{0}/srand'.format(dir)):
        try:
            saved_srand = int(open('{0}/srand'.format(dir)).readline().strip())
        except (IOError, ValueError):
            logger.error("Exception while reading the random seed "
                         "for training")
            raise
        if srand != saved_srand:
            logger.warning("The random seed provided to this iteration "
                           "(srand={0}) is different from the one saved last "
                           "time (srand={1}). Using srand={0}.".format(
                               srand, saved_srand))
    else:
        with open('{0}/srand'.format(dir), 'w') as f:
            f.write(str(srand))

    # Sets off some background jobs to compute train and
    # validation set objectives
    compute_train_cv_probabilities(
        dir=dir, iter=iter, egs_dir=egs_dir,
        l2_regularize=l2_regularize, xent_regularize=xent_regularize,
        leaky_hmm_coefficient=leaky_hmm_coefficient, run_opts=run_opts,
        use_multitask_egs=use_multitask_egs,
        smbr_opt=smbr_opt)

    if iter > 0:
        # Runs in the background
        compute_progress(dir, iter, run_opts)

    do_average = (iter > 0)

    raw_model_string = ("nnet3-am-copy --raw=true --learning-rate={0} "
                        "--scale={1} {2}/{3}.mdl - |".format(
                            learning_rate, shrinkage_value, dir, iter))

    if do_average:
        cur_num_chunk_per_minibatch_str = num_chunk_per_minibatch_str
        cur_max_param_change = max_param_change
    else:
        # on iteration zero, use a smaller minibatch size (and we will later
        # choose the output of just one of the jobs): the model-averaging isn't
        # always helpful when the model is changing too fast (i.e. it can worsen
        # the objective function), and the smaller minibatch size will help to
        # keep the update stable.
        cur_num_chunk_per_minibatch_str = common_train_lib.halve_minibatch_size_str(
            num_chunk_per_minibatch_str)
        cur_max_param_change = float(max_param_change) / math.sqrt(2)

    raw_model_string = raw_model_string + dropout_edit_string
<<<<<<< HEAD

    shrink_info_str = ''
    if shrinkage_value != 1.0:
        shrink_info_str = ' and shrink value is {0}'.format(shrinkage_value)

    objf_info = "" if smbr_opt != "" else (
        "and objective is sMBR and smbr_opt=" + smbr_opt)
    logger.info("On iteration {0}, learning rate is {1}"
                "{shrink_info} {objf_info}.".format(
                    iter, learning_rate,
                    shrink_info=shrink_info_str, objf_info=objf_info))

=======
>>>>>>> 82686ee6
    train_new_models(dir=dir, iter=iter, srand=srand, num_jobs=num_jobs,
                     num_archives_processed=num_archives_processed,
                     num_archives=num_archives,
                     raw_model_string=raw_model_string,
                     egs_dir=egs_dir,
                     apply_deriv_weights=apply_deriv_weights,
                     min_deriv_time=min_deriv_time,
                     max_deriv_time_relative=max_deriv_time_relative,
                     l2_regularize=l2_regularize,
                     xent_regularize=xent_regularize,
                     leaky_hmm_coefficient=leaky_hmm_coefficient,
                     momentum=momentum,
                     max_param_change=cur_max_param_change,
                     shuffle_buffer_size=shuffle_buffer_size,
                     num_chunk_per_minibatch_str=cur_num_chunk_per_minibatch_str,
                     frame_subsampling_factor=frame_subsampling_factor,
                     truncate_deriv_weights=truncate_deriv_weights,
                     run_opts=run_opts,
                     # linearly increase backstitch_training_scale during the
                     # first few iterations (hard-coded as 15)
                     backstitch_training_scale=(backstitch_training_scale *
                         iter / 15 if iter < 15 else backstitch_training_scale),
                     backstitch_training_interval=backstitch_training_interval,
                     use_multitask_egs=use_multitask_egs,
                     smbr_opt=smbr_opt)

    [models_to_average, best_model] = common_train_lib.get_successful_models(
         num_jobs, '{0}/log/train.{1}.%.log'.format(dir, iter))
    nnets_list = []
    for n in models_to_average:
        nnets_list.append("{0}/{1}.{2}.raw".format(dir, iter + 1, n))

    if do_average:
        # average the output of the different jobs.
        common_train_lib.get_average_nnet_model(
            dir=dir, iter=iter,
            nnets_list=" ".join(nnets_list),
            run_opts=run_opts)

    else:
        # choose the best model from different jobs
        common_train_lib.get_best_nnet_model(
            dir=dir, iter=iter,
            best_model_index=best_model,
            run_opts=run_opts)

    try:
        for i in range(1, num_jobs + 1):
            os.remove("{0}/{1}.{2}.raw".format(dir, iter + 1, i))
    except OSError:
        raise Exception("Error while trying to delete the raw models")

    new_model = "{0}/{1}.mdl".format(dir, iter + 1)

    if not os.path.isfile(new_model):
        raise Exception("Could not find {0}, at the end of "
                        "iteration {1}".format(new_model, iter))
    elif os.stat(new_model).st_size == 0:
        raise Exception("{0} has size 0. Something went wrong in "
                        "iteration {1}".format(new_model, iter))
    if os.path.exists("{0}/cache.{1}".format(dir, iter)):
        os.remove("{0}/cache.{1}".format(dir, iter))


def check_for_required_files(feat_dir, tree_dir, lat_dir):
    files = ['{0}/feats.scp'.format(feat_dir), '{0}/ali.1.gz'.format(tree_dir),
             '{0}/final.mdl'.format(tree_dir), '{0}/tree'.format(tree_dir),
             '{0}/lat.1.gz'.format(lat_dir), '{0}/final.mdl'.format(lat_dir),
             '{0}/num_jobs'.format(lat_dir)]
    for file in files:
        if not os.path.isfile(file):
            raise Exception('Expected {0} to exist.'.format(file))


def compute_preconditioning_matrix(dir, egs_dir, num_lda_jobs, run_opts,
                                   max_lda_jobs=None, rand_prune=4.0,
                                   lda_opts=None, use_multitask_egs=False):
    """ Function to estimate and write LDA matrix from cegs

    This function is exactly similar to the version in module
    libs.nnet3.train.frame_level_objf.common except this uses cegs instead of
    egs files.
    """
    if max_lda_jobs is not None:
        if num_lda_jobs > max_lda_jobs:
            num_lda_jobs = max_lda_jobs
    multitask_egs_opts = common_train_lib.get_multitask_egs_opts(
        egs_dir,
        egs_prefix="cegs.",
        archive_index="JOB",
        use_multitask_egs=use_multitask_egs)
    scp_or_ark = "scp" if use_multitask_egs else "ark"
    egs_rspecifier = (
        "ark:nnet3-chain-copy-egs {multitask_egs_opts} "
        "{scp_or_ark}:{egs_dir}/cegs.JOB.{scp_or_ark} ark:- |"
        "".format(egs_dir=egs_dir, scp_or_ark=scp_or_ark,
                  multitask_egs_opts=multitask_egs_opts))

    # Write stats with the same format as stats for LDA.
    common_lib.execute_command(
        """{command} JOB=1:{num_lda_jobs} {dir}/log/get_lda_stats.JOB.log \
                nnet3-chain-acc-lda-stats --rand-prune={rand_prune} \
                {dir}/init.raw "{egs_rspecifier}" \
                {dir}/JOB.lda_stats""".format(
                    command=run_opts.command,
                    num_lda_jobs=num_lda_jobs,
                    dir=dir,
                    egs_rspecifier=egs_rspecifier,
                    rand_prune=rand_prune))

    # the above command would have generated dir/{1..num_lda_jobs}.lda_stats
    lda_stat_files = map(lambda x: '{0}/{1}.lda_stats'.format(dir, x),
                         range(1, num_lda_jobs + 1))

    common_lib.execute_command(
        """{command} {dir}/log/sum_transform_stats.log \
                sum-lda-accs {dir}/lda_stats {lda_stat_files}""".format(
                    command=run_opts.command,
                    dir=dir, lda_stat_files=" ".join(lda_stat_files)))

    for file in lda_stat_files:
        try:
            os.remove(file)
        except OSError:
            raise Exception("There was error while trying to remove "
                            "lda stat files.")
    # this computes a fixed affine transform computed in the way we described
    # in Appendix C.6 of http://arxiv.org/pdf/1410.7455v6.pdf; it's a scaled
    # variant of an LDA transform but without dimensionality reduction.

    common_lib.execute_command(
        """{command} {dir}/log/get_transform.log \
                nnet-get-feature-transform {lda_opts} {dir}/lda.mat \
                {dir}/lda_stats""".format(
                    command=run_opts.command, dir=dir,
                    lda_opts=lda_opts if lda_opts is not None else ""))

    common_lib.force_symlink("../lda.mat", "{0}/configs/lda.mat".format(dir))


def prepare_initial_acoustic_model(dir, run_opts, srand=-1, input_model=None):
    """ This function adds the first layer; It will also prepare the acoustic
        model with the transition model.
        If 'input_model' is specified, no initial network preparation(adding
        the first layer) is done and this model is used as initial 'raw' model
        instead of '0.raw' model to prepare '0.mdl' as acoustic model by adding the
        transition model.
    """
    if input_model is None:
        common_train_lib.prepare_initial_network(dir, run_opts,
                                                 srand=srand)

    # The model-format for a 'chain' acoustic model is just the transition
    # model and then the raw nnet, so we can use 'cat' to create this, as
    # long as they have the same mode (binary or not binary).
    # We ensure that they have the same mode (even if someone changed the
    # script to make one or both of them text mode) by copying them both
    # before concatenating them.
    common_lib.execute_command(
        """{command} {dir}/log/init_mdl.log \
                nnet3-am-init {dir}/0.trans_mdl {raw_mdl} \
                {dir}/0.mdl""".format(command=run_opts.command, dir=dir,
                                      raw_mdl=(input_model if input_model is not None
                                      else '{0}/0.raw'.format(dir))))


def compute_train_cv_probabilities(dir, iter, egs_dir, l2_regularize,
                                   xent_regularize, leaky_hmm_coefficient,
                                   run_opts,
                                   use_multitask_egs=False,
                                   smbr_opt=""):
    model = '{0}/{1}.mdl'.format(dir, iter)
    scp_or_ark = "scp" if use_multitask_egs else "ark"
    egs_suffix = ".scp" if use_multitask_egs else ".cegs"

    multitask_egs_opts = common_train_lib.get_multitask_egs_opts(
                             egs_dir,
                             egs_prefix="valid_diagnostic.",
                             use_multitask_egs=use_multitask_egs)


    common_lib.background_command(
        """{command} {dir}/log/compute_prob_valid.{iter}.log \
                nnet3-chain-compute-prob --l2-regularize={l2} {smbr_opt} \
                --leaky-hmm-coefficient={leaky} --xent-regularize={xent_reg} \
                "nnet3-am-copy --raw=true {model} - |" {dir}/den.fst \
                "ark,bg:nnet3-chain-copy-egs {multitask_egs_opts} {scp_or_ark}:{egs_dir}/valid_diagnostic{egs_suffix} \
                    ark:- | nnet3-chain-merge-egs --minibatch-size=1:64 ark:- ark:- |" \
        """.format(command=run_opts.command, dir=dir, iter=iter, model=model,
                   l2=l2_regularize, leaky=leaky_hmm_coefficient,
                   xent_reg=xent_regularize,
                   egs_dir=egs_dir,
                   multitask_egs_opts=multitask_egs_opts,
                   scp_or_ark=scp_or_ark, egs_suffix=egs_suffix,
                   smbr_opt=smbr_opt))

    multitask_egs_opts = common_train_lib.get_multitask_egs_opts(
                             egs_dir,
                             egs_prefix="train_diagnostic.",
                             use_multitask_egs=use_multitask_egs)

    common_lib.background_command(
        """{command} {dir}/log/compute_prob_train.{iter}.log \
                nnet3-chain-compute-prob --l2-regularize={l2} {smbr_opt} \
                --leaky-hmm-coefficient={leaky} --xent-regularize={xent_reg} \
                "nnet3-am-copy --raw=true {model} - |" {dir}/den.fst \
                "ark,bg:nnet3-chain-copy-egs {multitask_egs_opts} {scp_or_ark}:{egs_dir}/train_diagnostic{egs_suffix} \
                    ark:- | nnet3-chain-merge-egs --minibatch-size=1:64 ark:- ark:- |" \
        """.format(command=run_opts.command, dir=dir, iter=iter, model=model,
                   l2=l2_regularize, leaky=leaky_hmm_coefficient,
                   xent_reg=xent_regularize,
                   egs_dir=egs_dir,
                   multitask_egs_opts=multitask_egs_opts,
                   scp_or_ark=scp_or_ark, egs_suffix=egs_suffix,
                   smbr_opt=smbr_opt))


def compute_progress(dir, iter, run_opts):

    prev_model = '{0}/{1}.mdl'.format(dir, iter - 1)
    model = '{0}/{1}.mdl'.format(dir, iter)

    common_lib.background_command(
        """{command} {dir}/log/progress.{iter}.log \
                nnet3-am-info {model} '&&' \
                nnet3-show-progress --use-gpu=no \
                    "nnet3-am-copy --raw=true {prev_model} - |" \
                    "nnet3-am-copy --raw=true {model} - |"
        """.format(command=run_opts.command,
                   dir=dir,
                   iter=iter,
                   model=model,
                   prev_model=prev_model))


def combine_models(dir, num_iters, models_to_combine, num_chunk_per_minibatch_str,
                   egs_dir, leaky_hmm_coefficient, l2_regularize,
                   xent_regularize, run_opts,
                   sum_to_one_penalty=0.0,
                   use_multitask_egs=False,
                   smbr_opt=""):
    """ Function to do model combination

    In the nnet3 setup, the logic
    for doing averaging of subsets of the models in the case where
    there are too many models to reliably esetimate interpolation
    factors (max_models_combine) is moved into the nnet3-combine.
    """
    raw_model_strings = []
    logger.info("Combining {0} models.".format(models_to_combine))

    models_to_combine.add(num_iters)

    # TODO: if it turns out the sum-to-one-penalty code is not useful,
    # remove support for it.

    for iter in sorted(models_to_combine):
        model_file = '{0}/{1}.mdl'.format(dir, iter)
        if os.path.exists(model_file):
            # we used to copy them with nnet3-am-copy --raw=true, but now
            # the raw-model-reading code discards the other stuff itself.
            raw_model_strings.append(model_file)
        else:
            print("{0}: warning: model file {1} does not exist "
                  "(final combination)".format(sys.argv[0], model_file))

    scp_or_ark = "scp" if use_multitask_egs else "ark"
    egs_suffix = ".scp" if use_multitask_egs else ".cegs"

    multitask_egs_opts = common_train_lib.get_multitask_egs_opts(
                             egs_dir,
                             egs_prefix="combine.",
                             use_multitask_egs=use_multitask_egs)

    # We reverse the order of the raw model strings so that the freshest one
    # goes first.  This is important for systems that include batch
    # normalization-- it means that the freshest batch-norm stats are used.
    # Since the batch-norm stats are not technically parameters, they are not
    # combined in the combination code, they are just obtained from the first
    # model.
    raw_model_strings = list(reversed(raw_model_strings))

    common_lib.execute_command(
        """{command} {combine_queue_opt} {dir}/log/combine.log \
                nnet3-chain-combine --num-iters={opt_iters} {smbr_opt} \
                --l2-regularize={l2} --leaky-hmm-coefficient={leaky} \
                --separate-weights-per-component={separate_weights} \
                --enforce-sum-to-one={hard_enforce} \
                --sum-to-one-penalty={penalty} \
                --enforce-positive-weights=true \
                --verbose=3 {dir}/den.fst {raw_models} \
                "ark,bg:nnet3-chain-copy-egs {multitask_egs_opts} {scp_or_ark}:{egs_dir}/combine{egs_suffix} ark:- | \
                    nnet3-chain-merge-egs --minibatch-size={num_chunk_per_mb} \
                    ark:- ark:- |" - \| \
                nnet3-am-copy --set-raw-nnet=- {dir}/{num_iters}.mdl \
                {dir}/final.mdl""".format(
                    command=run_opts.command,
                    combine_queue_opt=run_opts.combine_queue_opt,
                    opt_iters=(20 if sum_to_one_penalty <= 0 else 80),
                    separate_weights=(sum_to_one_penalty > 0),
                    l2=l2_regularize, leaky=leaky_hmm_coefficient,
                    dir=dir, raw_models=" ".join(raw_model_strings),
                    hard_enforce=(sum_to_one_penalty <= 0),
                    penalty=sum_to_one_penalty,
                    num_chunk_per_mb=num_chunk_per_minibatch_str,
                    num_iters=num_iters,
                    egs_dir=egs_dir,
                    multitask_egs_opts=multitask_egs_opts,
                    scp_or_ark=scp_or_ark, egs_suffix=egs_suffix,
                    smbr_opt=smbr_opt))

    # Compute the probability of the final, combined model with
    # the same subset we used for the previous compute_probs, as the
    # different subsets will lead to different probs.
    compute_train_cv_probabilities(
        dir=dir, iter='final', egs_dir=egs_dir,
        l2_regularize=l2_regularize, xent_regularize=xent_regularize,
        leaky_hmm_coefficient=leaky_hmm_coefficient,
        run_opts=run_opts,
        use_multitask_egs=use_multitask_egs,
        smbr_opt=smbr_opt)<|MERGE_RESOLUTION|>--- conflicted
+++ resolved
@@ -308,21 +308,6 @@
         cur_max_param_change = float(max_param_change) / math.sqrt(2)
 
     raw_model_string = raw_model_string + dropout_edit_string
-<<<<<<< HEAD
-
-    shrink_info_str = ''
-    if shrinkage_value != 1.0:
-        shrink_info_str = ' and shrink value is {0}'.format(shrinkage_value)
-
-    objf_info = "" if smbr_opt != "" else (
-        "and objective is sMBR and smbr_opt=" + smbr_opt)
-    logger.info("On iteration {0}, learning rate is {1}"
-                "{shrink_info} {objf_info}.".format(
-                    iter, learning_rate,
-                    shrink_info=shrink_info_str, objf_info=objf_info))
-
-=======
->>>>>>> 82686ee6
     train_new_models(dir=dir, iter=iter, srand=srand, num_jobs=num_jobs,
                      num_archives_processed=num_archives_processed,
                      num_archives=num_archives,
