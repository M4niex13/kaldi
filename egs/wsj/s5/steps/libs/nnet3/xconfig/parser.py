--- conflicted
+++ resolved
@@ -81,11 +81,8 @@
         'linear-component': xlayers.XconfigLinearComponent,
         'affine-component': xlayers.XconfigAffineComponent,
         'scale-component':  xlayers.XconfigPerElementScaleComponent,
-<<<<<<< HEAD
         'dim-range-component': xlayers.XconfigDimRangeComponent,
-=======
         'offset-component':  xlayers.XconfigPerElementOffsetComponent,
->>>>>>> 37091d6a
         'combine-feature-maps-layer': xlayers.XconfigCombineFeatureMapsLayer
 }
 
