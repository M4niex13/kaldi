#!/bin/bash

# Copyright 2014  Guoguo Chen, 2015 GoVivace Inc. (Nagendra Goel) 
# Apache 2.0

# Begin configuration section.  
transform_dir=   # this option won't normally be used, but it can be used if you
                 # want to supply existing fMLLR transforms when decoding.
iter=
model= # You can specify the model to use (e.g. if you want to use the .alimdl)
stage=0
nj=4
cmd=run.pl
max_active=7000
beam=13.0
lattice_beam=6.0
acwt=0.083333 # note: only really affects pruning (scoring is on lattices).
num_threads=1 # if >1, will use gmm-latgen-faster-parallel
parallel_opts=  # ignored now.
scoring_opts=
# note: there are no more min-lmwt and max-lmwt options, instead use
# e.g. --scoring-opts "--min-lmwt 1 --max-lmwt 20"
skip_scoring=false
# End configuration section.

echo "$0 $@"  # Print the command line for logging

[ -f ./path.sh ] && . ./path.sh; # source the path.
. parse_options.sh || exit 1;

if [ $# != 3 ]; then
   echo "This is a special decoding script for segmentation where we use one"
   echo "decoding graph for each segment. We assume a file HCLG.fsts.scp exists"
   echo "which is the scp file of the graphs for each segment."
   echo ""
   echo "Usage: $0 [options] <graph-dir> <data-dir> <decode-dir>"
   echo " e.g.: $0 exp/tri2b/graph_train_si284_split \\"
   echo "             data/train_si284_split exp/tri2b/decode_train_si284_split"
   echo ""
   echo "where <decode-dir> is assumed to be a sub-directory of the directory"
   echo "where the model is."
   echo ""
   echo "main options (for others, see top of script file)"
   echo "  --config <config-file>                           # config containing options"
   echo "  --nj <nj>                                        # number of parallel jobs"
   echo "  --iter <iter>                                    # Iteration of model to test."
   echo "  --model <model>                                  # which model to use (e.g. to"
   echo "                                                   # specify the final.alimdl)"
   echo "  --cmd (utils/run.pl|utils/queue.pl <queue opts>) # how to run jobs."
   echo "  --transform-dir <trans-dir>                      # dir to find fMLLR transforms "
   echo "  --acwt <float>                                   # acoustic scale used for lattice generation "
   echo "  --scoring-opts <string>                          # options to local/score.sh"
   echo "  --num-threads <n>                                # number of threads to use, default 1."
   exit 1;
fi


graphdir=$1
data=$2
dir=$3
srcdir=`dirname $dir`; # The model directory is one level up from decoding directory.
sdata=$data/split$nj;

mkdir -p $dir/log
[[ -d $sdata && $data/feats.scp -ot $sdata ]] || split_data.sh $data $nj || exit 1;
echo $nj > $dir/num_jobs

if [ -z "$model" ]; then # if --model <mdl> was not specified on the command line...
  if [ -z $iter ]; then model=$srcdir/final.mdl; 
  else model=$srcdir/$iter.mdl; fi
fi

for f in $sdata/1/feats.scp $sdata/1/cmvn.scp $model $graphdir/HCLG.fsts.scp; do
  [ ! -f $f ] && echo "$0: no such file $f" && exit 1;
done

# Figures out the proper HCLG.
sort -k1,1 -u < $graphdir/HCLG.fsts.scp > $graphdir/HCLG.fsts.scp.sorted
mv $graphdir/HCLG.fsts.scp.sorted $graphdir/HCLG.fsts.scp
for x in `seq 1 $nj`; do
for x in `seq 1 $nj`; do
  cat $graphdir/HCLG.fsts.scp |\
<<<<<<< HEAD
    utils/filter_scp.pl -f 1 <(cut -f 1 -d ' ' $sdata/$x/feats.scp) > $sdata/$x/graphs.scp
=======
    utils/filter_scp.pl -f 1 $sdata/$x/feats.scp > $sdata/$x/graphs.scp
>>>>>>> af37d842
  num_feats=`cat $sdata/$x/feats.scp | wc -l`
  num_graphs=`cat $sdata/$x/graphs.scp | wc -l`
  if [ $num_graphs -ne $num_feats ]; then
    echo "$0: number of graphs is not consistent with number of features."
    exit 1
  fi
done
HCLG="scp:$sdata/JOB/graphs.scp"

if [ -f $srcdir/final.mat ]; then feat_type=lda; else feat_type=delta; fi
echo "$0: feature type is $feat_type";

splice_opts=`cat $srcdir/splice_opts 2>/dev/null` # frame-splicing options.
cmvn_opts=`cat $srcdir/cmvn_opts 2>/dev/null`
delta_opts=`cat $srcdir/delta_opts 2>/dev/null`

thread_string=
[ $num_threads -gt 1 ] && thread_string="-parallel --num-threads=$num_threads" 

case $feat_type in
  delta) feats="ark,s,cs:apply-cmvn $cmvn_opts --utt2spk=ark:$sdata/JOB/utt2spk scp:$sdata/JOB/cmvn.scp scp:$sdata/JOB/feats.scp ark:- | add-deltas $delta_opts ark:- ark:- |";;
  lda) feats="ark,s,cs:apply-cmvn $cmvn_opts --utt2spk=ark:$sdata/JOB/utt2spk scp:$sdata/JOB/cmvn.scp scp:$sdata/JOB/feats.scp ark:- | splice-feats $splice_opts ark:- ark:- | transform-feats $srcdir/final.mat ark:- ark:- |";;
  *) echo "Invalid feature type $feat_type" && exit 1;
esac
if [ ! -z "$transform_dir" ]; then # add transforms to features...
  echo "Using fMLLR transforms from $transform_dir"
  [ ! -f $transform_dir/trans.1 ] && echo "Expected $transform_dir/trans.1 to exist."
  [ "`cat $transform_dir/num_jobs`" -ne $nj ] && \
     echo "Mismatch in number of jobs with $transform_dir";
  feats="$feats transform-feats --utt2spk=ark:$sdata/JOB/utt2spk ark:$transform_dir/trans.JOB ark:- ark:- |"
fi

if [ $stage -le 0 ]; then
  if [ -f "$graphdir/num_pdfs" ]; then
    [ "`cat $graphdir/num_pdfs`" -eq `am-info --print-args=false $model | grep pdfs | awk '{print $NF}'` ] || \
      { echo "Mismatch in number of pdfs with $model"; exit 1; }
  fi
  $cmd --num-threads $num_threads JOB=1:$nj $dir/log/decode.JOB.log \
    gmm-latgen-faster$thread_string --max-active=$max_active --beam=$beam --lattice-beam=$lattice_beam \
    --acoustic-scale=$acwt --allow-partial=true --word-symbol-table=$graphdir/words.txt \
    $model "$HCLG" "$feats" "ark:|gzip -c > $dir/lat.JOB.gz" || exit 1;
fi

if ! $skip_scoring ; then
  [ ! -x local/score.sh ] && \
    echo "Not scoring because local/score.sh does not exist or not executable." && exit 1;
  local/score.sh --cmd "$cmd" $scoring_opts $data $graphdir $dir ||
    { echo "$0: Scoring failedr. (ignore by '--skip-scoring true')"; exit 1; }
fi

exit 0;<|MERGE_RESOLUTION|>--- conflicted
+++ resolved
@@ -78,13 +78,8 @@
 sort -k1,1 -u < $graphdir/HCLG.fsts.scp > $graphdir/HCLG.fsts.scp.sorted
 mv $graphdir/HCLG.fsts.scp.sorted $graphdir/HCLG.fsts.scp
 for x in `seq 1 $nj`; do
-for x in `seq 1 $nj`; do
   cat $graphdir/HCLG.fsts.scp |\
-<<<<<<< HEAD
-    utils/filter_scp.pl -f 1 <(cut -f 1 -d ' ' $sdata/$x/feats.scp) > $sdata/$x/graphs.scp
-=======
     utils/filter_scp.pl -f 1 $sdata/$x/feats.scp > $sdata/$x/graphs.scp
->>>>>>> af37d842
   num_feats=`cat $sdata/$x/feats.scp | wc -l`
   num_graphs=`cat $sdata/$x/graphs.scp | wc -l`
   if [ $num_graphs -ne $num_feats ]; then
