#!/usr/bin/env python

# Copyright 2016    Vijayaditya Peddinti.
#           2016    Vimal Manohar
# Apache 2.0.

""" This script is based on steps/nnet3/chain/train.sh
"""

import argparse
import logging
import os
import pprint
import shutil
import sys
import traceback

sys.path.insert(0, 'steps')
import libs.nnet3.train.common as common_train_lib
import libs.common as common_lib
import libs.nnet3.train.chain_objf.acoustic_model as chain_lib
import libs.nnet3.report.log_parse as nnet3_log_parse


logger = logging.getLogger('libs')
logger.setLevel(logging.INFO)
handler = logging.StreamHandler()
handler.setLevel(logging.INFO)
formatter = logging.Formatter("%(asctime)s [%(pathname)s:%(lineno)s - "
                              "%(funcName)s - %(levelname)s ] %(message)s")
handler.setFormatter(formatter)
logger.addHandler(handler)
logger.info('Starting chain model trainer (train.py)')


def get_args():
    """ Get args from stdin.

    We add compulsary arguments as named arguments for readability

    The common options are defined in the object
    libs.nnet3.train.common.CommonParser.parser.
    See steps/libs/nnet3/train/common.py
    """

    parser = argparse.ArgumentParser(
        description="""Trains RNN and DNN acoustic models using the 'chain'
        objective function.""",
        formatter_class=argparse.ArgumentDefaultsHelpFormatter,
        conflict_handler='resolve',
        parents=[common_train_lib.CommonParser().parser])

    # egs extraction options
    parser.add_argument("--egs.chunk-width", type=str, dest='chunk_width',
                        default="20",
                        help="""Number of frames per chunk in the examples
                        used to train the RNN.   Caution: if you double this you
                        should halve --trainer.samples-per-iter.  May be
                        a comma-separated list of alternatives: first width
                        is the 'principal' chunk-width, used preferentially""")

    # chain options
    parser.add_argument("--chain.lm-opts", type=str, dest='lm_opts',
                        default=None, action=common_lib.NullstrToNoneAction,
                        help="options to be be passed to chain-est-phone-lm")
    parser.add_argument("--chain.l2-regularize", type=float,
                        dest='l2_regularize', default=0.0,
                        help="""Weight of regularization function which is the
                        l2-norm of the output of the network. It should be used
                        without the log-softmax layer for the outputs.  As
                        l2-norm of the log-softmax outputs can dominate the
                        objective function.""")
    parser.add_argument("--chain.xent-regularize", type=float,
                        dest='xent_regularize', default=0.0,
                        help="Weight of regularization function which is the "
                        "cross-entropy cost the outputs.")
    parser.add_argument("--chain.right-tolerance", type=int,
                        dest='right_tolerance', default=5, help="")
    parser.add_argument("--chain.left-tolerance", type=int,
                        dest='left_tolerance', default=5, help="")
    parser.add_argument("--chain.leaky-hmm-coefficient", type=float,
                        dest='leaky_hmm_coefficient', default=0.00001,
                        help="")
    parser.add_argument("--chain.apply-deriv-weights", type=str,
                        dest='apply_deriv_weights', default=True,
                        action=common_lib.StrToBoolAction,
                        choices=["true", "false"],
                        help="")
    parser.add_argument("--chain.frame-subsampling-factor", type=int,
                        dest='frame_subsampling_factor', default=3,
                        help="ratio of frames-per-second of features we "
                        "train on, to chain model's output")
    parser.add_argument("--chain.alignment-subsampling-factor", type=int,
                        dest='alignment_subsampling_factor',
                        default=3,
                        help="ratio of frames-per-second of input "
                        "alignments to chain model's output")
    parser.add_argument("--chain.left-deriv-truncate", type=int,
                        dest='left_deriv_truncate',
                        default=None,
                        help="Deprecated. Kept for back compatibility")

    # trainer options
    parser.add_argument("--trainer.num-epochs", type=float, dest='num_epochs',
                        default=10.0,
                        help="Number of epochs to train the model")
    parser.add_argument("--trainer.frames-per-iter", type=int,
                        dest='frames_per_iter', default=800000,
                        help="""Each iteration of training, see this many
                        [input] frames per job.  This option is passed to
                        get_egs.sh.  Aim for about a minute of training
                        time""")

    parser.add_argument("--trainer.num-chunk-per-minibatch", type=str,
                        dest='num_chunk_per_minibatch', default='128',
                        help="""Number of sequences to be processed in
                        parallel every minibatch.  May be a more general
                        rule as accepted by the --minibatch-size option of
                        nnet3-merge-egs; run that program without args to see
                        the format.""")

    # Parameters for the optimization
    parser.add_argument("--trainer.optimization.initial-effective-lrate",
                        type=float, dest='initial_effective_lrate',
                        default=0.0002,
                        help="Learning rate used during the initial iteration")
    parser.add_argument("--trainer.optimization.final-effective-lrate",
                        type=float, dest='final_effective_lrate',
                        default=0.00002,
                        help="Learning rate used during the final iteration")
    parser.add_argument("--trainer.optimization.shrink-value", type=float,
                        dest='shrink_value', default=1.0,
                        help="""Scaling factor used for scaling the parameter
                        matrices when the derivative averages are below the
                        shrink-threshold at the non-linearities.  E.g. 0.99.
                        Only applicable when the neural net contains sigmoid or
                        tanh units.""")
    parser.add_argument("--trainer.optimization.shrink-saturation-threshold",
                        type=float,
                        dest='shrink_saturation_threshold', default=0.40,
                        help="""Threshold that controls when we apply the
                        'shrinkage' (i.e. scaling by shrink-value).  If the
                        saturation of the sigmoid and tanh nonlinearities in
                        the neural net (as measured by
                        steps/nnet3/get_saturation.pl) exceeds this threshold
                        we scale the parameter matrices with the
                        shrink-value.""")

    # RNN-specific training options
    parser.add_argument("--trainer.deriv-truncate-margin", type=int,
                        dest='deriv_truncate_margin', default=None,
                        help="""(Relevant only for recurrent models). If
                        specified, gives the margin (in input frames) around
                        the 'required' part of each chunk that the derivatives
                        are backpropagated to. If unset, the derivatives are
                        backpropagated all the way to the boundaries of the
                        input data. E.g. 8 is a reasonable setting. Note: the
                        'required' part of the chunk is defined by the model's
                        {left,right}-context.""")

    # General options
    parser.add_argument("--feat-dir", type=str, required=True,
                        help="Directory with features used for training "
                        "the neural network.")
    parser.add_argument("--tree-dir", type=str, required=True,
                        help="""Directory containing the tree to use for this
                        model (we also expect final.mdl and ali.*.gz in that
                        directory""")
    parser.add_argument("--lat-dir", type=str, required=True,
                        help="Directory with numerator lattices "
                        "used for training the neural network.")
    parser.add_argument("--dir", type=str, required=True,
                        help="Directory to store the models and "
                        "all other files.")

    print(' '.join(sys.argv))
    print(sys.argv)

    args = parser.parse_args()

    [args, run_opts] = process_args(args)

    return [args, run_opts]


def process_args(args):
    """ Process the options got from get_args()
    """

    if not common_train_lib.validate_chunk_width(args.chunk_width):
        raise Exception("--egs.chunk-width has an invalid value");

    if not common_train_lib.validate_minibatch_size_str(args.num_chunk_per_minibatch):
        raise Exception("--trainer.num-chunk-per-minibatch has an invalid value");

    if args.chunk_left_context < 0:
        raise Exception("--egs.chunk-left-context should be non-negative")

    if args.chunk_right_context < 0:
        raise Exception("--egs.chunk-right-context should be non-negative")

    if args.left_deriv_truncate is not None:
        args.deriv_truncate_margin = -args.left_deriv_truncate
        logger.warning(
            "--chain.left-deriv-truncate (deprecated) is set by user, and "
            "--trainer.deriv-truncate-margin is set to negative of that "
            "value={0}. We recommend using the option "
            "--trainer.deriv-truncate-margin.".format(
                args.deriv_truncate_margin))

    if (not os.path.exists(args.dir)
            or not os.path.exists(args.dir+"/configs")):
        raise Exception("This scripts expects {0} to exist and have a configs "
                        "directory which is the output of "
                        "make_configs.py script")

    if args.transform_dir is None:
        args.transform_dir = args.lat_dir
    # set the options corresponding to args.use_gpu
    run_opts = common_train_lib.RunOpts()
    if args.use_gpu:
        if not common_lib.check_if_cuda_compiled():
            logger.warning(
                """You are running with one thread but you have not compiled
                   for CUDA.  You may be running a setup optimized for GPUs.
                   If you have GPUs and have nvcc installed, go to src/ and do
                   ./configure; make""")

        run_opts.train_queue_opt = "--gpu 1"
        run_opts.parallel_train_opts = ""
        run_opts.combine_queue_opt = "--gpu 1"

    else:
        logger.warning("Without using a GPU this will be very slow. "
                       "nnet3 does not yet support multiple threads.")

        run_opts.train_queue_opt = ""
        run_opts.parallel_train_opts = "--use-gpu=no"
        run_opts.combine_queue_opt = ""

    run_opts.command = args.command
    run_opts.egs_command = (args.egs_command
                            if args.egs_command is not None else
                            args.command)

    return [args, run_opts]


def train(args, run_opts, background_process_handler):
    """ The main function for training.

    Args:
        args: a Namespace object with the required parameters
            obtained from the function process_args()
        run_opts: RunOpts object obtained from the process_args()
    """

    arg_string = pprint.pformat(vars(args))
    logger.info("Arguments for the experiment\n{0}".format(arg_string))

    # Check files
    chain_lib.check_for_required_files(args.feat_dir, args.tree_dir,
                                       args.lat_dir)

    # Set some variables.
    num_jobs = common_lib.get_number_of_jobs(args.tree_dir)
    feat_dim = common_lib.get_feat_dim(args.feat_dir)
    ivector_dim = common_lib.get_ivector_dim(args.online_ivector_dir)
    ivector_id = common_lib.get_ivector_extractor_id(args.online_ivector_dir)

    # split the training data into parts for individual jobs
    # we will use the same number of jobs as that used for alignment
    common_lib.split_data(args.feat_dir, num_jobs)
    shutil.copy('{0}/tree'.format(args.tree_dir), args.dir)
    with open('{0}/num_jobs'.format(args.dir), 'w') as f:
        f.write(str(num_jobs))

    config_dir = '{0}/configs'.format(args.dir)
    var_file = '{0}/vars'.format(config_dir)

    variables = common_train_lib.parse_generic_config_vars_file(var_file)

    # Set some variables.
    try:
        model_left_context = variables['model_left_context']
        model_right_context = variables['model_right_context']
        # this is really the number of times we add layers to the network for
        # discriminative pretraining
        num_hidden_layers = variables['num_hidden_layers']
    except KeyError as e:
        raise Exception("KeyError {0}: Variables need to be defined in "
                        "{1}".format(str(e), '{0}/configs'.format(args.dir)))

    left_context = args.chunk_left_context + model_left_context
    right_context = args.chunk_right_context + model_right_context
    left_context_initial = (args.chunk_left_context_initial + model_left_context if
                            args.chunk_left_context_initial >= 0 else -1)
    right_context_final = (args.chunk_right_context_final + model_right_context if
                           args.chunk_right_context_final >= 0 else -1)

    # Initialize as "raw" nnet, prior to training the LDA-like preconditioning
    # matrix.  This first config just does any initial splicing that we do;
    # we do this as it's a convenient way to get the stats for the 'lda-like'
    # transform.
    if (args.stage <= -6):
        logger.info("Creating phone language-model")
        chain_lib.create_phone_lm(args.dir, args.tree_dir, run_opts,
                                  lm_opts=args.lm_opts)

    if (args.stage <= -5):
        logger.info("Creating denominator FST")
        chain_lib.create_denominator_fst(args.dir, args.tree_dir, run_opts)

    if (args.stage <= -4):
        logger.info("Initializing a basic network for estimating "
                    "preconditioning matrix")
        common_lib.run_kaldi_command(
            """{command} {dir}/log/nnet_init.log \
                    nnet3-init --srand=-2 {dir}/configs/init.config \
                    {dir}/init.raw""".format(command=run_opts.command,
                                             dir=args.dir))
<<<<<<< HEAD
    egs_left_context = left_context + args.frame_subsampling_factor/2
    egs_right_context = right_context + args.frame_subsampling_factor/2
=======

    egs_left_context = left_context + args.frame_subsampling_factor / 2
    egs_right_context = right_context + args.frame_subsampling_factor / 2
    egs_left_context_initial = (left_context_initial + args.frame_subsampling_factor / 2 if
                                left_context_initial >= 0 else -1)
    egs_right_context_final = (right_context_final + args.frame_subsampling_factor / 2 if
                               right_context_final >= 0 else -1)
>>>>>>> 4a58ab98

    default_egs_dir = '{0}/egs'.format(args.dir)
    if (args.stage <= -3) and args.egs_dir is None:
        logger.info("Generating egs")
        # this is where get_egs.sh is called.
        chain_lib.generate_chain_egs(
            dir=args.dir, data=args.feat_dir,
            lat_dir=args.lat_dir, egs_dir=default_egs_dir,
            left_context=egs_left_context,
            right_context=egs_right_context,
            left_context_initial=egs_left_context_initial,
            right_context_final=egs_right_context_final,
            run_opts=run_opts,
            left_tolerance=args.left_tolerance,
            right_tolerance=args.right_tolerance,
            frame_subsampling_factor=args.frame_subsampling_factor,
            alignment_subsampling_factor=args.alignment_subsampling_factor,
            frames_per_eg_str=args.chunk_width,
            srand=args.srand,
            egs_opts=args.egs_opts,
            cmvn_opts=args.cmvn_opts,
            online_ivector_dir=args.online_ivector_dir,
            frames_per_iter=args.frames_per_iter,
            transform_dir=args.transform_dir,
            stage=args.egs_stage)

    if args.egs_dir is None:
        egs_dir = default_egs_dir
    else:
        egs_dir = args.egs_dir

    [egs_left_context, egs_right_context,
     frames_per_eg_str, num_archives] = (
        common_train_lib.verify_egs_dir(egs_dir, feat_dim, 
                                        ivector_dim, ivector_id,
                                        egs_left_context, egs_right_context,
                                        egs_left_context_initial,
                                        egs_right_context_final))
    assert(args.chunk_width == frames_per_eg_str)
    num_archives_expanded = num_archives * args.frame_subsampling_factor

    if (args.num_jobs_final > num_archives_expanded):
        raise Exception('num_jobs_final cannot exceed the '
                        'expanded number of archives')

    # copy the properties of the egs to dir for
    # use during decoding
    logger.info("Copying the properties from {0} to {1}".format(egs_dir, args.dir))
    common_train_lib.copy_egs_properties_to_exp_dir(egs_dir, args.dir)

    if (args.stage <= -2):
        logger.info('Computing the preconditioning matrix for input features')

        chain_lib.compute_preconditioning_matrix(
            args.dir, egs_dir, num_archives, run_opts,
            max_lda_jobs=args.max_lda_jobs,
            rand_prune=args.rand_prune)

    if (args.stage <= -1):
        logger.info("Preparing the initial acoustic model.")
        chain_lib.prepare_initial_acoustic_model(args.dir, run_opts)

    with open("{0}/frame_subsampling_factor".format(args.dir), "w") as f:
        f.write(str(args.frame_subsampling_factor))

    # set num_iters so that as close as possible, we process the data
    # $num_epochs times, i.e. $num_iters*$avg_num_jobs) ==
    # $num_epochs*$num_archives, where
    # avg_num_jobs=(num_jobs_initial+num_jobs_final)/2.
    num_archives_to_process = int(args.num_epochs * num_archives_expanded)
    num_archives_processed = 0
    num_iters = ((num_archives_to_process * 2)
                 / (args.num_jobs_initial + args.num_jobs_final))

    models_to_combine = common_train_lib.verify_iterations(
        num_iters, args.num_epochs,
        num_hidden_layers, num_archives_expanded,
        args.max_models_combine, args.add_layers_period,
        args.num_jobs_final)

    def learning_rate(iter, current_num_jobs, num_archives_processed):
        return common_train_lib.get_learning_rate(iter, current_num_jobs,
                                                  num_iters,
                                                  num_archives_processed,
                                                  num_archives_to_process,
                                                  args.initial_effective_lrate,
                                                  args.final_effective_lrate)

    if args.dropout_schedule is not None:
        dropout_schedule = common_train_lib.parse_dropout_option(
            num_archives_to_process, args.dropout_schedule)

    min_deriv_time = None
    max_deriv_time_relative = None
    if args.deriv_truncate_margin is not None:
        min_deriv_time = -args.deriv_truncate_margin - model_left_context
        max_deriv_time_relative = \
           args.deriv_truncate_margin + model_right_context

    logger.info("Training will run for {0} epochs = "
                "{1} iterations".format(args.num_epochs, num_iters))

    for iter in range(num_iters):
        if (args.exit_stage is not None) and (iter == args.exit_stage):
            logger.info("Exiting early due to --exit-stage {0}".format(iter))
            return
        current_num_jobs = int(0.5 + args.num_jobs_initial
                               + (args.num_jobs_final - args.num_jobs_initial)
                               * float(iter) / num_iters)

        if args.stage <= iter:
            model_file = "{dir}/{iter}.mdl".format(dir=args.dir, iter=iter)
            shrinkage_value = 1.0
            if args.shrink_value != 1.0:
                shrinkage_value = (args.shrink_value
                                   if common_train_lib.do_shrinkage(
                                        iter, model_file,
                                        args.shrink_saturation_threshold)
                                   else 1
                                   )

            chain_lib.train_one_iteration(
                dir=args.dir,
                iter=iter,
                srand=args.srand,
                egs_dir=egs_dir,
                num_jobs=current_num_jobs,
                num_archives_processed=num_archives_processed,
                num_archives=num_archives,
                learning_rate=learning_rate(iter, current_num_jobs,
                                            num_archives_processed),
<<<<<<< HEAD
                dropout_proportions=(
                    None if args.dropout_schedule is None
                    else common_train_lib.get_dropout_proportions(
                        dropout_schedule, num_archives_processed)),
=======
                dropout_edit_string=common_train_lib.get_dropout_edit_string(
                    args.dropout_schedule,
                    float(num_archives_processed) / num_archives_to_process,
                    iter),
>>>>>>> 4a58ab98
                shrinkage_value=shrinkage_value,
                num_chunk_per_minibatch_str=args.num_chunk_per_minibatch,
                num_hidden_layers=num_hidden_layers,
                add_layers_period=args.add_layers_period,
                left_context=left_context,
                right_context=right_context,
                apply_deriv_weights=args.apply_deriv_weights,
                min_deriv_time=min_deriv_time,
                max_deriv_time_relative=max_deriv_time_relative,
                l2_regularize=args.l2_regularize,
                xent_regularize=args.xent_regularize,
                leaky_hmm_coefficient=args.leaky_hmm_coefficient,
                momentum=args.momentum,
                max_param_change=args.max_param_change,
                shuffle_buffer_size=args.shuffle_buffer_size,
                frame_subsampling_factor=args.frame_subsampling_factor,
                run_opts=run_opts,
                background_process_handler=background_process_handler)

            if args.cleanup:
                # do a clean up everythin but the last 2 models, under certain
                # conditions
                common_train_lib.remove_model(
                    args.dir, iter-2, num_iters, models_to_combine,
                    args.preserve_model_interval)

            if args.email is not None:
                reporting_iter_interval = num_iters * args.reporting_interval
                if iter % reporting_iter_interval == 0:
                    # lets do some reporting
                    [report, times, data] = (
                        nnet3_log_parse.generate_acc_logprob_report(
                            args.dir, "log-probability"))
                    message = report
                    subject = ("Update : Expt {dir} : "
                               "Iter {iter}".format(dir=args.dir, iter=iter))
                    common_lib.send_mail(message, subject, args.email)

        num_archives_processed = num_archives_processed + current_num_jobs

    if args.stage <= num_iters:
        logger.info("Doing final combination to produce final.mdl")
        chain_lib.combine_models(
            dir=args.dir, num_iters=num_iters,
            models_to_combine=models_to_combine,
            num_chunk_per_minibatch_str=args.num_chunk_per_minibatch,
            egs_dir=egs_dir,
            left_context=left_context, right_context=right_context,
            leaky_hmm_coefficient=args.leaky_hmm_coefficient,
            l2_regularize=args.l2_regularize,
            xent_regularize=args.xent_regularize,
            run_opts=run_opts,
            background_process_handler=background_process_handler,
            sum_to_one_penalty=args.combine_sum_to_one_penalty)


    if args.cleanup:
        logger.info("Cleaning up the experiment directory "
                    "{0}".format(args.dir))
        remove_egs = args.remove_egs
        if args.egs_dir is not None:
            # this egs_dir was not created by this experiment so we will not
            # delete it
            remove_egs = False

        common_train_lib.clean_nnet_dir(
            args.dir, num_iters, egs_dir,
            preserve_model_interval=args.preserve_model_interval,
            remove_egs=remove_egs)

    # do some reporting
    [report, times, data] = nnet3_log_parse.generate_acc_logprob_report(
        args.dir, "log-probability")
    if args.email is not None:
        common_lib.send_mail(report, "Update : Expt {0} : "
                                     "complete".format(args.dir), args.email)

    with open("{dir}/accuracy.report".format(dir=args.dir), "w") as f:
        f.write(report)

    common_lib.run_kaldi_command("steps/info/nnet3_dir_info.pl "
                                 "{0}".format(args.dir))


def main():
    [args, run_opts] = get_args()
    try:
        background_process_handler = common_lib.BackgroundProcessHandler(
            polling_time=args.background_polling_time)
        train(args, run_opts, background_process_handler)
        background_process_handler.ensure_processes_are_done()
    except Exception as e:
        if args.email is not None:
            message = ("Training session for experiment {dir} "
                       "died due to an error.".format(dir=args.dir))
            common_lib.send_mail(message, message, args.email)
        traceback.print_exc()
        background_process_handler.stop()
        raise e


if __name__ == "__main__":
    main()<|MERGE_RESOLUTION|>--- conflicted
+++ resolved
@@ -319,10 +319,6 @@
                     nnet3-init --srand=-2 {dir}/configs/init.config \
                     {dir}/init.raw""".format(command=run_opts.command,
                                              dir=args.dir))
-<<<<<<< HEAD
-    egs_left_context = left_context + args.frame_subsampling_factor/2
-    egs_right_context = right_context + args.frame_subsampling_factor/2
-=======
 
     egs_left_context = left_context + args.frame_subsampling_factor / 2
     egs_right_context = right_context + args.frame_subsampling_factor / 2
@@ -330,7 +326,6 @@
                                 left_context_initial >= 0 else -1)
     egs_right_context_final = (right_context_final + args.frame_subsampling_factor / 2 if
                                right_context_final >= 0 else -1)
->>>>>>> 4a58ab98
 
     default_egs_dir = '{0}/egs'.format(args.dir)
     if (args.stage <= -3) and args.egs_dir is None:
@@ -364,7 +359,7 @@
 
     [egs_left_context, egs_right_context,
      frames_per_eg_str, num_archives] = (
-        common_train_lib.verify_egs_dir(egs_dir, feat_dim, 
+        common_train_lib.verify_egs_dir(egs_dir, feat_dim,
                                         ivector_dim, ivector_id,
                                         egs_left_context, egs_right_context,
                                         egs_left_context_initial,
@@ -462,17 +457,10 @@
                 num_archives=num_archives,
                 learning_rate=learning_rate(iter, current_num_jobs,
                                             num_archives_processed),
-<<<<<<< HEAD
-                dropout_proportions=(
-                    None if args.dropout_schedule is None
-                    else common_train_lib.get_dropout_proportions(
-                        dropout_schedule, num_archives_processed)),
-=======
                 dropout_edit_string=common_train_lib.get_dropout_edit_string(
                     args.dropout_schedule,
                     float(num_archives_processed) / num_archives_to_process,
                     iter),
->>>>>>> 4a58ab98
                 shrinkage_value=shrinkage_value,
                 num_chunk_per_minibatch_str=args.num_chunk_per_minibatch,
                 num_hidden_layers=num_hidden_layers,
