--- conflicted
+++ resolved
@@ -398,7 +398,6 @@
     logger.info("Copying the properties from {0} to {1}".format(egs_dir, args.dir))
     common_train_lib.copy_egs_properties_to_exp_dir(egs_dir, args.dir)
 
-<<<<<<< HEAD
     if not os.path.exists('{0}/valid_diagnostic.cegs'.format(egs_dir)):
         if (not os.path.exists('{0}/valid_diagnostic.scp'.format(egs_dir))):
             raise Exception('neither {0}/valid_diagnostic.cegs nor '
@@ -408,10 +407,8 @@
     else:
         use_multitask_egs = False
 
-    if (args.stage <= -2) and os.path.exists(args.dir+"/configs/init.config"):
-=======
-    if (args.stage <= -2) and os.path.exists(args.dir+"/configs/init.config") and args.input_model is None:
->>>>>>> 7a9ef549
+    if (args.stage <= -2 and os.path.exists(args.dir+"/configs/init.config")
+            and args.input_model is None):
         logger.info('Computing the preconditioning matrix for input features')
 
         chain_lib.compute_preconditioning_matrix(
@@ -422,7 +419,8 @@
 
     if (args.stage <= -1):
         logger.info("Preparing the initial acoustic model.")
-        chain_lib.prepare_initial_acoustic_model(args.dir, run_opts, input_mdl=args.input_model)
+        chain_lib.prepare_initial_acoustic_model(args.dir, run_opts,
+                                                 input_mdl=args.input_model)
 
     with open("{0}/frame_subsampling_factor".format(args.dir), "w") as f:
         f.write(str(args.frame_subsampling_factor))
