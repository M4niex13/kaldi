#!/usr/bin/env python

# Copyright 2016    Vijayaditya Peddinti.
#           2016    Vimal Manohar
# Apache 2.0.

""" This script is based on steps/nnet3/chain/train.sh
"""

import argparse
import logging
import os
import pprint
import shutil
import sys
import traceback

sys.path.insert(0, 'steps')
import libs.nnet3.train.common as common_train_lib
import libs.common as common_lib
import libs.nnet3.train.chain_objf.acoustic_model as chain_lib
import libs.nnet3.report.log_parse as nnet3_log_parse


logger = logging.getLogger(__name__)
logger.setLevel(logging.INFO)
handler = logging.StreamHandler()
handler.setLevel(logging.INFO)
formatter = logging.Formatter("%(asctime)s [%(filename)s:%(lineno)s - "
                              "%(funcName)s - %(levelname)s ] %(message)s")
handler.setFormatter(formatter)
logger.addHandler(handler)
logger.info('Starting chain model trainer (train.py)')


def get_args():
    """ Get args from stdin.

<<<<<<< HEAD
    # feat options
    parser.add_argument("--feat.online-ivector-dir", type=str, dest='online_ivector_dir',
                        default = None, action = train_lib.NullstrToNoneAction,
                        help="directory with the ivectors extracted in an online fashion.")
    parser.add_argument("--feat.cmvn-opts", type=str, dest='cmvn_opts',
                        default = None, action = train_lib.NullstrToNoneAction,
                        help="A string specifying '--norm-means' and '--norm-vars' values")
=======
    We add compulsary arguments as named arguments for readability

    The common options are defined in the object
    libs.nnet3.train.common.CommonParser.parser.
    See steps/libs/nnet3/train/common.py
    """

    parser = argparse.ArgumentParser(
        description="""Trains RNN and DNN acoustic models using the 'chain'
        objective function.""",
        formatter_class=argparse.ArgumentDefaultsHelpFormatter,
        conflict_handler='resolve',
        parents=[common_train_lib.CommonParser().parser])

>>>>>>> 735b2b14
    # egs extraction options
    parser.add_argument("--egs.chunk-width", type=int, dest='chunk_width',
                        default=150,
                        help="""Number of output labels in each example.
                        Caution: if you double this you should halve
                        --trainer.samples-per-iter.""")

    # chain options
    parser.add_argument("--chain.lm-opts", type=str, dest='lm_opts',
                        default=None, action=common_lib.NullstrToNoneAction,
                        help="options to be be passed to chain-est-phone-lm")
    parser.add_argument("--chain.l2-regularize", type=float,
                        dest='l2_regularize', default=0.0,
                        help="""Weight of regularization function which is the
                        l2-norm of the output of the network. It should be used
                        without the log-softmax layer for the outputs.  As
                        l2-norm of the log-softmax outputs can dominate the
                        objective function.""")
    parser.add_argument("--chain.xent-regularize", type=float,
                        dest='xent_regularize', default=0.0,
                        help="Weight of regularization function which is the "
                        "cross-entropy cost the outputs.")
    parser.add_argument("--chain.right-tolerance", type=int,
                        dest='right_tolerance', default=5, help="")
    parser.add_argument("--chain.left-tolerance", type=int,
                        dest='left_tolerance', default=5, help="")
    parser.add_argument("--chain.leaky-hmm-coefficient", type=float,
                        dest='leaky_hmm_coefficient', default=0.00001,
                        help="")
    parser.add_argument("--chain.apply-deriv-weights", type=str,
                        dest='apply_deriv_weights', default=True,
                        action=common_lib.StrToBoolAction,
                        choices=["true", "false"],
                        help="")
    parser.add_argument("--chain.truncate-deriv-weights", type=float,
                        dest='truncate_deriv_weights', default=0,
                        help="""Can be used to set to zero the weights of
                        derivs from frames near the edges.  (counts subsampled
                        frames)""")
    parser.add_argument("--chain.frame-subsampling-factor", type=int,
                        dest='frame_subsampling_factor', default=3,
                        help="ratio of frames-per-second of features we "
                        "train on, to chain model's output")
    parser.add_argument("--chain.alignment-subsampling-factor", type=int,
                        dest='alignment_subsampling_factor',
                        default=3,
                        help="ratio of frames-per-second of input "
                        "alignments to chain model's output")
    parser.add_argument("--chain.left-deriv-truncate", type=int,
                        dest='left_deriv_truncate',
                        default=None,
                        help="Deprecated. Kept for back compatibility")

    # trainer options
    parser.add_argument("--trainer.num-epochs", type=int, dest='num_epochs',
                        default=10,
                        help="Number of epochs to train the model")
    parser.add_argument("--trainer.frames-per-iter", type=int,
                        dest='frames_per_iter', default=800000,
                        help="""Each iteration of training, see this many
                        [input] frames per job.  This option is passed to
                        get_egs.sh.  Aim for about a minute of training
                        time""")
    parser.add_argument("--trainer.num-chunk-per-minibatch", type=int,
                        dest='num_chunk_per_minibatch', default=512,
                        help="Number of sequences to be processed in parallel "
                        "every minibatch")

    # Parameters for the optimization
    parser.add_argument("--trainer.optimization.initial-effective-lrate",
                        type=float, dest='initial_effective_lrate',
                        default=0.0002,
                        help="Learning rate used during the initial iteration")
    parser.add_argument("--trainer.optimization.final-effective-lrate",
                        type=float, dest='final_effective_lrate',
                        default=0.00002,
                        help="Learning rate used during the final iteration")
    parser.add_argument("--trainer.optimization.shrink-value", type=float,
                        dest='shrink_value', default=1.0,
                        help="""Scaling factor used for scaling the parameter
                        matrices when the derivative averages are below the
                        shrink-threshold at the non-linearities.  E.g. 0.99.
                        Only applicable when the neural net contains sigmoid or
                        tanh units.""")
    parser.add_argument("--trainer.optimization.shrink-saturation-threshold", type=float,
                        dest='shrink_saturation_threshold', default=0.40,
                        help="""Threshold that controls when we apply the 'shrinkage'
                        (i.e. scaling by shrink-value).  If the saturation of the
                        sigmoid and tanh nonlinearities in the neural net (as
                        measured by steps/nnet3/get_saturation.pl) exceeds this
                        threshold we scale the parameter matrices with the
                        shrink-value.""")
    # RNN-specific training options
    parser.add_argument("--trainer.deriv-truncate-margin", type=int,
                        dest='deriv_truncate_margin', default=None,
                        help="""(Relevant only for recurrent models). If
                        specified, gives the margin (in input frames) around
                        the 'required' part of each chunk that the derivatives
                        are backpropagated to. If unset, the derivatives are
                        backpropagated all the way to the boundaries of the
                        input data. E.g. 8 is a reasonable setting. Note: the
                        'required' part of the chunk is defined by the model's
                        {left,right}-context.""")

    # General options
    parser.add_argument("--feat-dir", type=str, required=True,
                        help="Directory with features used for training "
                        "the neural network.")
    parser.add_argument("--tree-dir", type=str, required=True,
                        help="""Directory containing the tree to use for this
                        model (we also expect final.mdl and ali.*.gz in that
                        directory""")
    parser.add_argument("--lat-dir", type=str, required=True,
                        help="Directory with numerator lattices "
                        "used for training the neural network.")
    parser.add_argument("--dir", type=str, required=True,
                        help="Directory to store the models and "
                        "all other files.")

    print(' '.join(sys.argv))
    print(sys.argv)

    args = parser.parse_args()

    [args, run_opts] = process_args(args)

    return [args, run_opts]


def process_args(args):
    """ Process the options got from get_args()
    """

    if args.chunk_width < 1:
        raise Exception("--egs.chunk-width should have a minimum value of 1")

    if args.chunk_left_context < 0:
        raise Exception("--egs.chunk-left-context should be non-negative")

    if args.chunk_right_context < 0:
        raise Exception("--egs.chunk-right-context should be non-negative")

    if args.left_deriv_truncate is not None:
        args.deriv_truncate_margin = -args.left_deriv_truncate
        logger.warning(
            "--chain.left-deriv-truncate (deprecated) is set by user, and "
            "--trainer.deriv-truncate-margin is set to negative of that "
            "value={0}. We recommend using the option "
            "--trainer.deriv-truncate-margin.".format(
                args.deriv_truncate_margin))

    if (not os.path.exists(args.dir)
            or not os.path.exists(args.dir+"/configs")):
        raise Exception("This scripts expects {0} to exist and have a configs "
                        "directory which is the output of "
                        "make_configs.py script")

    if args.transform_dir is None:
        args.transform_dir = args.lat_dir
    # set the options corresponding to args.use_gpu
    run_opts = common_train_lib.RunOpts()
    if args.use_gpu:
        if not common_lib.check_if_cuda_compiled():
            logger.warning(
                """You are running with one thread but you have not compiled
                   for CUDA.  You may be running a setup optimized for GPUs.
                   If you have GPUs and have nvcc installed, go to src/ and do
                   ./configure; make""")

        run_opts.train_queue_opt = "--gpu 1"
        run_opts.parallel_train_opts = ""
        run_opts.combine_queue_opt = "--gpu 1"

    else:
        logger.warning("Without using a GPU this will be very slow. "
                       "nnet3 does not yet support multiple threads.")

        run_opts.train_queue_opt = ""
        run_opts.parallel_train_opts = "--use-gpu=no"
        run_opts.combine_queue_opt = ""

    run_opts.command = args.command
    run_opts.egs_command = (args.egs_command
                            if args.egs_command is not None else
                            args.command)

    return [args, run_opts]

<<<<<<< HEAD
# a class to store run options
class RunOpts:
    def __init__(self):
        self.command = None
        self.train_queue_opt = None
        self.combine_queue_opt = None
        self.parallel_train_opts = None


def TrainNewModels(dir, iter, srand, num_jobs, num_archives_processed, num_archives,
                   raw_model_string, egs_dir,
                   apply_deriv_weights,
                   left_deriv_truncate, right_deriv_truncate,
                   l2_regularize, xent_regularize, leaky_hmm_coefficient,
                   momentum, max_param_change,
                   shuffle_buffer_size, num_chunk_per_minibatch,
                   frame_subsampling_factor, truncate_deriv_weights,
                   cache_io_opts, run_opts,
                   num_cmn_offsets):
      # We cannot easily use a single parallel SGE job to do the main training,
      # because the computation of which archive and which --frame option
      # to use for each job is a little complex, so we spawn each one separately.
      # this is no longer true for RNNs as we use do not use the --frame option
      # but we use the same script for consistency with FF-DNN code

    deriv_time_opts=""
    if left_deriv_truncate is not None:
        deriv_time_opts += " --optimization.min-deriv-time={0}".format(left_deriv_truncate)
    if right_deriv_truncate is not None:
        deriv_time_opts += " --optimization.max-deriv-time={0}".format(int(chunk-width-right_deriv_truncate))

    processes = []
    for job in range(1,num_jobs+1):
        k = num_archives_processed + job - 1 # k is a zero-based index that we will derive
                                               # the other indexes from.
        archive_index = (k % num_archives) + 1 # work out the 1-based archive index.
        frame_shift = (archive_index + k/num_archives) % frame_subsampling_factor
        # previous : frame_shift = (k/num_archives) % frame_subsampling_factor
        if job == 1:
            cur_cache_io_opts = cache_io_opts + " --write-cache={dir}/cache.{next_iter}".format(dir = dir, next_iter = iter + 1)
        else:
            cur_cache_io_opts = cache_io_opts
        
        offset_num = -1
        # k = num_frame_shifts * num_archives * epoch_index + num_archives * frame_shift + archive_index 
        # offset_num = (num_frame_shifts * epoch_index + frame_shift + archive_index) % num_cmn_offsets
        # if gcd(num_frame_shifts, num_cmn_offsets) = 1
        # offfset_num for fixed (frame_shift, archive_index) = (f1,a1) in different epochs
        # are different.
        # Also different two consequent shifts in same archive have different offsets.
        if num_cmn_offsets > 0:
          offset_num = ((k / num_archives) + (k % num_archives)) % num_cmn_offsets
        process_handle = train_lib.RunKaldiCommand("""
{command} {train_queue_opt} {dir}/log/train.{iter}.{job}.log \
  nnet3-chain-train {parallel_train_opts} \
  --apply-deriv-weights={app_deriv_wts} \
  --l2-regularize={l2} --leaky-hmm-coefficient={leaky} \
  {cache_io_opts}  --xent-regularize={xent_reg} {deriv_time_opts} \
  --print-interval=10 --momentum={momentum} \
  --max-param-change={max_param_change} \
   "{raw_model}" {dir}/den.fst \
  "ark,bg:nnet3-chain-copy-egs --select-feature-offset={offset_num}  --truncate-deriv-weights={trunc_deriv} --frame-shift={fr_shft} ark:{egs_dir}/cegs.{archive_index}.ark ark:- | nnet3-chain-shuffle-egs --buffer-size={shuffle_buffer_size} --srand={srand} ark:- ark:-| nnet3-chain-merge-egs --minibatch-size={num_chunk_per_minibatch} ark:- ark:- |" \
  {dir}/{next_iter}.{job}.raw
          """.format(command = run_opts.command,
                     train_queue_opt = run_opts.train_queue_opt,
                     dir = dir, iter = iter, srand = iter + srand, next_iter = iter + 1, job = job,
                     deriv_time_opts = deriv_time_opts,
                     trunc_deriv = truncate_deriv_weights,
                     app_deriv_wts = apply_deriv_weights,
                     fr_shft = frame_shift, l2 = l2_regularize,
                     xent_reg = xent_regularize, leaky = leaky_hmm_coefficient,
                     parallel_train_opts = run_opts.parallel_train_opts,
                     momentum = momentum, max_param_change = max_param_change,
                     raw_model = raw_model_string,
                     egs_dir = egs_dir, archive_index = archive_index,
                     shuffle_buffer_size = shuffle_buffer_size,
                     cache_io_opts = cur_cache_io_opts,
                     num_chunk_per_minibatch = num_chunk_per_minibatch,
                     offset_num = offset_num),
          wait = False)

        processes.append(process_handle)

    all_success = True
    for process in processes:
        process.wait()
        [stdout_value, stderr_value] = process.communicate()
        if stderr_value.strip() != '':
            print(stderr_value)
        if process.returncode != 0:
            all_success = False

    if not all_success:
        open('{0}/.error'.format(dir), 'w').close()
        raise Exception("There was error during training iteration {0}".format(iter))

def TrainOneIteration(dir, iter, srand, egs_dir,
                      num_jobs, num_archives_processed, num_archives,
                      learning_rate, shrinkage_value, num_chunk_per_minibatch,
                      num_hidden_layers, add_layers_period,
                      apply_deriv_weights, left_deriv_truncate, right_deriv_truncate,
                      l2_regularize, xent_regularize, leaky_hmm_coefficient,
                      momentum, max_param_change, shuffle_buffer_size,
                      frame_subsampling_factor, truncate_deriv_weights,
                      run_opts,
                      num_cmn_offsets):

    # Set off jobs doing some diagnostics, in the background.
    # Use the egs dir from the previous iteration for the diagnostics
    logger.info("Training neural net (pass {0})".format(iter))

    # check if different iterations use the same random seed
    if os.path.exists('{0}/srand'.format(dir)):
        try:
            saved_srand = int(open('{0}/srand'.format(dir), 'r').readline().strip())
        except IOError, ValueError:
            raise Exception('Exception while reading the random seed for training')
        if srand != saved_srand:
            logger.warning("The random seed provided to this iteration (srand={0}) is different from the one saved last time (srand={1}). Using srand={0}.".format(srand, saved_srand))
    else:
        f = open('{0}/srand'.format(dir), 'w')
        f.write(str(srand))
        f.close()

    chain_lib.ComputeTrainCvProbabilities(dir, iter, egs_dir,
            l2_regularize, xent_regularize, leaky_hmm_coefficient, run_opts)
=======
>>>>>>> 735b2b14

def train(args, run_opts, background_process_handler):
    """ The main function for training.

    Args:
        args: a Namespace object with the required parameters
            obtained from the function process_args()
        run_opts: RunOpts object obtained from the process_args()
    """

<<<<<<< HEAD
        do_average = False # if we've just mixed up, don't do averaging but take the
                           # best.
        cur_num_hidden_layers = 1 + iter / add_layers_period
        config_file = "{0}/configs/layer{1}.config".format(dir, cur_num_hidden_layers)
        raw_model_string = "nnet3-am-copy --raw=true --learning-rate={lr} {dir}/{iter}.mdl - | nnet3-init --srand={srand} - {config} - |".format(lr=learning_rate, dir=dir, iter=iter, srand=iter + srand, config=config_file)
        cache_io_opts = ""
    else:
        do_average = True
        if iter == 0:
            do_average = False   # on iteration 0, pick the best, don't average.
        raw_model_string = "nnet3-am-copy --raw=true --learning-rate={0} {1}/{2}.mdl - |".format(learning_rate, dir, iter)
        cache_io_opts = "--read-cache={dir}/cache.{iter}".format(dir = dir, iter = iter)

    if do_average:
      cur_num_chunk_per_minibatch = num_chunk_per_minibatch
      cur_max_param_change = max_param_change
    else:
      # on iteration zero or when we just added a layer, use a smaller minibatch
      # size (and we will later choose the output of just one of the jobs): the
      # model-averaging isn't always helpful when the model is changing too fast
      # (i.e. it can worsen the objective function), and the smaller minibatch
      # size will help to keep the update stable.
      cur_num_chunk_per_minibatch = num_chunk_per_minibatch / 2
      cur_max_param_change = float(max_param_change) / math.sqrt(2)

    TrainNewModels(dir, iter, srand, num_jobs, num_archives_processed, num_archives,
                   raw_model_string, egs_dir,
                   apply_deriv_weights,
                   left_deriv_truncate, right_deriv_truncate,
                   l2_regularize, xent_regularize, leaky_hmm_coefficient,
                   momentum, cur_max_param_change,
                   shuffle_buffer_size, cur_num_chunk_per_minibatch,
                   frame_subsampling_factor, truncate_deriv_weights,
                   cache_io_opts, run_opts,
                   num_cmn_offsets)

    [models_to_average, best_model] = train_lib.GetSuccessfulModels(num_jobs, '{0}/log/train.{1}.%.log'.format(dir,iter))
    nnets_list = []
    for n in models_to_average:
      nnets_list.append("{0}/{1}.{2}.raw".format(dir, iter + 1, n))

    if do_average:
        # average the output of the different jobs.
        train_lib.RunKaldiCommand("""
{command} {dir}/log/average.{iter}.log \
nnet3-average {nnet_list} - \| \
nnet3-am-copy --scale={shrink} --set-raw-nnet=- {dir}/{iter}.mdl {dir}/{new_iter}.mdl
        """.format(command = run_opts.command,
                   dir = dir,
                   iter = iter,
                   nnet_list = " ".join(nnets_list),
                   shrink = shrinkage_value,
                   new_iter = iter + 1))

    else:
        # choose the best model from different jobs
        train_lib.RunKaldiCommand("""
{command} {dir}/log/select.{iter}.log \
    nnet3-am-copy --scale={shrink} --set-raw-nnet={dir}/{next_iter}.{best_model_index}.raw  {dir}/{iter}.mdl {dir}/{next_iter}.mdl
        """.format(command = run_opts.command,
                   dir = dir, iter = iter, next_iter = iter + 1,
                   shrink = shrinkage_value, best_model_index =  best_model))

    try:
        for i in range(1, num_jobs + 1):
            os.remove("{0}/{1}.{2}.raw".format(dir, iter + 1, i))
    except OSError:
        raise Exception("Error while trying to delete the raw models")

    new_model = "{0}/{1}.mdl".format(dir, iter + 1)

    if not os.path.isfile(new_model):
        raise Exception("Could not find {0}, at the end of iteration {1}".format(new_model, iter))
    elif os.stat(new_model).st_size == 0:
        raise Exception("{0} has size 0. Something went wrong in iteration {1}".format(new_model, iter))
    if os.path.exists("{0}/cache.{1}".format(dir, iter)):
        os.remove("{0}/cache.{1}".format(dir, iter))

def CheckForRequiredFiles(feat_dir, tree_dir, lat_dir):
    for file in ['{0}/feats.scp'.format(feat_dir), '{0}/ali.1.gz'.format(tree_dir),
                 '{0}/final.mdl'.format(tree_dir), '{0}/tree'.format(tree_dir),
                 '{0}/lat.1.gz'.format(lat_dir), '{0}/final.mdl'.format(lat_dir),
                 '{0}/num_jobs'.format(lat_dir), '{0}/splice_opts'.format(lat_dir)]:
        if not os.path.isfile(file):
            raise Exception('Expected {0} to exist.'.format(file))

# args is a Namespace with the required parameters
def Train(args, run_opts):
=======
>>>>>>> 735b2b14
    arg_string = pprint.pformat(vars(args))
    logger.info("Arguments for the experiment\n{0}".format(arg_string))

    # Check files
    chain_lib.check_for_required_files(args.feat_dir, args.tree_dir,
                                       args.lat_dir)

    # Set some variables.
<<<<<<< HEAD
    num_jobs = train_lib.GetNumberOfJobs(args.tree_dir)
    feat_dim = train_lib.GetFeatDim(args.feat_dir)
    ivector_dim = train_lib.GetIvectorDim(args.online_ivector_dir)
    num_cmn_offsets = train_lib.GetNumCmnOffsets(args.feat_dir)
    if num_cmn_offsets > 0:
      assert(ivector_dim % num_cmn_offsets == 0)
      ivector_dim = ivector_dim / num_cmn_offsets
=======
    num_jobs = common_lib.get_number_of_jobs(args.tree_dir)
    feat_dim = common_lib.get_feat_dim(args.feat_dir)
    ivector_dim = common_lib.get_ivector_dim(args.online_ivector_dir)
>>>>>>> 735b2b14

    # split the training data into parts for individual jobs
    # we will use the same number of jobs as that used for alignment
    common_lib.split_data(args.feat_dir, num_jobs)
    shutil.copy('{0}/tree'.format(args.tree_dir), args.dir)
    with open('{0}/num_jobs'.format(args.dir), 'w') as f:
        f.write(str(num_jobs))

    config_dir = '{0}/configs'.format(args.dir)
    var_file = '{0}/vars'.format(config_dir)

    variables = common_train_lib.parse_generic_config_vars_file(var_file)

    # Set some variables.
    try:
        model_left_context = variables['model_left_context']
        model_right_context = variables['model_right_context']
        # this is really the number of times we add layers to the network for
        # discriminative pretraining
        num_hidden_layers = variables['num_hidden_layers']
    except KeyError as e:
        raise Exception("KeyError {0}: Variables need to be defined in "
                        "{1}".format(str(e), '{0}/configs'.format(args.dir)))

    left_context = args.chunk_left_context + model_left_context
    right_context = args.chunk_right_context + model_right_context

    # Initialize as "raw" nnet, prior to training the LDA-like preconditioning
    # matrix.  This first config just does any initial splicing that we do;
    # we do this as it's a convenient way to get the stats for the 'lda-like'
    # transform.
    if (args.stage <= -6):
        logger.info("Creating phone language-model")
        chain_lib.create_phone_lm(args.dir, args.tree_dir, run_opts,
                                  lm_opts=args.lm_opts)

    if (args.stage <= -5):
        logger.info("Creating denominator FST")
        chain_lib.create_denominator_fst(args.dir, args.tree_dir, run_opts)

    if (args.stage <= -4):
        logger.info("Initializing a basic network for estimating "
                    "preconditioning matrix")
        common_lib.run_kaldi_command(
            """{command} {dir}/log/nnet_init.log \
                    nnet3-init --srand=-2 {dir}/configs/init.config \
                    {dir}/init.raw""".format(command=run_opts.command,
                                             dir=args.dir))

    egs_left_context = left_context + args.frame_subsampling_factor/2
    egs_right_context = right_context + args.frame_subsampling_factor/2

    default_egs_dir = '{0}/egs'.format(args.dir)
    if (args.stage <= -3) and args.egs_dir is None:
        logger.info("Generating egs")
        # this is where get_egs.sh is called.
        chain_lib.generate_chain_egs(
            dir=args.dir, data=args.feat_dir,
            lat_dir=args.lat_dir, egs_dir=default_egs_dir,
            left_context=egs_left_context,
            right_context=egs_right_context,
            run_opts=run_opts,
            left_tolerance=args.left_tolerance,
            right_tolerance=args.right_tolerance,
            frame_subsampling_factor=args.frame_subsampling_factor,
            alignment_subsampling_factor=args.alignment_subsampling_factor,
            frames_per_eg=args.chunk_width,
            srand=args.srand,
            egs_opts=args.egs_opts,
            cmvn_opts=args.cmvn_opts,
            online_ivector_dir=args.online_ivector_dir,
            frames_per_iter=args.frames_per_iter,
            transform_dir=args.transform_dir,
            stage=args.egs_stage)

    if args.egs_dir is None:
        egs_dir = default_egs_dir
    else:
        egs_dir = args.egs_dir

    [egs_left_context, egs_right_context,
     frames_per_eg, num_archives] = (
        common_train_lib.verify_egs_dir(egs_dir, feat_dim, ivector_dim,
                                        egs_left_context, egs_right_context))
    assert(args.chunk_width == frames_per_eg)
    num_archives_expanded = num_archives * args.frame_subsampling_factor

    if (args.num_jobs_final > num_archives_expanded):
        raise Exception('num_jobs_final cannot exceed the '
                        'expanded number of archives')

    # copy the properties of the egs to dir for
    # use during decoding
    common_train_lib.copy_egs_properties_to_exp_dir(egs_dir, args.dir)

    if (args.stage <= -2):
        logger.info('Computing the preconditioning matrix for input features')
<<<<<<< HEAD
        num_cmn_offsets = train_lib.GetNumCmnOffsets(args.feat_dir)
        chain_lib.ComputePreconditioningMatrix(args.dir, egs_dir, num_archives, run_opts,
                                               max_lda_jobs = args.max_lda_jobs,
                                               rand_prune = args.rand_prune,
                                               select_feature_offset = (0 if num_cmn_offsets > 0 else -1))
=======

        chain_lib.compute_preconditioning_matrix(
            args.dir, egs_dir, num_archives, run_opts,
            max_lda_jobs=args.max_lda_jobs,
            rand_prune=args.rand_prune)
>>>>>>> 735b2b14

    if (args.stage <= -1):
        logger.info("Preparing the initial acoustic model.")
        chain_lib.prepare_initial_acoustic_model(args.dir, run_opts)

    with open("{0}/frame_subsampling_factor".format(args.dir), "w") as f:
        f.write(str(args.frame_subsampling_factor))

    # set num_iters so that as close as possible, we process the data
    # $num_epochs times, i.e. $num_iters*$avg_num_jobs) ==
    # $num_epochs*$num_archives, where
    # avg_num_jobs=(num_jobs_initial+num_jobs_final)/2.
    num_archives_to_process = args.num_epochs * num_archives_expanded
    num_archives_processed = 0
    num_iters = ((num_archives_to_process * 2)
                 / (args.num_jobs_initial + args.num_jobs_final))

    models_to_combine = common_train_lib.verify_iterations(
        num_iters, args.num_epochs,
        num_hidden_layers, num_archives_expanded,
        args.max_models_combine, args.add_layers_period,
        args.num_jobs_final)

    def learning_rate(iter, current_num_jobs, num_archives_processed):
        return common_train_lib.get_learning_rate(iter, current_num_jobs,
                                                  num_iters,
                                                  num_archives_processed,
                                                  num_archives_to_process,
                                                  args.initial_effective_lrate,
                                                  args.final_effective_lrate)

    min_deriv_time = None
    max_deriv_time = None
    if args.deriv_truncate_margin is not None:
        min_deriv_time = -args.deriv_truncate_margin - model_left_context
        max_deriv_time = (args.chunk_width - 1 + args.deriv_truncate_margin
                          + model_right_context)

    logger.info("Training will run for {0} epochs = "
                "{1} iterations".format(args.num_epochs, num_iters))

    for iter in range(num_iters):
        if (args.exit_stage is not None) and (iter == args.exit_stage):
            logger.info("Exiting early due to --exit-stage {0}".format(iter))
            return
        current_num_jobs = int(0.5 + args.num_jobs_initial
                               + (args.num_jobs_final - args.num_jobs_initial)
                               * float(iter) / num_iters)

        if args.stage <= iter:
            model_file = "{dir}/{iter}.mdl".format(dir=args.dir, iter=iter)
            shrinkage_value = 1.0
            if args.shrink_value != 1.0:
                shrinkage_value = (args.shrink_value
                                   if common_train_lib.do_shrinkage(
                                        iter, model_file,
                                        args.shrink_saturation_threshold)
                                   else 1
                                   )
            logger.info("On iteration {0}, learning rate is {1} and "
                        "shrink value is {2}.".format(
                            iter, learning_rate(iter, current_num_jobs,
                                                num_archives_processed),
                            shrinkage_value))

            chain_lib.train_one_iteration(
                dir=args.dir,
                iter=iter,
                srand=args.srand,
                egs_dir=egs_dir,
                num_jobs=current_num_jobs,
                num_archives_processed=num_archives_processed,
                num_archives=num_archives,
                learning_rate=learning_rate(iter, current_num_jobs,
                                            num_archives_processed),
                shrinkage_value=shrinkage_value,
                num_chunk_per_minibatch=args.num_chunk_per_minibatch,
                num_hidden_layers=num_hidden_layers,
                add_layers_period=args.add_layers_period,
                left_context=left_context,
                right_context=right_context,
                apply_deriv_weights=args.apply_deriv_weights,
                min_deriv_time=min_deriv_time,
                max_deriv_time=max_deriv_time,
                l2_regularize=args.l2_regularize,
                xent_regularize=args.xent_regularize,
                leaky_hmm_coefficient=args.leaky_hmm_coefficient,
                momentum=args.momentum,
                max_param_change=args.max_param_change,
                shuffle_buffer_size=args.shuffle_buffer_size,
                frame_subsampling_factor=args.frame_subsampling_factor,
                truncate_deriv_weights=args.truncate_deriv_weights,
                run_opts=run_opts,
                background_process_handler=background_process_handler)

            if args.cleanup:
                # do a clean up everythin but the last 2 models, under certain
                # conditions
                common_train_lib.remove_model(
                    args.dir, iter-2, num_iters, models_to_combine,
                    args.preserve_model_interval)

            if args.email is not None:
                reporting_iter_interval = num_iters * args.reporting_interval
                if iter % reporting_iter_interval == 0:
                    # lets do some reporting
                    [report, times, data] = (
                        nnet3_log_parse.generate_accuracy_report(
                            args.dir, "log-probability"))
                    message = report
                    subject = ("Update : Expt {dir} : "
                               "Iter {iter}".format(dir=args.dir, iter=iter))
                    common_lib.send_mail(message, subject, args.email)

        num_archives_processed = num_archives_processed + current_num_jobs

    if args.stage <= num_iters:
        logger.info("Doing final combination to produce final.mdl")
        chain_lib.combine_models(
            dir=args.dir, num_iters=num_iters,
            models_to_combine=models_to_combine,
            num_chunk_per_minibatch=args.num_chunk_per_minibatch,
            egs_dir=egs_dir,
            left_context=left_context, right_context=right_context,
            leaky_hmm_coefficient=args.leaky_hmm_coefficient,
            l2_regularize=args.l2_regularize,
            xent_regularize=args.xent_regularize,
            run_opts=run_opts,
            background_process_handler=background_process_handler)

    if args.cleanup:
        logger.info("Cleaning up the experiment directory "
                    "{0}".format(args.dir))
        remove_egs = args.remove_egs
        if args.egs_dir is not None:
            # this egs_dir was not created by this experiment so we will not
            # delete it
            remove_egs = False

        common_train_lib.clean_nnet_dir(
            args.dir, num_iters, egs_dir,
            preserve_model_interval=args.preserve_model_interval,
            remove_egs=remove_egs)

    # do some reporting
    [report, times, data] = nnet3_log_parse.generate_accuracy_report(
        args.dir, "log-probability")
    if args.email is not None:
        common_lib.send_mail(report, "Update : Expt {0} : "
                                     "complete".format(args.dir), args.email)

    with open("{dir}/accuracy.report".format(dir=args.dir), "w") as f:
        f.write(report)

    common_lib.run_kaldi_command("steps/info/nnet3_dir_info.pl "
                                 "{0}".format(args.dir))


def main():
    [args, run_opts] = get_args()
    try:
        background_process_handler = common_lib.BackgroundProcessHandler(
            polling_time=args.background_polling_time)
        train(args, run_opts, background_process_handler)
        background_process_handler.ensure_processes_are_done()
    except Exception as e:
        if args.email is not None:
            message = ("Training session for experiment {dir} "
                       "died due to an error.".format(dir=args.dir))
            common_lib.send_mail(message, message, args.email)
        traceback.print_exc()
        background_process_handler.stop()
        raise e


if __name__ == "__main__":
    main()<|MERGE_RESOLUTION|>--- conflicted
+++ resolved
@@ -36,15 +36,6 @@
 def get_args():
     """ Get args from stdin.
 
-<<<<<<< HEAD
-    # feat options
-    parser.add_argument("--feat.online-ivector-dir", type=str, dest='online_ivector_dir',
-                        default = None, action = train_lib.NullstrToNoneAction,
-                        help="directory with the ivectors extracted in an online fashion.")
-    parser.add_argument("--feat.cmvn-opts", type=str, dest='cmvn_opts',
-                        default = None, action = train_lib.NullstrToNoneAction,
-                        help="A string specifying '--norm-means' and '--norm-vars' values")
-=======
     We add compulsary arguments as named arguments for readability
 
     The common options are defined in the object
@@ -59,7 +50,6 @@
         conflict_handler='resolve',
         parents=[common_train_lib.CommonParser().parser])
 
->>>>>>> 735b2b14
     # egs extraction options
     parser.add_argument("--egs.chunk-width", type=int, dest='chunk_width',
                         default=150,
@@ -248,135 +238,6 @@
 
     return [args, run_opts]
 
-<<<<<<< HEAD
-# a class to store run options
-class RunOpts:
-    def __init__(self):
-        self.command = None
-        self.train_queue_opt = None
-        self.combine_queue_opt = None
-        self.parallel_train_opts = None
-
-
-def TrainNewModels(dir, iter, srand, num_jobs, num_archives_processed, num_archives,
-                   raw_model_string, egs_dir,
-                   apply_deriv_weights,
-                   left_deriv_truncate, right_deriv_truncate,
-                   l2_regularize, xent_regularize, leaky_hmm_coefficient,
-                   momentum, max_param_change,
-                   shuffle_buffer_size, num_chunk_per_minibatch,
-                   frame_subsampling_factor, truncate_deriv_weights,
-                   cache_io_opts, run_opts,
-                   num_cmn_offsets):
-      # We cannot easily use a single parallel SGE job to do the main training,
-      # because the computation of which archive and which --frame option
-      # to use for each job is a little complex, so we spawn each one separately.
-      # this is no longer true for RNNs as we use do not use the --frame option
-      # but we use the same script for consistency with FF-DNN code
-
-    deriv_time_opts=""
-    if left_deriv_truncate is not None:
-        deriv_time_opts += " --optimization.min-deriv-time={0}".format(left_deriv_truncate)
-    if right_deriv_truncate is not None:
-        deriv_time_opts += " --optimization.max-deriv-time={0}".format(int(chunk-width-right_deriv_truncate))
-
-    processes = []
-    for job in range(1,num_jobs+1):
-        k = num_archives_processed + job - 1 # k is a zero-based index that we will derive
-                                               # the other indexes from.
-        archive_index = (k % num_archives) + 1 # work out the 1-based archive index.
-        frame_shift = (archive_index + k/num_archives) % frame_subsampling_factor
-        # previous : frame_shift = (k/num_archives) % frame_subsampling_factor
-        if job == 1:
-            cur_cache_io_opts = cache_io_opts + " --write-cache={dir}/cache.{next_iter}".format(dir = dir, next_iter = iter + 1)
-        else:
-            cur_cache_io_opts = cache_io_opts
-        
-        offset_num = -1
-        # k = num_frame_shifts * num_archives * epoch_index + num_archives * frame_shift + archive_index 
-        # offset_num = (num_frame_shifts * epoch_index + frame_shift + archive_index) % num_cmn_offsets
-        # if gcd(num_frame_shifts, num_cmn_offsets) = 1
-        # offfset_num for fixed (frame_shift, archive_index) = (f1,a1) in different epochs
-        # are different.
-        # Also different two consequent shifts in same archive have different offsets.
-        if num_cmn_offsets > 0:
-          offset_num = ((k / num_archives) + (k % num_archives)) % num_cmn_offsets
-        process_handle = train_lib.RunKaldiCommand("""
-{command} {train_queue_opt} {dir}/log/train.{iter}.{job}.log \
-  nnet3-chain-train {parallel_train_opts} \
-  --apply-deriv-weights={app_deriv_wts} \
-  --l2-regularize={l2} --leaky-hmm-coefficient={leaky} \
-  {cache_io_opts}  --xent-regularize={xent_reg} {deriv_time_opts} \
-  --print-interval=10 --momentum={momentum} \
-  --max-param-change={max_param_change} \
-   "{raw_model}" {dir}/den.fst \
-  "ark,bg:nnet3-chain-copy-egs --select-feature-offset={offset_num}  --truncate-deriv-weights={trunc_deriv} --frame-shift={fr_shft} ark:{egs_dir}/cegs.{archive_index}.ark ark:- | nnet3-chain-shuffle-egs --buffer-size={shuffle_buffer_size} --srand={srand} ark:- ark:-| nnet3-chain-merge-egs --minibatch-size={num_chunk_per_minibatch} ark:- ark:- |" \
-  {dir}/{next_iter}.{job}.raw
-          """.format(command = run_opts.command,
-                     train_queue_opt = run_opts.train_queue_opt,
-                     dir = dir, iter = iter, srand = iter + srand, next_iter = iter + 1, job = job,
-                     deriv_time_opts = deriv_time_opts,
-                     trunc_deriv = truncate_deriv_weights,
-                     app_deriv_wts = apply_deriv_weights,
-                     fr_shft = frame_shift, l2 = l2_regularize,
-                     xent_reg = xent_regularize, leaky = leaky_hmm_coefficient,
-                     parallel_train_opts = run_opts.parallel_train_opts,
-                     momentum = momentum, max_param_change = max_param_change,
-                     raw_model = raw_model_string,
-                     egs_dir = egs_dir, archive_index = archive_index,
-                     shuffle_buffer_size = shuffle_buffer_size,
-                     cache_io_opts = cur_cache_io_opts,
-                     num_chunk_per_minibatch = num_chunk_per_minibatch,
-                     offset_num = offset_num),
-          wait = False)
-
-        processes.append(process_handle)
-
-    all_success = True
-    for process in processes:
-        process.wait()
-        [stdout_value, stderr_value] = process.communicate()
-        if stderr_value.strip() != '':
-            print(stderr_value)
-        if process.returncode != 0:
-            all_success = False
-
-    if not all_success:
-        open('{0}/.error'.format(dir), 'w').close()
-        raise Exception("There was error during training iteration {0}".format(iter))
-
-def TrainOneIteration(dir, iter, srand, egs_dir,
-                      num_jobs, num_archives_processed, num_archives,
-                      learning_rate, shrinkage_value, num_chunk_per_minibatch,
-                      num_hidden_layers, add_layers_period,
-                      apply_deriv_weights, left_deriv_truncate, right_deriv_truncate,
-                      l2_regularize, xent_regularize, leaky_hmm_coefficient,
-                      momentum, max_param_change, shuffle_buffer_size,
-                      frame_subsampling_factor, truncate_deriv_weights,
-                      run_opts,
-                      num_cmn_offsets):
-
-    # Set off jobs doing some diagnostics, in the background.
-    # Use the egs dir from the previous iteration for the diagnostics
-    logger.info("Training neural net (pass {0})".format(iter))
-
-    # check if different iterations use the same random seed
-    if os.path.exists('{0}/srand'.format(dir)):
-        try:
-            saved_srand = int(open('{0}/srand'.format(dir), 'r').readline().strip())
-        except IOError, ValueError:
-            raise Exception('Exception while reading the random seed for training')
-        if srand != saved_srand:
-            logger.warning("The random seed provided to this iteration (srand={0}) is different from the one saved last time (srand={1}). Using srand={0}.".format(srand, saved_srand))
-    else:
-        f = open('{0}/srand'.format(dir), 'w')
-        f.write(str(srand))
-        f.close()
-
-    chain_lib.ComputeTrainCvProbabilities(dir, iter, egs_dir,
-            l2_regularize, xent_regularize, leaky_hmm_coefficient, run_opts)
-=======
->>>>>>> 735b2b14
 
 def train(args, run_opts, background_process_handler):
     """ The main function for training.
@@ -387,97 +248,6 @@
         run_opts: RunOpts object obtained from the process_args()
     """
 
-<<<<<<< HEAD
-        do_average = False # if we've just mixed up, don't do averaging but take the
-                           # best.
-        cur_num_hidden_layers = 1 + iter / add_layers_period
-        config_file = "{0}/configs/layer{1}.config".format(dir, cur_num_hidden_layers)
-        raw_model_string = "nnet3-am-copy --raw=true --learning-rate={lr} {dir}/{iter}.mdl - | nnet3-init --srand={srand} - {config} - |".format(lr=learning_rate, dir=dir, iter=iter, srand=iter + srand, config=config_file)
-        cache_io_opts = ""
-    else:
-        do_average = True
-        if iter == 0:
-            do_average = False   # on iteration 0, pick the best, don't average.
-        raw_model_string = "nnet3-am-copy --raw=true --learning-rate={0} {1}/{2}.mdl - |".format(learning_rate, dir, iter)
-        cache_io_opts = "--read-cache={dir}/cache.{iter}".format(dir = dir, iter = iter)
-
-    if do_average:
-      cur_num_chunk_per_minibatch = num_chunk_per_minibatch
-      cur_max_param_change = max_param_change
-    else:
-      # on iteration zero or when we just added a layer, use a smaller minibatch
-      # size (and we will later choose the output of just one of the jobs): the
-      # model-averaging isn't always helpful when the model is changing too fast
-      # (i.e. it can worsen the objective function), and the smaller minibatch
-      # size will help to keep the update stable.
-      cur_num_chunk_per_minibatch = num_chunk_per_minibatch / 2
-      cur_max_param_change = float(max_param_change) / math.sqrt(2)
-
-    TrainNewModels(dir, iter, srand, num_jobs, num_archives_processed, num_archives,
-                   raw_model_string, egs_dir,
-                   apply_deriv_weights,
-                   left_deriv_truncate, right_deriv_truncate,
-                   l2_regularize, xent_regularize, leaky_hmm_coefficient,
-                   momentum, cur_max_param_change,
-                   shuffle_buffer_size, cur_num_chunk_per_minibatch,
-                   frame_subsampling_factor, truncate_deriv_weights,
-                   cache_io_opts, run_opts,
-                   num_cmn_offsets)
-
-    [models_to_average, best_model] = train_lib.GetSuccessfulModels(num_jobs, '{0}/log/train.{1}.%.log'.format(dir,iter))
-    nnets_list = []
-    for n in models_to_average:
-      nnets_list.append("{0}/{1}.{2}.raw".format(dir, iter + 1, n))
-
-    if do_average:
-        # average the output of the different jobs.
-        train_lib.RunKaldiCommand("""
-{command} {dir}/log/average.{iter}.log \
-nnet3-average {nnet_list} - \| \
-nnet3-am-copy --scale={shrink} --set-raw-nnet=- {dir}/{iter}.mdl {dir}/{new_iter}.mdl
-        """.format(command = run_opts.command,
-                   dir = dir,
-                   iter = iter,
-                   nnet_list = " ".join(nnets_list),
-                   shrink = shrinkage_value,
-                   new_iter = iter + 1))
-
-    else:
-        # choose the best model from different jobs
-        train_lib.RunKaldiCommand("""
-{command} {dir}/log/select.{iter}.log \
-    nnet3-am-copy --scale={shrink} --set-raw-nnet={dir}/{next_iter}.{best_model_index}.raw  {dir}/{iter}.mdl {dir}/{next_iter}.mdl
-        """.format(command = run_opts.command,
-                   dir = dir, iter = iter, next_iter = iter + 1,
-                   shrink = shrinkage_value, best_model_index =  best_model))
-
-    try:
-        for i in range(1, num_jobs + 1):
-            os.remove("{0}/{1}.{2}.raw".format(dir, iter + 1, i))
-    except OSError:
-        raise Exception("Error while trying to delete the raw models")
-
-    new_model = "{0}/{1}.mdl".format(dir, iter + 1)
-
-    if not os.path.isfile(new_model):
-        raise Exception("Could not find {0}, at the end of iteration {1}".format(new_model, iter))
-    elif os.stat(new_model).st_size == 0:
-        raise Exception("{0} has size 0. Something went wrong in iteration {1}".format(new_model, iter))
-    if os.path.exists("{0}/cache.{1}".format(dir, iter)):
-        os.remove("{0}/cache.{1}".format(dir, iter))
-
-def CheckForRequiredFiles(feat_dir, tree_dir, lat_dir):
-    for file in ['{0}/feats.scp'.format(feat_dir), '{0}/ali.1.gz'.format(tree_dir),
-                 '{0}/final.mdl'.format(tree_dir), '{0}/tree'.format(tree_dir),
-                 '{0}/lat.1.gz'.format(lat_dir), '{0}/final.mdl'.format(lat_dir),
-                 '{0}/num_jobs'.format(lat_dir), '{0}/splice_opts'.format(lat_dir)]:
-        if not os.path.isfile(file):
-            raise Exception('Expected {0} to exist.'.format(file))
-
-# args is a Namespace with the required parameters
-def Train(args, run_opts):
-=======
->>>>>>> 735b2b14
     arg_string = pprint.pformat(vars(args))
     logger.info("Arguments for the experiment\n{0}".format(arg_string))
 
@@ -486,19 +256,13 @@
                                        args.lat_dir)
 
     # Set some variables.
-<<<<<<< HEAD
-    num_jobs = train_lib.GetNumberOfJobs(args.tree_dir)
-    feat_dim = train_lib.GetFeatDim(args.feat_dir)
-    ivector_dim = train_lib.GetIvectorDim(args.online_ivector_dir)
-    num_cmn_offsets = train_lib.GetNumCmnOffsets(args.feat_dir)
+    num_jobs = common_lib.get_number_of_jobs(args.tree_dir)
+    feat_dim = common_lib.get_feat_dim(args.feat_dir)
+    ivector_dim = common_lib.get_ivector_dim(args.online_ivector_dir)
+    num_cmn_offsets = train_lib.get_num_cmn_offsets(args.feat_dir)
     if num_cmn_offsets > 0:
       assert(ivector_dim % num_cmn_offsets == 0)
       ivector_dim = ivector_dim / num_cmn_offsets
-=======
-    num_jobs = common_lib.get_number_of_jobs(args.tree_dir)
-    feat_dim = common_lib.get_feat_dim(args.feat_dir)
-    ivector_dim = common_lib.get_ivector_dim(args.online_ivector_dir)
->>>>>>> 735b2b14
 
     # split the training data into parts for individual jobs
     # we will use the same number of jobs as that used for alignment
@@ -596,19 +360,12 @@
 
     if (args.stage <= -2):
         logger.info('Computing the preconditioning matrix for input features')
-<<<<<<< HEAD
-        num_cmn_offsets = train_lib.GetNumCmnOffsets(args.feat_dir)
-        chain_lib.ComputePreconditioningMatrix(args.dir, egs_dir, num_archives, run_opts,
-                                               max_lda_jobs = args.max_lda_jobs,
-                                               rand_prune = args.rand_prune,
-                                               select_feature_offset = (0 if num_cmn_offsets > 0 else -1))
-=======
-
+        num_cmn_offsets = train_lib.get_num_cmn_offsets(args.feat_dir)
         chain_lib.compute_preconditioning_matrix(
             args.dir, egs_dir, num_archives, run_opts,
             max_lda_jobs=args.max_lda_jobs,
-            rand_prune=args.rand_prune)
->>>>>>> 735b2b14
+            rand_prune=args.rand_prune,
+            select_feature_offset = (0 if num_cmn_offsets > 0 else -1))
 
     if (args.stage <= -1):
         logger.info("Preparing the initial acoustic model.")
@@ -702,7 +459,8 @@
                 frame_subsampling_factor=args.frame_subsampling_factor,
                 truncate_deriv_weights=args.truncate_deriv_weights,
                 run_opts=run_opts,
-                background_process_handler=background_process_handler)
+                background_process_handler=background_process_handler,
+                num_cmn_offsets=num_cmn_offsets)
 
             if args.cleanup:
                 # do a clean up everythin but the last 2 models, under certain
