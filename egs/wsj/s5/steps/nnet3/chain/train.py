--- conflicted
+++ resolved
@@ -566,12 +566,8 @@
                 l2_regularize=args.l2_regularize,
                 xent_regularize=args.xent_regularize,
                 run_opts=run_opts,
-<<<<<<< HEAD
-                sum_to_one_penalty=args.combine_sum_to_one_penalty,
+                max_objective_evaluations=args.max_objective_evaluations,
                 use_multitask_egs=use_multitask_egs)
-=======
-                max_objective_evaluations=args.max_objective_evaluations)
->>>>>>> 2b3acc58
         else:
             logger.info("Copying the last-numbered model to final.mdl")
             common_lib.force_symlink("{0}.mdl".format(num_iters),
