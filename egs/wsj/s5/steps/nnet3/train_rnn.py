--- conflicted
+++ resolved
@@ -59,32 +59,6 @@
         parents=[common_train_lib.CommonParser(default_chunk_left_context = 40).parser])
 
     # egs extraction options
-<<<<<<< HEAD
-    parser.add_argument("--egs.chunk-width", type=int, dest='chunk_width',
-                        default=20,
-                        help="""Number of output labels in the sequence
-                        used to train an LSTM.
-                        Caution: if you double this you should halve
-                        --trainer.samples-per-iter.""")
-    parser.add_argument("--egs.chunk-left-context", type=int, dest='chunk_left_context',
-                        default = 40,
-                        help="""Number of left steps used in the estimation of LSTM
-                        state before prediction of the first label""")
-    parser.add_argument("--egs.chunk-right-context", type=int, dest='chunk_right_context',
-                        default = 0,
-                        help="""Number of right steps used in the estimation of BLSTM
-                        state before prediction of the first label""")
-    parser.add_argument("--trainer.min-extra-left-context", type=int, dest='min_extra_left_context',
-                        default = None,
-                        help="""Number of left steps used in the estimation of LSTM
-                        state before prediction of the first label""")
-    parser.add_argument("--trainer.min-extra-right-context", type=int, dest='min_extra_right_context',
-                        default = None,
-                        help="""Number of right steps used in the estimation of BLSTM
-                        state before prediction of the first label""")
-    parser.add_argument("--trainer.samples-per-iter", type=int, dest='samples_per_iter',
-                        default=20000,
-=======
     parser.add_argument("--egs.chunk-width", type=str, dest='chunk_width',
                         default="20",
                         help="""Number of frames per chunk in the examples
@@ -94,7 +68,6 @@
                         is the 'principal' chunk-width, used preferentially""")
     parser.add_argument("--trainer.samples-per-iter", type=int,
                         dest='samples_per_iter', default=20000,
->>>>>>> 4a58ab98
                         help="""This is really the number of egs in each
                         archive.  Each eg has 'chunk_width' frames in it--
                         for chunk_width=20, this value (20k) is equivalent
@@ -188,26 +161,6 @@
     if args.chunk_right_context < 0:
         raise Exception("--egs.chunk-right-context should be non-negative")
 
-<<<<<<< HEAD
-    if args.num_bptt_steps is not None:
-        # -2 is used to compensate for the splicing of the input frame,
-        # assuming that splicing spans from -2 to 2
-        args.deriv_truncate_margin = args.num_bptt_steps - args.chunk_width - 2
-        logger.warning(
-            "--trainer.rnn.num-bptt-steps (deprecated) is set by user, and "
-            "--trainer.deriv-truncate-margin is set to (num-bptt-steps - "
-            "chunk-width - 2) = {0}. We recommend using the option "
-            "--trainer.deriv-truncate-margin.".format(
-                args.deriv_truncate_margin))
-
-    if args.min_extra_left_context is None:
-        args.min_extra_left_context = args.chunk_left_context
-
-    if args.min_extra_right_context is None:
-        args.min_extra_right_context = args.chunk_right_context
-
-=======
->>>>>>> 4a58ab98
     if (not os.path.exists(args.dir)
             or not os.path.exists(args.dir+"/configs")):
         raise Exception("This scripts expects {0} to exist and have a configs "
@@ -344,7 +297,7 @@
 
     [egs_left_context, egs_right_context,
      frames_per_eg_str, num_archives] = (
-        common_train_lib.verify_egs_dir(egs_dir, feat_dim, 
+        common_train_lib.verify_egs_dir(egs_dir, feat_dim,
                                         ivector_dim, ivector_id,
                                         left_context, right_context,
                                         left_context_initial, right_context_final))
@@ -451,23 +404,14 @@
                 num_archives=num_archives,
                 learning_rate=learning_rate(iter, current_num_jobs,
                                             num_archives_processed),
-<<<<<<< HEAD
-                dropout_proportions=(
-                    None if args.dropout_schedule is None
-                    else common_train_lib.get_dropout_proportions(
-                        dropout_schedule, num_archives_processed)),
-=======
                 dropout_edit_string=common_train_lib.get_dropout_edit_string(
                     args.dropout_schedule,
                     float(num_archives_processed) / num_archives_to_process,
                     iter),
->>>>>>> 4a58ab98
                 shrinkage_value=shrinkage_value,
                 minibatch_size_str=args.num_chunk_per_minibatch,
                 num_hidden_layers=num_hidden_layers,
                 add_layers_period=args.add_layers_period,
-                min_left_context = model_left_context + args.min_extra_left_context,
-                min_right_context = model_right_context + args.min_extra_right_context,
                 max_left_context = left_context,
                 max_right_context = right_context,
                 min_deriv_time=min_deriv_time,
