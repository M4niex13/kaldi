#!/bin/bash
#
# This script generates examples for multilingual training of neural network
# using separate input egs dir per language as input.
# This scripts produces 3 sets of files --
# egs.*.scp, egs.output.*.ark, egs.weight.*.ark
#
# egs.*.scp are the SCP files of the training examples.
# egs.weight.*.ark map from the key of the example to the language-specific
# weight of that example.
# egs.output.*.ark map from the key of the example to the name of
# the output-node in the neural net for that specific language, e.g.
# 'output-2'.
#
# Begin configuration section.
cmd=run.pl
minibatch_size=512      # it is the number of consecutive egs that we take from 
                        # each source, and it only affects the locality of disk 
                        # access. This does not have to be the actual minibatch size;
num_jobs=10             # helps for better randomness across languages
                        # per archive.
frames_per_iter=400000 # this is the target number of egs in each archive of egs
                        # (prior to merging egs).  We probably should have called
                        # it egs_per_iter. This is just a guideline; it will pick
                        # a number that divides the number of samples in the
                        # entire data.
lang2weight=            # array of weights one per input languge to scale example's output
                        # w.r.t its input language during training.
allocate_opts=
egs_prefix=egs.
stage=0

echo "$0 $@"  # Print the command line for logging

if [ -f path.sh ]; then . ./path.sh; fi
. parse_options.sh || exit 1;

if [ $# -lt 3 ]; then
  echo "Usage:$0 [opts] <num-input-langs,N> <lang1-egs-dir> ...<langN-egs-dir> <multilingual-egs-dir>"
  echo "Usage:$0 [opts] 2 exp/lang1/egs exp/lang2/egs exp/multi/egs"
  exit 1;
fi

num_langs=$1

shift 1
args=("$@")
megs_dir=${args[-1]} # multilingual directory
mkdir -p $megs_dir
mkdir -p $megs_dir/info
if [ ${#args[@]} != $[$num_langs+1] ]; then
  echo "$0: num of input example dirs provided is not compatible with num_langs $num_langs."
  echo "Usage:$0 [opts] <num-input-langs,N> <lang1-egs-dir> ...<langN-egs-dir> <multilingual-egs-dir>"
  echo "Usage:$0 [opts] 2 exp/lang1/egs exp/lang2/egs exp/multi/egs"
  exit 1;
fi

required="${egs_prefix}scp combine.scp train_diagnostic.scp valid_diagnostic.scp"
frames_per_eg_list=
train_scp_list=
train_diagnostic_scp_list=
valid_diagnostic_scp_list=
combine_scp_list=

# read paramter from $egs_dir[0]/info and cmvn_opts
# to write in multilingual egs_dir.
check_params="info/feat_dim info/ivector_dim info/left_context info/right_context cmvn_opts"
ivec_dim=`cat ${args[0]}/info/ivector_dim`
if [ $ivec_dim -ne 0 ];then check_params="$check_params info/final.ie.id"; fi

for param in $check_params; do
  cat ${args[0]}/$param > $megs_dir/$param || exit 1;
done
cat ${args[0]}/cmvn_opts > $megs_dir/cmvn_opts || exit 1; # caution: the top-level nnet training
<<<<<<< HEAD
=======
cp ${args[0]}/info/frames_per_eg $megs_dir/info/frames_per_eg || exit 1;
>>>>>>> 82efedb0

for lang in $(seq 0 $[$num_langs-1]);do
  multi_egs_dir[$lang]=${args[$lang]}
  for f in $required; do
    if [ ! -f ${multi_egs_dir[$lang]}/$f ]; then
      echo "$0: no such file ${multi_egs_dir[$lang]}/$f." && exit 1;
    fi
  done
  train_scp_list="$train_scp_list ${args[$lang]}/${egs_prefix}scp"
  train_diagnostic_scp_list="$train_diagnostic_scp_list ${args[$lang]}/train_diagnostic.scp"
  valid_diagnostic_scp_list="$valid_diagnostic_scp_list ${args[$lang]}/valid_diagnostic.scp"
  combine_scp_list="$combine_scp_list ${args[$lang]}/combine.scp"
  
<<<<<<< HEAD
  this_frames_per_eg=$(cat ${args[$lang]}/info/frames_per_eg | cut -d, -f 1)

  if [ $lang -eq 0 ]; then
    frames_per_eg_list="$this_frames_per_eg"
    echo $this_frames_per_eg > $megs_dir/info/frames_per_eg
=======
  this_frames_per_eg=$(cat ${args[$lang]}/info/frames_per_eg | \
    awk -F, '{for (i=1; i<=NF; i++) sum += $i;} END{print int(sum / NF)}')  # use average frames-per-eg

  # frames_per_eg_list stores the average frames-per-eg for each language. 
  # The average does not have to be exact.
  if [ $lang -eq 0 ]; then
    frames_per_eg_list="$this_frames_per_eg"
>>>>>>> 82efedb0
  else
    frames_per_eg_list="$frames_per_eg_list,$this_frames_per_eg"
  fi

  # check parameter dimension to be the same in all egs dirs
  for f in $check_params; do
    if [ -f $megs_dir/$f ] && [ -f ${multi_egs_dir[$lang]}/$f ]; then
      f1=$(cat $megs_dir/$f)
      f2=$(cat ${multi_egs_dir[$lang]}/$f)
      if [ "$f1" != "$f2" ]  ; then
        echo "$0: mismatch for $f in $megs_dir vs. ${multi_egs_dir[$lang]}($f1 vs. $f2)."
        exit 1;
      fi
    else
      echo "$0: file $f does not exits in $megs_dir or ${multi_egs_dir[$lang]}/$f ."
    fi
  done
done

if [ ! -z "$lang2weight" ]; then
  egs_opt="--lang2weight '$lang2weight'"
fi

if [ $stage -le 0 ]; then
  echo "$0: allocating multilingual examples for training."
  # Generate ${egs_prefix}*.scp for multilingual setup.
  $cmd $megs_dir/log/allocate_multilingual_examples_train.log \
  steps/nnet3/multilingual/allocate_multilingual_examples.py $egs_opt \
      ${allocate_opts} --minibatch-size $minibatch_size \
      --frames-per-iter $frames_per_iter --frames-per-eg-list $frames_per_eg_list \
      --egs-prefix "$egs_prefix" \
      $train_scp_list $megs_dir || exit 1;
fi

if [ $stage -le 1 ]; then
  echo "$0: combine combine.scp examples from all langs in $megs_dir/combine.scp."
  # Generate combine.scp for multilingual setup.
  $cmd $megs_dir/log/allocate_multilingual_examples_combine.log \
  steps/nnet3/multilingual/allocate_multilingual_examples.py $egs_opt \
      --random-lang false --max-archives 1 --num-jobs 1 \
      --frames-per-eg-list $frames_per_eg_list \
      ${allocate_opts} --minibatch-size $minibatch_size \
      --egs-prefix "combine." \
      $combine_scp_list $megs_dir || exit 1;

  echo "$0: combine train_diagnostic.scp examples from all langs in $megs_dir/train_diagnostic.scp."
  # Generate train_diagnostic.scp for multilingual setup.
  $cmd $megs_dir/log/allocate_multilingual_examples_train_diagnostic.log \
  steps/nnet3/multilingual/allocate_multilingual_examples.py $egs_opt \
      --random-lang false --max-archives 1 --num-jobs 1 \
      --frames-per-eg-list $frames_per_eg_list \
      ${allocate_opts} --minibatch-size $minibatch_size \
      --egs-prefix "train_diagnostic." \
      $train_diagnostic_scp_list $megs_dir || exit 1;


  echo "$0: combine valid_diagnostic.scp examples from all langs in $megs_dir/valid_diagnostic.scp."
  # Generate valid_diagnostic.scp for multilingual setup.
  $cmd $megs_dir/log/allocate_multilingual_examples_valid_diagnostic.log \
  steps/nnet3/multilingual/allocate_multilingual_examples.py $egs_opt \
      --random-lang false --max-archives 1 --num-jobs 1\
      --frames-per-eg-list $frames_per_eg_list \
      ${allocate_opts} --minibatch-size $minibatch_size \
      --egs-prefix "valid_diagnostic." \
      $valid_diagnostic_scp_list $megs_dir || exit 1;

fi
for egs_type in combine train_diagnostic valid_diagnostic; do
  mv $megs_dir/${egs_type}.output.1.ark $megs_dir/${egs_type}.output.ark || exit 1;
  mv $megs_dir/${egs_type}.weight.1.ark $megs_dir/${egs_type}.weight.ark || exit 1;
  mv $megs_dir/${egs_type}.1.scp $megs_dir/${egs_type}.scp || exit 1;
done
mv $megs_dir/info/${egs_prefix}num_archives $megs_dir/info/num_archives || exit 1;
mv $megs_dir/info/${egs_prefix}num_tasks $megs_dir/info/num_tasks || exit 1;
echo "$0: Finished preparing multilingual training example."<|MERGE_RESOLUTION|>--- conflicted
+++ resolved
@@ -72,10 +72,7 @@
   cat ${args[0]}/$param > $megs_dir/$param || exit 1;
 done
 cat ${args[0]}/cmvn_opts > $megs_dir/cmvn_opts || exit 1; # caution: the top-level nnet training
-<<<<<<< HEAD
-=======
 cp ${args[0]}/info/frames_per_eg $megs_dir/info/frames_per_eg || exit 1;
->>>>>>> 82efedb0
 
 for lang in $(seq 0 $[$num_langs-1]);do
   multi_egs_dir[$lang]=${args[$lang]}
@@ -89,13 +86,6 @@
   valid_diagnostic_scp_list="$valid_diagnostic_scp_list ${args[$lang]}/valid_diagnostic.scp"
   combine_scp_list="$combine_scp_list ${args[$lang]}/combine.scp"
   
-<<<<<<< HEAD
-  this_frames_per_eg=$(cat ${args[$lang]}/info/frames_per_eg | cut -d, -f 1)
-
-  if [ $lang -eq 0 ]; then
-    frames_per_eg_list="$this_frames_per_eg"
-    echo $this_frames_per_eg > $megs_dir/info/frames_per_eg
-=======
   this_frames_per_eg=$(cat ${args[$lang]}/info/frames_per_eg | \
     awk -F, '{for (i=1; i<=NF; i++) sum += $i;} END{print int(sum / NF)}')  # use average frames-per-eg
 
@@ -103,7 +93,6 @@
   # The average does not have to be exact.
   if [ $lang -eq 0 ]; then
     frames_per_eg_list="$this_frames_per_eg"
->>>>>>> 82efedb0
   else
     frames_per_eg_list="$frames_per_eg_list,$this_frames_per_eg"
   fi
