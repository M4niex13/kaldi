#!/usr/bin/env python3

# Copyright      2017 Pegah Ghahremani
#                2018 Hossein Hadian
#
# Apache 2.0.

""" This script generates examples for multilingual training of neural network.
    This scripts produces 3 sets of files --
    egs.*.scp, egs.output.*.ark, egs.weight.*.ark

    egs.*.scp are the SCP files of the training examples.
    egs.weight.*.ark map from the key of the example to the language-specific
    weight of that example.
    egs.output.*.ark map from the key of the example to the name of
    the output-node in the neural net for that specific language, e.g.
    'output-2'.

    --egs-prefix option can be used to generate train and diagnostics egs files.
    If --egs-prefix=train_diagnostics. is passed, then the files produced by the
    script will be named with the prefix as "train_diagnostics."
    instead of "egs."
    i.e. the files produced are -- train_diagnostics.*.scp,
    train_diagnostics.output.*.ark, train_diagnostics.weight.*.ark and
    train_diagnostics.ranges.*.txt.
    The other egs-prefix options used in the recipes are "valid_diagnositics."
    for validation examples and "combine." for examples used for model
    combination.

    For chain training egs, the --egs-prefix option should be "cegs."

    You can call this script as (e.g.):

    allocate_multilingual_examples.py [opts] example-scp-lists
        multilingual-egs-dir

    allocate_multilingual_examples.py --block-size 512
        --lang2weight  "0.2,0.8" exp/lang1/egs.scp exp/lang2/egs.scp
        exp/multi/egs

<<<<<<< HEAD
    To avoid loading whole scp files from all languages in memory,
    input egs.scp files are processed line by line using readline() for input
    languages. To have more randomization across different archives,
    "num-jobs * num-archives" temporary scp.<job>.<archive_index> files are
    created in egs/temp dir and all "num_jobs" scp.*.<archive_index>
    combined into egs.<archive_index>.scp.
=======
>>>>>>> a455f031
"""

from __future__ import print_function
import os, argparse, sys, random
import logging
import traceback

sys.path.insert(0, 'steps')
#import libs.common as common_lib

logger = logging.getLogger('libs')
logger.setLevel(logging.INFO)
handler = logging.StreamHandler()
handler.setLevel(logging.INFO)
formatter = logging.Formatter("%(asctime)s [%(pathname)s:%(lineno)s - "
                              "%(funcName)s - %(levelname)s ] %(message)s")
handler.setFormatter(formatter)
logger.addHandler(handler)
logger.info('Start generating multilingual examples')


def get_args():

    parser = argparse.ArgumentParser(
        description=""" This script generates examples for multilingual training
        of neural network by producing 3 sets of primary files
        as egs.*.scp, egs.output.*.ark, egs.weight.*.ark.
        egs.*.scp are the SCP files of the training examples.
        egs.weight.*.ark map from the key of the example to the language-specific
        weight of that example.
        egs.output.*.ark map from the key of the example to the name of
        the output-node in the neural net for that specific language, e.g.
        'output-2'.""",
        epilog="Called by steps/nnet3/multilingual/combine_egs.sh")

<<<<<<< HEAD
    parser.add_argument("--samples-per-iter", type=int, default=40000,
                        help="The target number of egs in each archive of egs, "
                        "(prior to merging egs). ")
    parser.add_argument("--num-jobs", type=int, default=20,
                        help="""Number of sub-splits of archive to create.
                        This can be used for better randomization in distributing
                        examples for different languages across egs.*.scp files,
                        where egs.<job>.*.scp are generated
                        randomly and combined across all jobs in egs.*.scp files.
                        Larger the number of jobs, the more sub-splits
                        are created, each with input egs from different languages.
                        This helps for better randomness across languages per
                        archive.""")
    parser.add_argument("--random-lang", type=str, action=common_lib.StrToBoolAction,
                        help="If true, egs.ranges.*.txt are generated "
                        "randomly w.r.t distribution of remaining examples in "
                        "each language, otherwise it is generated sequentially.",
                        default=True, choices=["false", "true"])
    parser.add_argument("--max-archives", type=int, default=1000,
                        help="""max number of archives used to generate egs.*.scp.
                        Each archive contains egs for one job of one iteration
                        of training. Limiting the number of archives
                        results in more frames in each iteration of training.
                        Set this to 1 to create a single archive for train and
                        validation diagnostic sets.""")
    parser.add_argument("--seed", type=int, default=1,
                        help="Seed for random number generator")
    parser.add_argument("--minibatch-size", type=int, default=512,
                        help="It is the number of consecutive egs that is taken "
                        "from each input scp source, and it only affects locality "
                        "of disk access. This does not have to be actual minibatch size.")
=======
    parser.add_argument("--num-archives", type=int, default=None,
                        help="Number of archives to split the data into. (Note: in reality they are not "
                        "archives, only scp files, but we use this notation by analogy with the "
                        "conventional egs-creating script).")
    parser.add_argument("--block-size", type=int, default=512,
                        help="This relates to locality of disk access. 'block-size' is"
                        "the average number of examples that are read consecutively"
                        "from each input scp file (and are written in the same order to the output scp files)"
                        "Smaller values lead to more random disk access (during "
                        "the nnet3 training process).")
>>>>>>> a455f031
    parser.add_argument("--egs-prefix", type=str, default="egs.",
                        help="This option can be used to add a prefix to the filenames "
                        "of the output files. For e.g. "
                        "if --egs-prefix=combine. , then the files produced "
                        "by this script will be "
                        "combine.output.*.ark, combine.weight.*.ark, and combine.*.scp")
    parser.add_argument("--lang2weight", type=str,
                        help="Comma-separated list of weights, one per language. "
                        "The language order is as egs_scp_lists.")
# now the positional arguments
    parser.add_argument("egs_scp_lists", nargs='+',
<<<<<<< HEAD
                        help="list of egs.scp files per input language."
                        "e.g. exp/lang1/egs/egs.scp exp/lang2/egs/egs.scp")
=======
                        help="List of egs.scp files per input language."
                           "e.g. exp/lang1/egs/egs.scp exp/lang2/egs/egs.scp")
>>>>>>> a455f031
    parser.add_argument("egs_dir",
                        help="Name of output egs directory e.g. exp/tdnn_multilingual_sp/egs")


    print(sys.argv, file=sys.stderr)
    args = parser.parse_args()

    return args


<<<<<<< HEAD
def select_random_lang(lang_len, tot_egs, random_selection):
    """ Returns a random language index w.r.t
        amount of examples in each language.
        It works based on sampling from a
        discrete distribution, where it returns i
        with prob(i) = (num_egs in lang(i)/ tot_egs).
        tot_egs is sum of lang_len.
    """
    assert(tot_egs > 0)
    rand_int = random.randint(0, tot_egs - 1)
    count = 0
    for l in range(len(lang_len)):
        if random_selection:
            if rand_int <= (count + lang_len[l]):
                return l
            else:
                count += lang_len[l]
        else:
            if (lang_len[l] > 0):
                return l
    return -1
=======


def read_lines(file_handle, num_lines):
    n_read = 0
    lines = []
    while n_read < num_lines:
        line = file_handle.readline()
        if not line:
            break
        lines.append(line.strip())
        n_read += 1
    return lines
>>>>>>> a455f031


def process_multilingual_egs(args):
    args = get_args()

    scp_lists = args.egs_scp_lists
    num_langs = len(scp_lists)

    lang_to_num_examples = [0] * num_langs
    for lang in range(num_langs):
        with open(scp_lists[lang]) as fh:
            lang_to_num_examples[lang] = sum([1 for line in fh])
        logger.info("Number of examples for language {0} "
                    "is {1}.".format(lang, lang_to_num_examples[lang]))

    # If weights are not provided, the weights are 1.0.
    if args.lang2weight is None:
        lang2weight = [1.0] * num_langs
    else:
        lang2weight = args.lang2weight.split(",")
        assert(len(lang2weight) == num_langs)

<<<<<<< HEAD
    if not os.path.exists("{0}/temp".format(args.egs_dir)):
        os.makedirs("{0}/temp".format(args.egs_dir))
    num_lang_file = open("{0}/info/{1}num_tasks".format(
        args.egs_dir, args.egs_prefix), "w")
    print("{0}".format(num_langs), file=num_lang_file)

    # Each element of all_egs (one per num_archive * num_jobs) is
    # an array of 3-tuples (lang-id, local-start-egs-line, num-egs)
    all_egs = []
    lang_len = lang2len[:]
    # total num of egs in all languages
    tot_num_egs = sum(lang2len[i] for i in range(len(lang2len)))
    num_archives = max(1, min(args.max_archives, tot_num_egs / args.samples_per_iter))

    num_arch_file = open("{0}/info/{1}num_archives".format(
                            args.egs_dir,
                            args.egs_prefix),
                         "w")
    print("{0}".format(num_archives), file=num_arch_file)
    num_arch_file.close()
    this_num_egs_per_archive = tot_num_egs / (num_archives * args.num_jobs)

    logger.info("Generating {0}scp.<job>.<archive_index> temporary files used to "
                "generate {0}<archive_index>.scp.".format(args.egs_prefix))
    for job in range(args.num_jobs):
        for archive_index in range(num_archives):
            archfile = open("{0}/temp/{1}scp.{2}.{3}"
                            "".format(args.egs_dir, args.egs_prefix,
                                      job + 1, archive_index + 1),
                            "w")
            # this will be array of 2-tuples (lang-id start-frame num-frames)
            this_egs = []

            num_egs = 0
            while num_egs <= this_num_egs_per_archive:
                num_left_egs = sum(num_left_egs_per_lang for
                                   num_left_egs_per_lang in lang_len)
                if num_left_egs > 0:
                    lang_id = select_random_lang(lang_len, num_left_egs, rand_select)
                    start_egs = lang2len[lang_id] - lang_len[lang_id]
                    this_egs.append((lang_id, start_egs, args.minibatch_size))
                    for scpline in range(args.minibatch_size):
                        scp_key = scp_files[lang_id].readline().splitlines()[0]
                        print("{0} {1}".format(scp_key, lang_id),
                              file=archfile)

                    lang_len[lang_id] = lang_len[lang_id] - args.minibatch_size
                    num_egs = num_egs + args.minibatch_size
                    # If num of remaining egs in each lang is less than minibatch_size,
                    # they are discarded.
                    if lang_len[lang_id] < args.minibatch_size:
                        lang_len[lang_id] = 0
                        logger.info("Done processing data for language {0}".format(
                            lang_id))
                else:
                    logger.info("Done processing data for all languages.")
                    break
            all_egs.append(this_egs)
            archfile.close()

    logger.info("combining egs.<job>.*.scp across all jobs into egs.*.scp file.")
    for archive in range(num_archives):
        logger.info("Combine {0}job.{1}.scp across all jobs into "
                    "{0}{1}.scp.".format(args.egs_prefix, archive))
        this_ranges = []
        f = open("{0}/temp/{1}ranges.{2}.txt".format(
                    args.egs_dir, args.egs_prefix, archive + 1),
                 'w')
        o = open("{0}/{1}output.{2}.ark".format(
                    args.egs_dir, args.egs_prefix, archive + 1),
                 'w')
        w = open("{0}/{1}weight.{2}.ark".format(
                    args.egs_dir, args.egs_prefix, archive + 1),
                 'w')
        scp_per_archive_file = open("{0}/{1}{2}.scp"
                                    "".format(args.egs_dir,
                                              args.egs_prefix, archive + 1),
                                    'w')

        # check files before writing.
        if f is None:
            raise Exception("Error opening file {0}".format(f))
        if o is None:
            raise Exception("Error opening file {0}".format(o))
        if w is None:
            raise Exception("Error opening file {0}".format(w))
        if scp_per_archive_file is None:
            raise Exception("Error opening file {0}".format(scp_per_archive_file))

        for job in range(args.num_jobs):
            scp = ("{0}/temp/{1}scp.{2}.{3}".format(args.egs_dir, args.egs_prefix,
                                                    job + 1, archive + 1))
            with open(scp, "r") as scpfile:
                for line in scpfile:
                    scp_line = line.splitlines()[0].split()
                    print("{0} {1}".format(scp_line[0], scp_line[1]),
                          file=scp_per_archive_file)
                    print("{0} output-{1}".format(scp_line[0], scp_line[2]),
                          file=o)
                    print("{0} {1}".format(
                            scp_line[0],
                            lang2weight[int(scp_line[2])]),
                          file=w)
            os.remove(scp)

        for (lang_id, start_eg_line, num_egs) in all_egs[num_archives * job + archive]:
            this_ranges.append((lang_id, start_eg_line, num_egs))

        # write egs.ranges.*.txt
        for (lang_id, start_eg_line, num_egs) in this_ranges:
            print("{0} {1} {2}".format(lang_id, start_eg_line, num_egs), file=f)

        f.close()
        o.close()
        w.close()
        scp_per_archive_file.close()
    logger.info("finished generating {0}*.scp, {0}output.*.ark "
                "and {0}weight.*.ark files.".format(args.egs_prefix))
=======
    if not os.path.exists(os.path.join(args.egs_dir, 'info')):
        os.makedirs(os.path.join(args.egs_dir, 'info'))

    with open("{0}/info/{1}num_tasks".format(args.egs_dir, args.egs_prefix), "w") as fh:
        print("{0}".format(num_langs), file=fh)

    # Total number of egs in all languages
    tot_num_egs = sum(lang_to_num_examples[i] for i in range(num_langs))
    num_archives = args.num_archives

    with open("{0}/info/{1}num_archives".format(args.egs_dir, args.egs_prefix), "w") as fh:
        print("{0}".format(num_archives), file=fh)

    logger.info("There are a total of {} examples in the input scp "
                "files.".format(tot_num_egs))
    logger.info("Number of blocks in each output archive will be approximately "
                "{}, and block-size is {}.".format(int(round(tot_num_egs / num_archives / args.block_size)),
                                                   args.block_size))
    for lang in range(num_langs):
        blocks_per_archive_this_lang = lang_to_num_examples[lang] / num_archives / args.block_size
        warning = ""
        if blocks_per_archive_this_lang < 1.0:
            warning = ("Warning: This means some of the output archives might "
                       "not include any examples from this lang.")
        logger.info("The proportion of egs from lang {} is {:.2f}. The number of blocks "
                    "per archive for this lang is approximately {:.2f}. "
                    "{}".format(lang, lang_to_num_examples[lang] / tot_num_egs,
                                blocks_per_archive_this_lang,
                                warning))

    in_scp_file_handles = [open(scp_lists[lang], 'r') for lang in range(num_langs)]

    num_remaining_egs = tot_num_egs
    lang_to_num_remaining_egs = [n for n in lang_to_num_examples]
    for archive_index in range(num_archives + 1):  #  +1 is because we write to the last archive in two rounds
        num_remaining_archives = num_archives - archive_index
        num_remaining_blocks = num_remaining_egs / args.block_size

        last_round = (archive_index == num_archives)
        if not last_round:
            num_blocks_this_archive = int(round(num_remaining_blocks / num_remaining_archives))
            logger.info("Generating archive {} containing {} blocks...".format(archive_index, num_blocks_this_archive))
        else:  # This is the second round for the last archive. Flush all the remaining egs...
            archive_index = num_archives - 1
            num_blocks_this_archive = num_langs
            logger.info("Writing all the {} remaining egs to the last archive...".format(num_remaining_egs))

        out_scp_file_handle = open('{0}/{1}{2}.scp'.format(args.egs_dir, args.egs_prefix, archive_index + 1),
                                   'a' if last_round else 'w')
        eg_to_output_file_handle = open("{0}/{1}output.{2}.ark".format(args.egs_dir, args.egs_prefix, archive_index + 1),
                                        'a' if last_round else 'w')
        eg_to_weight_file_handle = open("{0}/{1}weight.{2}.ark".format(args.egs_dir, args.egs_prefix, archive_index + 1),
                                        'a' if last_round else 'w')


        for block_index in range(num_blocks_this_archive):
            # Find the lang with the highest proportion of remaining examples
            remaining_proportions = [remain / tot for remain, tot in zip(lang_to_num_remaining_egs, lang_to_num_examples)]
            lang_index, max_proportion = max(enumerate(remaining_proportions), key=lambda a: a[1])

            # Read 'block_size' examples from the selected lang and write them to the current output scp file:
            example_lines  = read_lines(in_scp_file_handles[lang_index], args.block_size)
            for eg_line in example_lines:
                eg_id = eg_line.split()[0]
                print(eg_line, file=out_scp_file_handle)
                print("{0} output-{1}".format(eg_id, lang_index), file=eg_to_output_file_handle)
                print("{0} {1}".format(eg_id, lang2weight[lang_index]), file=eg_to_weight_file_handle)

            num_remaining_egs -= len(example_lines)
            lang_to_num_remaining_egs[lang_index] -= len(example_lines)

        out_scp_file_handle.close()
        eg_to_output_file_handle.close()
        eg_to_weight_file_handle.close()

    for handle in in_scp_file_handles:
        handle.close()
    logger.info("Finished generating {0}*.scp, {0}output.*.ark "
                "and {0}weight.*.ark files. Wrote a total of {1} examples "
                "to {2} archives.".format(args.egs_prefix,
                                          tot_num_egs - num_remaining_egs, num_archives))
>>>>>>> a455f031


def main():
    try:
        args = get_args()
        process_multilingual_egs(args)
    except Exception as e:
        traceback.print_exc()
        sys.exit(1)


if __name__ == "__main__":
    main()<|MERGE_RESOLUTION|>--- conflicted
+++ resolved
@@ -38,15 +38,6 @@
         --lang2weight  "0.2,0.8" exp/lang1/egs.scp exp/lang2/egs.scp
         exp/multi/egs
 
-<<<<<<< HEAD
-    To avoid loading whole scp files from all languages in memory,
-    input egs.scp files are processed line by line using readline() for input
-    languages. To have more randomization across different archives,
-    "num-jobs * num-archives" temporary scp.<job>.<archive_index> files are
-    created in egs/temp dir and all "num_jobs" scp.*.<archive_index>
-    combined into egs.<archive_index>.scp.
-=======
->>>>>>> a455f031
 """
 
 from __future__ import print_function
@@ -55,7 +46,6 @@
 import traceback
 
 sys.path.insert(0, 'steps')
-#import libs.common as common_lib
 
 logger = logging.getLogger('libs')
 logger.setLevel(logging.INFO)
@@ -82,39 +72,6 @@
         'output-2'.""",
         epilog="Called by steps/nnet3/multilingual/combine_egs.sh")
 
-<<<<<<< HEAD
-    parser.add_argument("--samples-per-iter", type=int, default=40000,
-                        help="The target number of egs in each archive of egs, "
-                        "(prior to merging egs). ")
-    parser.add_argument("--num-jobs", type=int, default=20,
-                        help="""Number of sub-splits of archive to create.
-                        This can be used for better randomization in distributing
-                        examples for different languages across egs.*.scp files,
-                        where egs.<job>.*.scp are generated
-                        randomly and combined across all jobs in egs.*.scp files.
-                        Larger the number of jobs, the more sub-splits
-                        are created, each with input egs from different languages.
-                        This helps for better randomness across languages per
-                        archive.""")
-    parser.add_argument("--random-lang", type=str, action=common_lib.StrToBoolAction,
-                        help="If true, egs.ranges.*.txt are generated "
-                        "randomly w.r.t distribution of remaining examples in "
-                        "each language, otherwise it is generated sequentially.",
-                        default=True, choices=["false", "true"])
-    parser.add_argument("--max-archives", type=int, default=1000,
-                        help="""max number of archives used to generate egs.*.scp.
-                        Each archive contains egs for one job of one iteration
-                        of training. Limiting the number of archives
-                        results in more frames in each iteration of training.
-                        Set this to 1 to create a single archive for train and
-                        validation diagnostic sets.""")
-    parser.add_argument("--seed", type=int, default=1,
-                        help="Seed for random number generator")
-    parser.add_argument("--minibatch-size", type=int, default=512,
-                        help="It is the number of consecutive egs that is taken "
-                        "from each input scp source, and it only affects locality "
-                        "of disk access. This does not have to be actual minibatch size.")
-=======
     parser.add_argument("--num-archives", type=int, default=None,
                         help="Number of archives to split the data into. (Note: in reality they are not "
                         "archives, only scp files, but we use this notation by analogy with the "
@@ -125,7 +82,6 @@
                         "from each input scp file (and are written in the same order to the output scp files)"
                         "Smaller values lead to more random disk access (during "
                         "the nnet3 training process).")
->>>>>>> a455f031
     parser.add_argument("--egs-prefix", type=str, default="egs.",
                         help="This option can be used to add a prefix to the filenames "
                         "of the output files. For e.g. "
@@ -137,13 +93,8 @@
                         "The language order is as egs_scp_lists.")
 # now the positional arguments
     parser.add_argument("egs_scp_lists", nargs='+',
-<<<<<<< HEAD
-                        help="list of egs.scp files per input language."
-                        "e.g. exp/lang1/egs/egs.scp exp/lang2/egs/egs.scp")
-=======
                         help="List of egs.scp files per input language."
                            "e.g. exp/lang1/egs/egs.scp exp/lang2/egs/egs.scp")
->>>>>>> a455f031
     parser.add_argument("egs_dir",
                         help="Name of output egs directory e.g. exp/tdnn_multilingual_sp/egs")
 
@@ -152,31 +103,6 @@
     args = parser.parse_args()
 
     return args
-
-
-<<<<<<< HEAD
-def select_random_lang(lang_len, tot_egs, random_selection):
-    """ Returns a random language index w.r.t
-        amount of examples in each language.
-        It works based on sampling from a
-        discrete distribution, where it returns i
-        with prob(i) = (num_egs in lang(i)/ tot_egs).
-        tot_egs is sum of lang_len.
-    """
-    assert(tot_egs > 0)
-    rand_int = random.randint(0, tot_egs - 1)
-    count = 0
-    for l in range(len(lang_len)):
-        if random_selection:
-            if rand_int <= (count + lang_len[l]):
-                return l
-            else:
-                count += lang_len[l]
-        else:
-            if (lang_len[l] > 0):
-                return l
-    return -1
-=======
 
 
 def read_lines(file_handle, num_lines):
@@ -189,7 +115,6 @@
         lines.append(line.strip())
         n_read += 1
     return lines
->>>>>>> a455f031
 
 
 def process_multilingual_egs(args):
@@ -212,126 +137,6 @@
         lang2weight = args.lang2weight.split(",")
         assert(len(lang2weight) == num_langs)
 
-<<<<<<< HEAD
-    if not os.path.exists("{0}/temp".format(args.egs_dir)):
-        os.makedirs("{0}/temp".format(args.egs_dir))
-    num_lang_file = open("{0}/info/{1}num_tasks".format(
-        args.egs_dir, args.egs_prefix), "w")
-    print("{0}".format(num_langs), file=num_lang_file)
-
-    # Each element of all_egs (one per num_archive * num_jobs) is
-    # an array of 3-tuples (lang-id, local-start-egs-line, num-egs)
-    all_egs = []
-    lang_len = lang2len[:]
-    # total num of egs in all languages
-    tot_num_egs = sum(lang2len[i] for i in range(len(lang2len)))
-    num_archives = max(1, min(args.max_archives, tot_num_egs / args.samples_per_iter))
-
-    num_arch_file = open("{0}/info/{1}num_archives".format(
-                            args.egs_dir,
-                            args.egs_prefix),
-                         "w")
-    print("{0}".format(num_archives), file=num_arch_file)
-    num_arch_file.close()
-    this_num_egs_per_archive = tot_num_egs / (num_archives * args.num_jobs)
-
-    logger.info("Generating {0}scp.<job>.<archive_index> temporary files used to "
-                "generate {0}<archive_index>.scp.".format(args.egs_prefix))
-    for job in range(args.num_jobs):
-        for archive_index in range(num_archives):
-            archfile = open("{0}/temp/{1}scp.{2}.{3}"
-                            "".format(args.egs_dir, args.egs_prefix,
-                                      job + 1, archive_index + 1),
-                            "w")
-            # this will be array of 2-tuples (lang-id start-frame num-frames)
-            this_egs = []
-
-            num_egs = 0
-            while num_egs <= this_num_egs_per_archive:
-                num_left_egs = sum(num_left_egs_per_lang for
-                                   num_left_egs_per_lang in lang_len)
-                if num_left_egs > 0:
-                    lang_id = select_random_lang(lang_len, num_left_egs, rand_select)
-                    start_egs = lang2len[lang_id] - lang_len[lang_id]
-                    this_egs.append((lang_id, start_egs, args.minibatch_size))
-                    for scpline in range(args.minibatch_size):
-                        scp_key = scp_files[lang_id].readline().splitlines()[0]
-                        print("{0} {1}".format(scp_key, lang_id),
-                              file=archfile)
-
-                    lang_len[lang_id] = lang_len[lang_id] - args.minibatch_size
-                    num_egs = num_egs + args.minibatch_size
-                    # If num of remaining egs in each lang is less than minibatch_size,
-                    # they are discarded.
-                    if lang_len[lang_id] < args.minibatch_size:
-                        lang_len[lang_id] = 0
-                        logger.info("Done processing data for language {0}".format(
-                            lang_id))
-                else:
-                    logger.info("Done processing data for all languages.")
-                    break
-            all_egs.append(this_egs)
-            archfile.close()
-
-    logger.info("combining egs.<job>.*.scp across all jobs into egs.*.scp file.")
-    for archive in range(num_archives):
-        logger.info("Combine {0}job.{1}.scp across all jobs into "
-                    "{0}{1}.scp.".format(args.egs_prefix, archive))
-        this_ranges = []
-        f = open("{0}/temp/{1}ranges.{2}.txt".format(
-                    args.egs_dir, args.egs_prefix, archive + 1),
-                 'w')
-        o = open("{0}/{1}output.{2}.ark".format(
-                    args.egs_dir, args.egs_prefix, archive + 1),
-                 'w')
-        w = open("{0}/{1}weight.{2}.ark".format(
-                    args.egs_dir, args.egs_prefix, archive + 1),
-                 'w')
-        scp_per_archive_file = open("{0}/{1}{2}.scp"
-                                    "".format(args.egs_dir,
-                                              args.egs_prefix, archive + 1),
-                                    'w')
-
-        # check files before writing.
-        if f is None:
-            raise Exception("Error opening file {0}".format(f))
-        if o is None:
-            raise Exception("Error opening file {0}".format(o))
-        if w is None:
-            raise Exception("Error opening file {0}".format(w))
-        if scp_per_archive_file is None:
-            raise Exception("Error opening file {0}".format(scp_per_archive_file))
-
-        for job in range(args.num_jobs):
-            scp = ("{0}/temp/{1}scp.{2}.{3}".format(args.egs_dir, args.egs_prefix,
-                                                    job + 1, archive + 1))
-            with open(scp, "r") as scpfile:
-                for line in scpfile:
-                    scp_line = line.splitlines()[0].split()
-                    print("{0} {1}".format(scp_line[0], scp_line[1]),
-                          file=scp_per_archive_file)
-                    print("{0} output-{1}".format(scp_line[0], scp_line[2]),
-                          file=o)
-                    print("{0} {1}".format(
-                            scp_line[0],
-                            lang2weight[int(scp_line[2])]),
-                          file=w)
-            os.remove(scp)
-
-        for (lang_id, start_eg_line, num_egs) in all_egs[num_archives * job + archive]:
-            this_ranges.append((lang_id, start_eg_line, num_egs))
-
-        # write egs.ranges.*.txt
-        for (lang_id, start_eg_line, num_egs) in this_ranges:
-            print("{0} {1} {2}".format(lang_id, start_eg_line, num_egs), file=f)
-
-        f.close()
-        o.close()
-        w.close()
-        scp_per_archive_file.close()
-    logger.info("finished generating {0}*.scp, {0}output.*.ark "
-                "and {0}weight.*.ark files.".format(args.egs_prefix))
-=======
     if not os.path.exists(os.path.join(args.egs_dir, 'info')):
         os.makedirs(os.path.join(args.egs_dir, 'info'))
 
@@ -413,7 +218,6 @@
                 "and {0}weight.*.ark files. Wrote a total of {1} examples "
                 "to {2} archives.".format(args.egs_prefix,
                                           tot_num_egs - num_remaining_egs, num_archives))
->>>>>>> a455f031
 
 
 def main():
