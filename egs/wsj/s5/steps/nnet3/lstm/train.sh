--- conflicted
+++ resolved
@@ -72,12 +72,8 @@
 chunk_width=20 # number of output labels in the sequence used to train an LSTM
 chunk_left_context=20 # number of steps used in the estimation of LSTM state before prediction of the first label
 label_delay=5
-<<<<<<< HEAD
-num_bptt_steps=20
-=======
 num_bptt_steps=20  # this variable counts the number of time steps to back-propagate from the last label in the chunk
                    # it is usually same as chunk_width
->>>>>>> 29d83b0d
 
 randprune=4.0 # speeds up LDA.
 affine_opts=
@@ -302,17 +298,8 @@
   ! [ $(cat $egs_dir/info/right_context) -le $right_context ] ) && \
    echo "$0: egs in $egs_dir have too little context" && exit -1;
 
-<<<<<<< HEAD
-frames_per_eg=$(cat $egs_dir/info/frames_per_eg) || { echo "error: no such file $egs_dir/info/frames_per_eg"; exit 1; }
-num_archives=$(cat $egs_dir/info/num_archives) || { echo "error: no such file $egs_dir/info/frames_per_eg"; exit 1; }
-# in FF-DNN architectures
-# num_archives_expanded=$[$num_archives*$frames_per_eg]
-# in RNN architectures all the frames in a sample are processed together
-num_archives_expanded=$[$num_archives]
-=======
 chunk_width=$(cat $egs_dir/info/frames_per_eg) || { echo "error: no such file $egs_dir/info/frames_per_eg"; exit 1; }
 num_archives=$(cat $egs_dir/info/num_archives) || { echo "error: no such file $egs_dir/info/num_archives"; exit 1; }
->>>>>>> 29d83b0d
 
 [ $num_jobs_initial -gt $num_jobs_final ] && \
   echo "$0: --initial-num-jobs cannot exceed --final-num-jobs" && exit 1;
@@ -454,11 +441,7 @@
 done
 
 cur_egs_dir=$egs_dir
-<<<<<<< HEAD
-min_deriv_time=$((frames_per_eg - num_bptt_steps))  
-=======
 min_deriv_time=$((chunk_width - num_bptt_steps))
->>>>>>> 29d83b0d
 while [ $x -lt $num_iters ]; do
   [ $x -eq $exit_stage ] && echo "$0: Exiting early due to --exit-stage $exit_stage" && exit 0;
 
@@ -575,11 +558,7 @@
                                                # the other indexes from.
         archive=$[($k%$num_archives)+1]; # work out the 1-based archive index.
         $cmd $train_queue_opt $dir/log/train.$x.$n.log \
-<<<<<<< HEAD
-          nnet3-train$parallel_suffix --print-interval=10 --update-per-minibatch=$update_per_minibatch \
-=======
           nnet3-train$parallel_suffix --print-interval=10 --momentum=$momentum \
->>>>>>> 29d83b0d
           --optimization.min-deriv-time=$min_deriv_time $parallel_train_opts "$raw" \
           "ark:nnet3-copy-egs $context_opts ark:$cur_egs_dir/egs.$archive.ark ark:- | nnet3-shuffle-egs --buffer-size=$shuffle_buffer_size --srand=$x ark:- ark:-| nnet3-merge-egs --minibatch-size=$this_num_chunk_per_minibatch --measure-output-frames=false ark:- ark:- |" \
           $dir/$[$x+1].$n.raw || touch $dir/.error &
