#!/usr/bin/env python

# Copyright 2016    Vijayaditya Peddinti.
#           2016    Vimal Manohar
# Apache 2.0.

""" This script is similar to steps/nnet3/train_dnn.py but trains a
raw neural network instead of an acoustic model.
"""

from __future__ import print_function
import argparse
import logging
import pprint
import os
import sys
import traceback

sys.path.insert(0, 'steps')
import libs.nnet3.train.common as common_train_lib
import libs.common as common_lib
import libs.nnet3.train.frame_level_objf as train_lib
import libs.nnet3.report.log_parse as nnet3_log_parse


logger = logging.getLogger('libs')
logger.setLevel(logging.INFO)
handler = logging.StreamHandler()
handler.setLevel(logging.INFO)
formatter = logging.Formatter("%(asctime)s [%(pathname)s:%(lineno)s - "
                              "%(funcName)s - %(levelname)s ] %(message)s")
handler.setFormatter(formatter)
logger.addHandler(handler)
logger.info('Starting raw DNN trainer (train_raw_dnn.py)')


def get_args():
    """ Get args from stdin.

    The common options are defined in the object
    libs.nnet3.train.common.CommonParser.parser.
    See steps/libs/nnet3/train/common.py
    """

    parser = argparse.ArgumentParser(
        description="""Trains a feed forward raw DNN (without transition model)
        using frame-level objectives like cross-entropy and mean-squared-error.
        DNNs include simple DNNs, TDNNs and CNNs.""",
        formatter_class=argparse.ArgumentDefaultsHelpFormatter,
        conflict_handler='resolve',
        parents=[common_train_lib.CommonParser(include_chunk_context=False).parser])

    # egs extraction options
    parser.add_argument("--egs.frames-per-eg", type=int, dest='frames_per_eg',
                        default=8,
                        help="Number of output labels per example")
    parser.add_argument("--image.augmentation-opts", type=str,
                        dest='image_augmentation_opts',
                        default=None,
                        help="Image augmentation options")

    # trainer options
    parser.add_argument("--trainer.prior-subset-size", type=int,
                        dest='prior_subset_size', default=20000,
                        help="Number of samples for computing priors")
    parser.add_argument("--trainer.num-jobs-compute-prior", type=int,
                        dest='num_jobs_compute_prior', default=10,
                        help="The prior computation jobs are single "
                        "threaded and run on the CPU")

    # Parameters for the optimization
    parser.add_argument("--trainer.optimization.minibatch-size",
                        type=str, dest='minibatch_size', default='512',
                        help="""Size of the minibatch used in SGD training
                        (argument to nnet3-merge-egs); may be a more general
                        rule as accepted by the --minibatch-size option of
                        nnet3-merge-egs; run that program without args to see
                        the format.""")
    parser.add_argument("--compute-average-posteriors",
                        type=str, action=common_lib.StrToBoolAction,
                        choices=["true", "false"], default=False,
                        help="""If true, then the average output of the
                        network is computed and dumped as post.final.vec""")
    parser.add_argument("--compute-prob-minibatch-size",
                        type=str, dest='compute_prob_minibatch_size',
                        default='1:64',
                        help="Set the minibatch size used in computing the "
                        "train and valid probabilities.")

    # General options
    parser.add_argument("--nj", type=int, default=4,
                        help="Number of parallel jobs")
    parser.add_argument("--use-dense-targets", type=str,
                        action=common_lib.StrToBoolAction,
                        default=True, choices=["true", "false"],
                        help="Train neural network using dense targets")
    parser.add_argument("--feat-dir", type=str, required=False,
                        help="Directory with features used for training "
                        "the neural network.")
    parser.add_argument("--targets-scp", type=str, required=False,
                        help="Targets for training neural network.")
    parser.add_argument("--dir", type=str, required=True,
                        help="Directory to store the models and "
                        "all other files.")

    print(' '.join(sys.argv))
    print(sys.argv)

    args = parser.parse_args()

    [args, run_opts] = process_args(args)

    return [args, run_opts]


def process_args(args):
    """ Process the options got from get_args()
    """

    if args.frames_per_eg < 1:
        raise Exception("--egs.frames-per-eg should have a minimum value of 1")

    if not common_train_lib.validate_minibatch_size_str(args.minibatch_size):
        raise Exception("--trainer.optimization.minibatch-size has an invalid value")

    if (not os.path.exists(args.dir)
            or not os.path.exists(args.dir+"/configs")):
        raise Exception("This scripts expects {0} to exist and have a configs "
                        "directory which is the output of "
                        "make_configs.py script")

    # set the options corresponding to args.use_gpu
    run_opts = common_train_lib.RunOpts()
    if args.use_gpu:
        if not common_lib.check_if_cuda_compiled():
            logger.warning(
                """You are running with one thread but you have not compiled
                   for CUDA.  You may be running a setup optimized for GPUs.
                   If you have GPUs and have nvcc installed, go to src/ and do
                   ./configure; make""")

        run_opts.train_queue_opt = "--gpu 1"
        run_opts.parallel_train_opts = ""
        run_opts.combine_queue_opt = "--gpu 1"
        run_opts.prior_gpu_opt = "--use-gpu=yes"
        run_opts.prior_queue_opt = "--gpu 1"

    else:
        logger.warning("Without using a GPU this will be very slow. "
                       "nnet3 does not yet support multiple threads.")

        run_opts.train_queue_opt = ""
        run_opts.parallel_train_opts = "--use-gpu=no"
        run_opts.combine_queue_opt = ""
        run_opts.prior_gpu_opt = "--use-gpu=no"
        run_opts.prior_queue_opt = ""

    run_opts.command = args.command
    run_opts.egs_command = (args.egs_command
                            if args.egs_command is not None else
                            args.command)
    run_opts.num_jobs_compute_prior = args.num_jobs_compute_prior

    return [args, run_opts]


def train(args, run_opts):
    """ The main function for training.

    Args:
        args: a Namespace object with the required parameters
            obtained from the function process_args()
        run_opts: RunOpts object obtained from the process_args()
    """

    arg_string = pprint.pformat(vars(args))
    logger.info("Arguments for the experiment\n{0}".format(arg_string))

    # Set some variables.

    # note, feat_dim gets set to 0 if args.feat_dir is unset (None).
    feat_dim = common_lib.get_feat_dim(args.feat_dir)
    ivector_dim = common_lib.get_ivector_dim(args.online_ivector_dir)
    ivector_id = common_lib.get_ivector_extractor_id(args.online_ivector_dir)

    config_dir = '{0}/configs'.format(args.dir)
    var_file = '{0}/vars'.format(config_dir)

    variables = common_train_lib.parse_generic_config_vars_file(var_file)

    # Set some variables.
    try:
        model_left_context = variables['model_left_context']
        model_right_context = variables['model_right_context']

    except KeyError as e:
        raise Exception("KeyError {0}: Variables need to be defined in "
                        "{1}".format(str(e), '{0}/configs'.format(args.dir)))

    left_context = model_left_context
    right_context = model_right_context


    # Initialize as "raw" nnet, prior to training the LDA-like preconditioning
    # matrix.  This first config just does any initial splicing that we do;
    # we do this as it's a convenient way to get the stats for the 'lda-like'
    # transform.
    if (args.stage <= -5) and os.path.exists(args.dir+"/configs/init.config"):
        logger.info("Initializing the network for computing the LDA stats")
        common_lib.execute_command(
            """{command} {dir}/log/nnet_init.log \
                    nnet3-init --srand=-2 {dir}/configs/init.config \
                    {dir}/init.raw""".format(command=run_opts.command,
                                             dir=args.dir))

    default_egs_dir = '{0}/egs'.format(args.dir)
    if (args.stage <= -4) and args.egs_dir is None:
        if args.targets_scp is None or args.feat_dir is None:
            raise Exception("If you don't supply the --egs-dir option, the "
                            "--targets-scp and --feat-dir options are required.")

        logger.info("Generating egs")

        if args.use_dense_targets:
            target_type = "dense"
            try:
                num_targets = int(variables['num_targets'])
                if (common_lib.get_feat_dim_from_scp(args.targets_scp)
                        != num_targets):
                    raise Exception("Mismatch between num-targets provided to "
                                    "script vs configs")
            except KeyError as e:
                num_targets = -1
        else:
            target_type = "sparse"
            try:
                num_targets = int(variables['num_targets'])
            except KeyError as e:
                raise Exception("KeyError {0}: Variables need to be defined "
                                "in {1}".format(
                                    str(e), '{0}/configs'.format(args.dir)))

        train_lib.raw_model.generate_egs_using_targets(
            data=args.feat_dir, targets_scp=args.targets_scp,
            egs_dir=default_egs_dir,
            left_context=left_context, right_context=right_context,
            run_opts=run_opts,
            frames_per_eg_str=str(args.frames_per_eg),
            srand=args.srand,
            egs_opts=args.egs_opts,
            cmvn_opts=args.cmvn_opts,
            online_ivector_dir=args.online_ivector_dir,
            samples_per_iter=args.samples_per_iter,
            transform_dir=args.transform_dir,
            stage=args.egs_stage,
            target_type=target_type,
            num_targets=num_targets)

    if args.egs_dir is None:
        egs_dir = default_egs_dir
    else:
        egs_dir = args.egs_dir

    [egs_left_context, egs_right_context,
     frames_per_eg_str, num_archives] = (
         common_train_lib.verify_egs_dir(egs_dir, feat_dim,
                                         ivector_dim, ivector_id,
                                         left_context, right_context))
    assert str(args.frames_per_eg) == frames_per_eg_str

    if args.num_jobs_final > num_archives:
        raise Exception('num_jobs_final cannot exceed the number of archives '
                        'in the egs directory')

    # copy the properties of the egs to dir for
    # use during decoding
    common_train_lib.copy_egs_properties_to_exp_dir(egs_dir, args.dir)

    if args.stage <= -3 and os.path.exists(args.dir+"/configs/init.config"):
        logger.info('Computing the preconditioning matrix for input features')

        train_lib.common.compute_preconditioning_matrix(
            args.dir, egs_dir, num_archives, run_opts,
            max_lda_jobs=args.max_lda_jobs,
            rand_prune=args.rand_prune)

    if args.stage <= -1:
        logger.info("Preparing the initial network.")
        common_train_lib.prepare_initial_network(args.dir, run_opts)

    # set num_iters so that as close as possible, we process the data
    # $num_epochs times, i.e. $num_iters*$avg_num_jobs) ==
    # $num_epochs*$num_archives, where
    # avg_num_jobs=(num_jobs_initial+num_jobs_final)/2.
    num_archives_expanded = num_archives * args.frames_per_eg
    num_archives_to_process = int(args.num_epochs * num_archives_expanded)
    num_archives_processed = 0
    num_iters = ((num_archives_to_process * 2)
                 / (args.num_jobs_initial + args.num_jobs_final))

    # If do_final_combination is True, compute the set of models_to_combine.
    # Otherwise, models_to_combine will be none.
    if args.do_final_combination:
        models_to_combine = common_train_lib.get_model_combine_iters(
            num_iters, args.num_epochs,
            num_archives_expanded, args.max_models_combine,
            args.num_jobs_final)
    else:
        models_to_combine = None

    if os.path.exists('{0}/valid_diagnostic.scp'.format(egs_dir)):
        if os.path.exists('{0}/valid_diagnostic.egs'.format(egs_dir)):
            raise Exception('both {0}/valid_diagnostic.egs and '
                            '{0}/valid_diagnostic.scp exist.'
                            'This script expects only one of them to exist.'
                            ''.format(egs_dir))
        use_multitask_egs = True
    else:
        if not os.path.exists('{0}/valid_diagnostic.egs'.format(egs_dir)):
            raise Exception('neither {0}/valid_diagnostic.egs nor '
                            '{0}/valid_diagnostic.scp exist.'
                            'This script expects one of them.'
                            ''.format(egs_dir))
        use_multitask_egs = False

    logger.info("Training will run for {0} epochs = "
                "{1} iterations".format(args.num_epochs, num_iters))

    for iter in range(num_iters):
        if (args.exit_stage is not None) and (iter == args.exit_stage):
            logger.info("Exiting early due to --exit-stage {0}".format(iter))
            return
        current_num_jobs = int(0.5 + args.num_jobs_initial
                               + (args.num_jobs_final - args.num_jobs_initial)
                               * float(iter) / num_iters)

        if args.stage <= iter:
            lrate = common_train_lib.get_learning_rate(iter, current_num_jobs,
                                                       num_iters,
                                                       num_archives_processed,
                                                       num_archives_to_process,
                                                       args.initial_effective_lrate,
                                                       args.final_effective_lrate)

            shrinkage_value = 1.0 - (args.proportional_shrink * lrate)
            if shrinkage_value <= 0.5:
                raise Exception("proportional-shrink={0} is too large, it gives "
                                "shrink-value={1}".format(args.proportional_shrink,
                                                          shrinkage_value))

            train_lib.common.train_one_iteration(
                dir=args.dir,
                iter=iter,
                srand=args.srand,
                egs_dir=egs_dir,
                num_jobs=current_num_jobs,
                num_archives_processed=num_archives_processed,
                num_archives=num_archives,
                learning_rate=lrate,
                dropout_edit_string=common_train_lib.get_dropout_edit_string(
                    args.dropout_schedule,
                    float(num_archives_processed) / num_archives_to_process,
                    iter),
                minibatch_size_str=args.minibatch_size,
                frames_per_eg=args.frames_per_eg,
                momentum=args.momentum,
                max_param_change=args.max_param_change,
                shrinkage_value=shrinkage_value,
                shuffle_buffer_size=args.shuffle_buffer_size,
                run_opts=run_opts,
                get_raw_nnet_from_am=False,
                image_augmentation_opts=args.image_augmentation_opts,
                use_multitask_egs=use_multitask_egs,
                backstitch_training_scale=args.backstitch_training_scale,
                backstitch_training_interval=args.backstitch_training_interval,
                compute_prob_minibatch_size_str=args.compute_prob_minibatch_size)

            if args.cleanup:
                # do a clean up everything but the last 2 models, under certain
                # conditions
                common_train_lib.remove_model(
                    args.dir, iter-2, num_iters, models_to_combine,
                    args.preserve_model_interval,
                    get_raw_nnet_from_am=False)

            if args.email is not None:
                reporting_iter_interval = num_iters * args.reporting_interval
                if iter % reporting_iter_interval == 0:
                    # lets do some reporting
                    [report, times, data] = (
                        nnet3_log_parse.generate_acc_logprob_report(args.dir))
                    message = report
                    subject = ("Update : Expt {dir} : "
                               "Iter {iter}".format(dir=args.dir, iter=iter))
                    common_lib.send_mail(message, subject, args.email)

        num_archives_processed = num_archives_processed + current_num_jobs

    if args.stage <= num_iters:
        if args.do_final_combination:
            logger.info("Doing final combination to produce final.raw")
            train_lib.common.combine_models(
                dir=args.dir, num_iters=num_iters,
                models_to_combine=models_to_combine, egs_dir=egs_dir,
                minibatch_size_str=args.minibatch_size, run_opts=run_opts,
                get_raw_nnet_from_am=False,
<<<<<<< HEAD
                sum_to_one_penalty=args.combine_sum_to_one_penalty,
                use_multitask_egs=use_multitask_egs,
                compute_prob_minibatch_size_str=args.compute_prob_minibatch_size)
=======
                max_objective_evaluations=args.max_objective_evaluations,
                use_multitask_egs=use_multitask_egs)
>>>>>>> c739ff95
        else:
            common_lib.force_symlink("{0}.raw".format(num_iters),
                                     "{0}/final.raw".format(args.dir))

    if args.compute_average_posteriors and args.stage <= num_iters + 1:
        logger.info("Getting average posterior for output-node 'output'.")
        train_lib.common.compute_average_posterior(
            dir=args.dir, iter='final', egs_dir=egs_dir,
            num_archives=num_archives,
            prior_subset_size=args.prior_subset_size, run_opts=run_opts,
            get_raw_nnet_from_am=False)

    if args.cleanup:
        logger.info("Cleaning up the experiment directory "
                    "{0}".format(args.dir))
        remove_egs = args.remove_egs
        if args.egs_dir is not None:
            # this egs_dir was not created by this experiment so we will not
            # delete it
            remove_egs = False

        common_train_lib.clean_nnet_dir(
            nnet_dir=args.dir, num_iters=num_iters, egs_dir=egs_dir,
            preserve_model_interval=args.preserve_model_interval,
            remove_egs=remove_egs,
            get_raw_nnet_from_am=False)

    # do some reporting
    outputs_list = common_train_lib.get_outputs_list("{0}/final.raw".format(
        args.dir), get_raw_nnet_from_am=False)
    if 'output' in outputs_list:
        [report, times, data] = nnet3_log_parse.generate_acc_logprob_report(
            args.dir)
        if args.email is not None:
            common_lib.send_mail(report, "Update : Expt {0} : "
                                         "complete".format(args.dir),
                                 args.email)

        with open("{dir}/accuracy.{output_name}.report".format(dir=args.dir,
                                                               output_name="output"),
                  "w") as f:
            f.write(report)

    common_lib.execute_command("steps/info/nnet3_dir_info.pl "
                               "{0}".format(args.dir))


def main():
    [args, run_opts] = get_args()
    try:
        train(args, run_opts)
        common_lib.wait_for_background_commands()
    except BaseException as e:
        # look for BaseException so we catch KeyboardInterrupt, which is
        # what we get when a background thread dies.
        if args.email is not None:
            message = ("Training session for experiment {dir} "
                       "died due to an error.".format(dir=args.dir))
            common_lib.send_mail(message, message, args.email)
        if not isinstance(e, KeyboardInterrupt):
            traceback.print_exc()
        sys.exit(1)


if __name__ == "__main__":
    main()<|MERGE_RESOLUTION|>--- conflicted
+++ resolved
@@ -404,14 +404,9 @@
                 models_to_combine=models_to_combine, egs_dir=egs_dir,
                 minibatch_size_str=args.minibatch_size, run_opts=run_opts,
                 get_raw_nnet_from_am=False,
-<<<<<<< HEAD
-                sum_to_one_penalty=args.combine_sum_to_one_penalty,
+                max_objective_evaluations=args.max_objective_evaluations,
                 use_multitask_egs=use_multitask_egs,
                 compute_prob_minibatch_size_str=args.compute_prob_minibatch_size)
-=======
-                max_objective_evaluations=args.max_objective_evaluations,
-                use_multitask_egs=use_multitask_egs)
->>>>>>> c739ff95
         else:
             common_lib.force_symlink("{0}.raw".format(num_iters),
                                      "{0}/final.raw".format(args.dir))
