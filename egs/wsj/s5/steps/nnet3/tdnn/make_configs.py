--- conflicted
+++ resolved
@@ -439,13 +439,7 @@
                                 use_presoftmax_prior_scale = use_presoftmax_prior_scale,
                                 prior_scale_file = prior_scale_file,
                                 include_log_softmax = True,
-<<<<<<< HEAD
                                 name_affix = 'xent')
-
-=======
-                                name_affix = 'xent',
-                                objective_type = objective_type)
->>>>>>> d9266e7e
         else:
             prev_layer_output = nodes.AddAffRelNormLayer(config_lines, "Tdnn_{0}".format(i),
                                                         prev_layer_output, nonlin_output_dim,
