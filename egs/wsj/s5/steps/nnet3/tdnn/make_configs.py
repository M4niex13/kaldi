#!/usr/bin/env python

# we're using python 3.x style print but want it to work in python 2.x,
from __future__ import print_function
import os
import argparse
import shlex
import sys
import warnings
import copy
import imp
import ast
import scipy.signal as signal
import numpy as np

nodes = imp.load_source('', 'steps/nnet3/components.py')
nnet3_train_lib = imp.load_source('ntl', 'steps/nnet3/nnet3_train_lib.py')

def GetArgs():
    # we add compulsary arguments as named arguments for readability
    parser = argparse.ArgumentParser(description="Writes config files and variables "
                                                 "for TDNNs creation and training",
                                     epilog="See steps/nnet3/tdnn/train.sh for example.")

    # Only one of these arguments can be specified, and one of them has to
    # be compulsarily specified
    feat_group = parser.add_mutually_exclusive_group(required = True)
    feat_group.add_argument("--feat-dim", type=int,
                            help="Raw feature dimension, e.g. 13")
    feat_group.add_argument("--feat-dir", type=str,
                            help="Feature directory, from which we derive the feat-dim")

    # only one of these arguments can be specified
    ivector_group = parser.add_mutually_exclusive_group(required = False)
    ivector_group.add_argument("--ivector-dim", type=int,
                                help="iVector dimension, e.g. 100", default=0)
    ivector_group.add_argument("--ivector-dir", type=str,
                                help="iVector dir, which will be used to derive the ivector-dim  ", default=None)

    num_target_group = parser.add_mutually_exclusive_group(required = True)
    num_target_group.add_argument("--num-targets", type=int,
                                  help="number of network targets (e.g. num-pdf-ids/num-leaves)")
    num_target_group.add_argument("--ali-dir", type=str,
                                  help="alignment directory, from which we derive the num-targets")

    # CNN options
    parser.add_argument('--cnn.layer', type=str, action='append', dest = "cnn_layer",
                        help="CNN parameters at each CNN layer, e.g. --filt-x-dim=3 --filt-y-dim=8 "
                        "--filt-x-step=1 --filt-y-step=1 --num-filters=256 --pool-x-size=1 --pool-y-size=3 "
                        "--pool-z-size=1 --pool-x-step=1 --pool-y-step=3 --pool-z-step=1", default = None)
    parser.add_argument("--cnn.bottleneck-dim", type=int, dest = "cnn_bottleneck_dim",
                        help="Output dimension of the linear layer at the CNN output "
                        "for dimension reduction, e.g. 256."
                        "The default zero means this layer is not needed.", default=0)
    parser.add_argument("--cnn.cepstral-lifter", type=float, dest = "cepstral_lifter",
                        help="Here we need the scaling factor on cepstra in the production of MFCC"
                        "to cancel out the effect of lifter, e.g. 22.0", default=22.0)

    # General neural network options
    parser.add_argument("--splice-indexes", type=str, required = True,
<<<<<<< HEAD
                        help="Splice indexes at each layer, e.g. '-3,-2,-1,0,1,2,3' "
                        "If CNN layers are used, the first frame indices is actually how we "
                        "splice the frames and pass to the CNN.")
=======
                        help="Splice indexes at each layer, e.g. '-3,-2,-1,0,1,2,3'")
    parser.add_argument("--add-lda", type=str, action=nnet3_train_lib.StrToBoolAction,
                        help="add lda layer", default=True, choices = ["false", "true"])

>>>>>>> e0b37052
    parser.add_argument("--include-log-softmax", type=str, action=nnet3_train_lib.StrToBoolAction,
                        help="add the final softmax layer ", default=True, choices = ["false", "true"])
    parser.add_argument("--add-final-sigmoid", type=str, action=nnet3_train_lib.StrToBoolAction,
                        help="add a final sigmoid layer. Can only be used if include-log-softmax is false.",
                        default=False, choices = ["false", "true"])

    parser.add_argument("--objective-type", type=str,
                        help = "the type of objective; i.e. quadratic or linear",
                        default="linear", choices = ["linear", "quadratic"])
    parser.add_argument("--xent-regularize", type=float,
                        help="For chain models, if nonzero, add a separate output for cross-entropy "
                        "regularization (with learning-rate-factor equal to the inverse of this)",
                        default=0.0)
    parser.add_argument("--final-layer-normalize-target", type=float,
                        help="RMS target for final layer (set to <1 if final layer learns too fast",
                        default=1.0)
    parser.add_argument("--subset-dim", type=int, default=0,
                        help="dimension of the subset of units to be sent to the central frame")
    parser.add_argument("--pnorm-input-dim", type=int,
                        help="input dimension to p-norm nonlinearities")
    parser.add_argument("--pnorm-output-dim", type=int,
                        help="output dimension of p-norm nonlinearities")
    parser.add_argument("--relu-dim", type=int,
                        help="dimension of ReLU nonlinearities")
    parser.add_argument("--pool-type", type=str, default = 'none',
                        help="Type of pooling to be used.", choices = ['low-pass', 'weighted-average', 'per-dim-weighted-average', 'none'])
    parser.add_argument("--pool-window", type=int, default = None,
                        help="Width of the pooling window")
    parser.add_argument("--pool-lpfilter-width", type=float,
                        default = None, help="Nyquist frequency of the lpfilter to be used for pooling")
    parser.add_argument("--use-presoftmax-prior-scale", type=str, action=nnet3_train_lib.StrToBoolAction,
                        help="if true, a presoftmax-prior-scale is added",
                        choices=['true', 'false'], default = True)
    parser.add_argument("config_dir",
                        help="Directory to write config files and variables")

    print(' '.join(sys.argv))

    args = parser.parse_args()
    args = CheckArgs(args)

    return args

def CheckArgs(args):
    if not os.path.exists(args.config_dir):
        os.makedirs(args.config_dir)

    ## Check arguments.
    if args.feat_dir is not None:
        args.feat_dim = nnet3_train_lib.GetFeatDim(args.feat_dir)

    if args.ali_dir is not None:
        args.num_targets = nnet3_train_lib.GetNumberOfLeaves(args.ali_dir)

    if args.ivector_dir is not None:
        args.ivector_dim = nnet3_train_lib.GetIvectorDim(args.ivector_dir)

    if not args.feat_dim > 0:
        raise Exception("feat-dim has to be postive")

    if not args.num_targets > 0:
        print(args.num_targets)
        raise Exception("num_targets has to be positive")

    if not args.ivector_dim >= 0:
        raise Exception("ivector-dim has to be non-negative")

    if (args.subset_dim < 0):
        raise Exception("--subset-dim has to be non-negative")
    if (args.pool_window is not None) and (args.pool_window <= 0):
        raise Exception("--pool-window has to be positive")

    if not args.relu_dim is None:
        if not args.pnorm_input_dim is None or not args.pnorm_output_dim is None:
            raise Exception("--relu-dim argument not compatible with "
                            "--pnorm-input-dim or --pnorm-output-dim options");
        args.nonlin_input_dim = args.relu_dim
        args.nonlin_output_dim = args.relu_dim
    else:
        if not args.pnorm_input_dim > 0 or not args.pnorm_output_dim > 0:
            raise Exception("--relu-dim not set, so expected --pnorm-input-dim and "
                            "--pnorm-output-dim to be provided.");
        args.nonlin_input_dim = args.pnorm_input_dim
        args.nonlin_output_dim = args.pnorm_output_dim

    if args.add_final_sigmoid and args.include_log_softmax:
        raise Exception("--include-log-softmax and --add-final-sigmoid cannot both be true.")

    return args

def AddPerDimAffineLayer(config_lines, name, input, input_window):
    filter_context = int((input_window - 1) / 2)
    filter_input_splice_indexes = range(-1 * filter_context, filter_context + 1)
    list = [('Offset({0}, {1})'.format(input['descriptor'], n) if n != 0 else input['descriptor']) for n in filter_input_splice_indexes]
    filter_input_descriptor = 'Append({0})'.format(' , '.join(list))
    filter_input_descriptor = {'descriptor':filter_input_descriptor,
                               'dimension':len(filter_input_splice_indexes) * input['dimension']}


    # add permute component to shuffle the feature columns of the Append
    # descriptor output so that columns corresponding to the same feature index
    # are contiguous add a block-affine component to collapse all the feature
    # indexes across time steps into a single value
    num_feats = input['dimension']
    num_times = len(filter_input_splice_indexes)
    column_map = []
    for i in range(num_feats):
        for j in range(num_times):
            column_map.append(j * num_feats + i)
    permuted_output_descriptor = nodes.AddPermuteLayer(config_lines,
            name, filter_input_descriptor, column_map)

    # add a block-affine component
    output_descriptor = nodes.AddBlockAffineLayer(config_lines, name,
                                                  permuted_output_descriptor,
                                                  num_feats, num_feats)

    return [output_descriptor, filter_context, filter_context]

def AddLpFilter(config_lines, name, input, rate, num_lpfilter_taps, lpfilt_filename, is_updatable = False):
    try:
        import scipy.signal as signal
        import numpy as np
    except ImportError:
        raise Exception(" This recipe cannot be run without scipy."
                        " You can install it using the command \n"
                        " pip install scipy\n"
                        " If you do not have admin access on the machine you are"
                        " trying to run this recipe, you can try using"
                        " virtualenv")
    # low-pass smoothing of input was specified. so we will add a low-pass filtering layer
    lp_filter = signal.firwin(num_lpfilter_taps, rate, width=None, window='hamming', pass_zero=True, scale=True, nyq=1.0)
    lp_filter = list(np.append(lp_filter, 0))
    nnet3_train_lib.WriteKaldiMatrix(lpfilt_filename, [lp_filter])
    filter_context = int((num_lpfilter_taps - 1) / 2)
    filter_input_splice_indexes = range(-1 * filter_context, filter_context + 1)
    list = [('Offset({0}, {1})'.format(input['descriptor'], n) if n != 0 else input['descriptor']) for n in filter_input_splice_indexes]
    filter_input_descriptor = 'Append({0})'.format(' , '.join(list))
    filter_input_descriptor = {'descriptor':filter_input_descriptor,
                               'dimension':len(filter_input_splice_indexes) * input['dimension']}

    input_x_dim = len(filter_input_splice_indexes)
    input_y_dim = input['dimension']
    input_z_dim = 1
    filt_x_dim = len(filter_input_splice_indexes)
    filt_y_dim = 1
    filt_x_step = 1
    filt_y_step = 1
    input_vectorization = 'zyx'

    tdnn_input_descriptor = nodes.AddConvolutionLayer(config_lines, name,
                                                     filter_input_descriptor,
                                                     input_x_dim, input_y_dim, input_z_dim,
                                                     filt_x_dim, filt_y_dim,
                                                     filt_x_step, filt_y_step,
                                                     1, input_vectorization,
                                                     filter_bias_file = lpfilt_filename,
                                                     is_updatable = is_updatable)


    return [tdnn_input_descriptor, filter_context, filter_context]

def AddConvMaxpLayer(config_lines, name, input, args):
    input = nodes.AddConvolutionLayer(config_lines, name, input,
                              input['3d-dim'][0], input['3d-dim'][1], input['3d-dim'][2],
                              args.filt_x_dim, args.filt_y_dim,
                              args.filt_x_step, args.filt_y_step,
                              args.num_filters, input['vectorization'])

    if args.pool_x_size > 1 or args.pool_y_size > 1 or args.pool_z_size > 1:
      input = nodes.AddMaxpoolingLayer(config_lines, name, input,
                                input['3d-dim'][0], input['3d-dim'][1], input['3d-dim'][2],
                                args.pool_x_size, args.pool_y_size, args.pool_z_size,
                                args.pool_x_step, args.pool_y_step, args.pool_z_step)

    return input

def AddCnnLayers(config_lines, cnn_layer, cnn_bottleneck_dim, cepstral_lifter, config_dir, feat_dim, splice_indexes=[0], ivector_dim=0):
    cnn_args = ParseCnnString(cnn_layer)
    num_cnn_layers = len(cnn_args)
    # We use an Idct layer here to convert MFCC to FBANK features
    nnet3_train_lib.WriteIdctMatrix(feat_dim, cepstral_lifter, config_dir + "/idct.mat")
    prev_layer_output = {'descriptor':  "input",
                         'dimension': feat_dim}
    prev_layer_output = nodes.AddFixedAffineLayer(config_lines, "idct", prev_layer_output, config_dir + '/idct.mat')

    list = [('Offset({0}, {1})'.format(prev_layer_output['descriptor'],n) if n != 0 else 'idct') for n in splice_indexes]
    splice_descriptor = "Append({0})".format(", ".join(list))
    cnn_input_dim = len(splice_indexes) * feat_dim
    prev_layer_output = {'descriptor':  splice_descriptor,
                         'dimension': cnn_input_dim,
                         '3d-dim': [len(splice_indexes), feat_dim, 1],
                         'vectorization': 'yzx'}

    for cl in range(0, num_cnn_layers):
        prev_layer_output = AddConvMaxpLayer(config_lines, "L{0}".format(cl), prev_layer_output, cnn_args[cl])

    if cnn_bottleneck_dim > 0:
        prev_layer_output = nodes.AddAffineLayer(config_lines, "cnn-bottleneck", prev_layer_output, cnn_bottleneck_dim, "")

    if ivector_dim > 0:
        iv_layer_output = {'descriptor':  'ReplaceIndex(ivector, t, 0)',
                           'dimension': ivector_dim}
        iv_layer_output = nodes.AddAffineLayer(config_lines, "ivector", iv_layer_output, ivector_dim, "")
        prev_layer_output['descriptor'] = 'Append({0}, {1})'.format(prev_layer_output['descriptor'], iv_layer_output['descriptor'])
        prev_layer_output['dimension'] = prev_layer_output['dimension'] + iv_layer_output['dimension']

    return prev_layer_output

def PrintConfig(file_name, config_lines):
    f = open(file_name, 'w')
    f.write("\n".join(config_lines['components'])+"\n")
    f.write("\n#Component nodes\n")
    f.write("\n".join(config_lines['component-nodes']))
    f.close()

def ParseCnnString(cnn_param_string_list):
    cnn_parser = argparse.ArgumentParser(description="cnn argument parser")

    cnn_parser.add_argument("--filt-x-dim", required=True, type=int)
    cnn_parser.add_argument("--filt-y-dim", required=True, type=int)
    cnn_parser.add_argument("--filt-x-step", type=int, default = 1)
    cnn_parser.add_argument("--filt-y-step", type=int, default = 1)
    cnn_parser.add_argument("--num-filters", type=int, default = 256)
    cnn_parser.add_argument("--pool-x-size", type=int, default = 1)
    cnn_parser.add_argument("--pool-y-size", type=int, default = 1)
    cnn_parser.add_argument("--pool-z-size", type=int, default = 1)
    cnn_parser.add_argument("--pool-x-step", type=int, default = 1)
    cnn_parser.add_argument("--pool-y-step", type=int, default = 1)
    cnn_parser.add_argument("--pool-z-step", type=int, default = 1)

    cnn_args = []
    for cl in range(0, len(cnn_param_string_list)):
         cnn_args.append(cnn_parser.parse_args(shlex.split(cnn_param_string_list[cl])))

    return cnn_args

def ParseSpliceString(splice_indexes):
    splice_array = []
    left_context = 0
    right_context = 0
    split1 = splice_indexes.split(" ");  # we already checked the string is nonempty.
    if len(split1) < 1:
        raise Exception("invalid splice-indexes argument, too short: "
                 + splice_indexes)
    try:
        for string in split1:
            split2 = string.split(",")
            if len(split2) < 1:
                raise Exception("invalid splice-indexes argument, too-short element: "
                         + splice_indexes)
            int_list = []
            for int_str in split2:
                int_list.append(int(int_str))
            if not int_list == sorted(int_list):
                raise Exception("elements of splice-indexes must be sorted: "
                         + splice_indexes)
            left_context += -int_list[0]
            right_context += int_list[-1]
            splice_array.append(int_list)
    except ValueError as e:
        raise Exception("invalid splice-indexes argument " + splice_indexes + e)
    left_context = max(0, left_context)
    right_context = max(0, right_context)

    return {'left_context':left_context,
            'right_context':right_context,
            'splice_indexes':splice_array,
            'num_hidden_layers':len(splice_array)
            }

# The function signature of MakeConfigs is changed just for local use in this script. 
# This function should not be imported into other modules.
def MakeConfigs(config_dir, splice_indexes_string,
<<<<<<< HEAD
                cnn_layer, cnn_bottleneck_dim, cepstral_lifter,
                feat_dim, ivector_dim, num_targets,
=======
                feat_dim, ivector_dim, num_targets, add_lda,
>>>>>>> e0b37052
                nonlin_input_dim, nonlin_output_dim, subset_dim,
                pool_type, pool_window, pool_lpfilter_width,
                use_presoftmax_prior_scale,
                final_layer_normalize_target,
                include_log_softmax,
                add_final_sigmoid, xent_regularize,
                objective_type):

    parsed_splice_output = ParseSpliceString(splice_indexes_string.strip())

    left_context = parsed_splice_output['left_context']
    right_context = parsed_splice_output['right_context']
    num_hidden_layers = parsed_splice_output['num_hidden_layers']
    splice_indexes = parsed_splice_output['splice_indexes']
    input_dim = len(parsed_splice_output['splice_indexes'][0]) + feat_dim + ivector_dim

    prior_scale_file = '{0}/presoftmax_prior_scale.vec'.format(config_dir)

    config_lines = {'components':[], 'component-nodes':[]}

    config_files={}
    prev_layer_output = nodes.AddInputLayer(config_lines, feat_dim, splice_indexes[0], ivector_dim)

    # Add the init config lines for estimating the preconditioning matrices
    init_config_lines = copy.deepcopy(config_lines)
    init_config_lines['components'].insert(0, '# Config file for initializing neural network prior to')
    init_config_lines['components'].insert(0, '# preconditioning matrix computation')
    nodes.AddOutputLayer(init_config_lines, prev_layer_output)
    config_files[config_dir + '/init.config'] = init_config_lines

<<<<<<< HEAD
    if cnn_layer is None:
        # Add the Lda layer
        prev_layer_output = nodes.AddLdaLayer(config_lines, "lda", prev_layer_output, config_dir + '/lda.mat')
    else:
        prev_layer_output = AddCnnLayers(config_lines, cnn_layer, cnn_bottleneck_dim, cepstral_lifter, config_dir, 
                                         feat_dim, splice_indexes[0], ivector_dim)
=======
    if add_lda:
        prev_layer_output = nodes.AddLdaLayer(config_lines, "L0", prev_layer_output, config_dir + '/lda.mat')
>>>>>>> e0b37052

    left_context = 0
    right_context = 0
    # we moved the first splice layer to before the LDA..
    # so the input to the first affine layer is going to [0] index
    splice_indexes[0] = [0]
    for i in range(0, num_hidden_layers):
        # make the intermediate config file for layerwise discriminative training
        # if specified, pool the input from the previous layer

        # prepare the spliced input
        if not (len(splice_indexes[i]) == 1 and splice_indexes[i][0] == 0):
            if pool_type != "none" and pool_window is None:
                raise Exception("Pooling type was specified as {0}, this requires specification of the pool-window".format(pool_type))
            if pool_type in set(["low-pass", "weighted-average"]):
                if pool_type == "weighted-average":
                    lpfilter_is_updatable = True
                else:
                    lpfilter_is_updatable = False
                # low-pass filter the input to smooth it before the sub-sampling
                [prev_layer_output, cur_left_context, cur_right_context] = AddLpFilter(config_lines,
                                                                                      'Tdnn_input_smoother_{0}'.format(i),
                                                                                       prev_layer_output,
                                                                                       pool_lpfilter_width,
                                                                                       pool_window,
                                                                                       config_dir + '/Tdnn_input_smoother_{0}.txt'.format(i),
                                                                                       is_updatable = lpfilter_is_updatable)
                left_context += cur_left_context
                right_context += cur_right_context

            if pool_type == "per-dim-weighted-average":
                # add permute component to shuffle the feature columns of the Append descriptor output so
                # that columns corresponding to the same feature index are contiguous
                # add a block-affine component to collapse all the feature indexes across time steps into a single value
                [prev_layer_output, cur_left_context, cur_right_context] = AddPerDimAffineLayer(config_lines,
                                                                                            'Tdnn_input_PDA_{0}'.format(i),
                                                                                            prev_layer_output,
                                                                                            pool_window)

                left_context += cur_left_context
                right_context += cur_right_context

            try:
                zero_index = splice_indexes[i].index(0)
            except ValueError:
                zero_index = None
            # I just assume the prev_layer_output_descriptor is a simple forwarding descriptor
            prev_layer_output_descriptor = prev_layer_output['descriptor']
            subset_output = prev_layer_output
            if subset_dim > 0:
                # if subset_dim is specified the script expects a zero in the splice indexes
                assert(zero_index is not None)
                subset_node_config = "dim-range-node name=Tdnn_input_{0} input-node={1} dim-offset={2} dim={3}".format(i, prev_layer_output_descriptor, 0, subset_dim)
                subset_output = {'descriptor' : 'Tdnn_input_{0}'.format(i),
                                 'dimension' : subset_dim}
                config_lines['component-nodes'].append(subset_node_config)
            appended_descriptors = []
            appended_dimension = 0
            for j in range(len(splice_indexes[i])):
                if j == zero_index:
                    appended_descriptors.append(prev_layer_output['descriptor'])
                    appended_dimension += prev_layer_output['dimension']
                    continue
                appended_descriptors.append('Offset({0}, {1})'.format(subset_output['descriptor'], splice_indexes[i][j]))
                appended_dimension += subset_output['dimension']
            prev_layer_output = {'descriptor' : "Append({0})".format(" , ".join(appended_descriptors)),
                                 'dimension'  : appended_dimension}
        else:
            # this is a normal affine node
            pass
        prev_layer_output = nodes.AddAffRelNormLayer(config_lines, "Tdnn_{0}".format(i),
                                                    prev_layer_output, nonlin_output_dim, norm_target_rms = 1.0 if i < num_hidden_layers -1 else final_layer_normalize_target)
        # a final layer is added after each new layer as we are generating configs for layer-wise discriminative training

        if add_final_sigmoid:
            # Useful when you need the final outputs to be probabilities
            # between 0 and 1.
            # Usually used with an objective-type such as "quadratic"
            nodes.AddFinalSigmoidLayer(config_lines, prev_layer_output, num_targets,
                               objective_type = objective_type)
        else:
            nodes.AddFinalLayer(config_lines, prev_layer_output, num_targets,
                               use_presoftmax_prior_scale = use_presoftmax_prior_scale,
                               prior_scale_file = prior_scale_file,
                               include_log_softmax = include_log_softmax,
                               objective_type = objective_type)


        if xent_regularize != 0.0:
            nodes.AddFinalLayer(config_lines, prev_layer_output, num_targets,
                                use_presoftmax_prior_scale = use_presoftmax_prior_scale,
                                prior_scale_file = prior_scale_file,
                                include_log_softmax = True,
                                name_affix = 'xent',
                                objective_type = objective_type)

        config_files['{0}/layer{1}.config'.format(config_dir, i+1)] = config_lines
        config_lines = {'components':[], 'component-nodes':[]}

    left_context += int(parsed_splice_output['left_context'])
    right_context += int(parsed_splice_output['right_context'])

    add_lda_str = ('true' if add_lda else 'false')
    include_log_softmax_str = ('true' if include_log_softmax else 'false')

    # write the files used by other scripts like steps/nnet3/get_egs.sh
    f = open(config_dir + "/vars", "w")
    print('model_left_context=' + str(left_context), file=f)
    print('model_right_context=' + str(right_context), file=f)
    print('num_hidden_layers=' + str(num_hidden_layers), file=f)
    print('num_targets=' + str(num_targets), file=f)
    print('add_lda=' + add_lda_str, file=f)
    print('include_log_softmax=' + include_log_softmax_str, file=f)
    print('objective_type=' + objective_type, file=f)
    f.close()

    # printing out the configs
    # init.config used to train lda-mllt train
    for key in config_files.keys():
        PrintConfig(key, config_files[key])

def Main():
    args = GetArgs()

<<<<<<< HEAD
    MakeConfigs(args.config_dir, args.splice_indexes,
                args.cnn_layer, args.cnn_bottleneck_dim, args.cepstral_lifter,
                args.feat_dim, args.ivector_dim, args.num_targets,
                args.nonlin_input_dim, args.nonlin_output_dim, args.subset_dim,
                args.pool_type, args.pool_window, args.pool_lpfilter_width,
                args.use_presoftmax_prior_scale, args.final_layer_normalize_target,
                args.include_log_softmax, args.xent_regularize)
=======
    MakeConfigs(config_dir = args.config_dir,
                splice_indexes_string = args.splice_indexes,
                feat_dim = args.feat_dim, ivector_dim = args.ivector_dim,
                num_targets = args.num_targets,
                add_lda = args.add_lda,
                nonlin_input_dim = args.nonlin_input_dim,
                nonlin_output_dim = args.nonlin_output_dim,
                subset_dim = args.subset_dim,
                pool_type = args.pool_type, pool_window = args.pool_window,
                pool_lpfilter_width = args.pool_lpfilter_width,
                use_presoftmax_prior_scale = args.use_presoftmax_prior_scale,
                final_layer_normalize_target = args.final_layer_normalize_target,
                include_log_softmax = args.include_log_softmax,
                add_final_sigmoid = args.add_final_sigmoid,
                xent_regularize = args.xent_regularize,
                objective_type = args.objective_type)
>>>>>>> e0b37052

if __name__ == "__main__":
    Main()
<|MERGE_RESOLUTION|>--- conflicted
+++ resolved
@@ -58,16 +58,12 @@
 
     # General neural network options
     parser.add_argument("--splice-indexes", type=str, required = True,
-<<<<<<< HEAD
                         help="Splice indexes at each layer, e.g. '-3,-2,-1,0,1,2,3' "
                         "If CNN layers are used, the first frame indices is actually how we "
                         "splice the frames and pass to the CNN.")
-=======
-                        help="Splice indexes at each layer, e.g. '-3,-2,-1,0,1,2,3'")
     parser.add_argument("--add-lda", type=str, action=nnet3_train_lib.StrToBoolAction,
                         help="add lda layer", default=True, choices = ["false", "true"])
 
->>>>>>> e0b37052
     parser.add_argument("--include-log-softmax", type=str, action=nnet3_train_lib.StrToBoolAction,
                         help="add the final softmax layer ", default=True, choices = ["false", "true"])
     parser.add_argument("--add-final-sigmoid", type=str, action=nnet3_train_lib.StrToBoolAction,
@@ -342,12 +338,8 @@
 # The function signature of MakeConfigs is changed just for local use in this script. 
 # This function should not be imported into other modules.
 def MakeConfigs(config_dir, splice_indexes_string,
-<<<<<<< HEAD
                 cnn_layer, cnn_bottleneck_dim, cepstral_lifter,
-                feat_dim, ivector_dim, num_targets,
-=======
                 feat_dim, ivector_dim, num_targets, add_lda,
->>>>>>> e0b37052
                 nonlin_input_dim, nonlin_output_dim, subset_dim,
                 pool_type, pool_window, pool_lpfilter_width,
                 use_presoftmax_prior_scale,
@@ -378,17 +370,12 @@
     nodes.AddOutputLayer(init_config_lines, prev_layer_output)
     config_files[config_dir + '/init.config'] = init_config_lines
 
-<<<<<<< HEAD
-    if cnn_layer is None:
-        # Add the Lda layer
-        prev_layer_output = nodes.AddLdaLayer(config_lines, "lda", prev_layer_output, config_dir + '/lda.mat')
-    else:
+    if cnn_layer is not None:
         prev_layer_output = AddCnnLayers(config_lines, cnn_layer, cnn_bottleneck_dim, cepstral_lifter, config_dir, 
                                          feat_dim, splice_indexes[0], ivector_dim)
-=======
+
     if add_lda:
         prev_layer_output = nodes.AddLdaLayer(config_lines, "L0", prev_layer_output, config_dir + '/lda.mat')
->>>>>>> e0b37052
 
     left_context = 0
     right_context = 0
@@ -513,20 +500,14 @@
 def Main():
     args = GetArgs()
 
-<<<<<<< HEAD
-    MakeConfigs(args.config_dir, args.splice_indexes,
-                args.cnn_layer, args.cnn_bottleneck_dim, args.cepstral_lifter,
-                args.feat_dim, args.ivector_dim, args.num_targets,
-                args.nonlin_input_dim, args.nonlin_output_dim, args.subset_dim,
-                args.pool_type, args.pool_window, args.pool_lpfilter_width,
-                args.use_presoftmax_prior_scale, args.final_layer_normalize_target,
-                args.include_log_softmax, args.xent_regularize)
-=======
     MakeConfigs(config_dir = args.config_dir,
                 splice_indexes_string = args.splice_indexes,
                 feat_dim = args.feat_dim, ivector_dim = args.ivector_dim,
                 num_targets = args.num_targets,
                 add_lda = args.add_lda,
+                cnn_layer = args.cnn_layer,
+                cnn_bottleneck_dim = args.cnn_bottleneck_dim,
+                cepstral_lifter = args.cepstral_lifter,
                 nonlin_input_dim = args.nonlin_input_dim,
                 nonlin_output_dim = args.nonlin_output_dim,
                 subset_dim = args.subset_dim,
@@ -538,7 +519,6 @@
                 add_final_sigmoid = args.add_final_sigmoid,
                 xent_regularize = args.xent_regularize,
                 objective_type = args.objective_type)
->>>>>>> e0b37052
 
 if __name__ == "__main__":
     Main()
