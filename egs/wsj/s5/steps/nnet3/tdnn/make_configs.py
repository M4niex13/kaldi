--- conflicted
+++ resolved
@@ -29,7 +29,7 @@
     feat_group.add_argument("--feat-dir", type=str,
                             help="Feature directory, from which we derive the feat-dim")
     parser.add_argument("--num-cmn-offsets", type=int, 
-                        help="Number of offsets used to perturb features",
+                        help="Number of offsets used to perturb features during training.",
                         default=-1)
 
     # only one of these arguments can be specified
@@ -140,12 +140,7 @@
 
     ## Check arguments.
     if args.feat_dir is not None:
-<<<<<<< HEAD
-        args.feat_dim = nnet3_train_lib.GetFeatDim(args.feat_dir)
-        args.num_cmn_offsets = nnet3_train_lib.GetNumCmnOffsets(args.feat_dir)
-=======
         args.feat_dim = common_lib.get_feat_dim(args.feat_dir)
->>>>>>> 735b2b14
 
     if args.ali_dir is not None:
         args.num_targets = common_lib.get_number_of_leaves_from_tree(args.ali_dir)
@@ -153,14 +148,9 @@
         args.num_targets = common_lib.get_number_of_leaves_from_tree(args.tree_dir)
 
     if args.ivector_dir is not None:
-<<<<<<< HEAD
-        args.ivector_dim = nnet3_train_lib.GetIvectorDim(args.ivector_dir)
+        args.ivector_dim = common_lib.get_ivector_dim(args.ivector_dir)
         if args.num_cmn_offsets > 0:
           args.ivector_dim = args.ivector_dim / args.num_cmn_offsets
-    
-=======
-        args.ivector_dim = common_lib.get_ivector_dim(args.ivector_dir)
->>>>>>> 735b2b14
 
     if not args.feat_dim > 0:
         raise Exception("feat-dim has to be postive")
@@ -356,12 +346,8 @@
                 xent_regularize,
                 xent_separate_forward_affine,
                 self_repair_scale,
-<<<<<<< HEAD
+                max_change_per_component, max_change_per_component_final,
                 objective_type, num_cmn_offsets):
-=======
-                max_change_per_component, max_change_per_component_final,
-                objective_type):
->>>>>>> 735b2b14
 
     parsed_splice_output = ParseSpliceString(splice_indexes_string.strip())
 
@@ -380,7 +366,7 @@
     config_lines = {'components':[], 'component-nodes':[]}
 
     config_files={}
-    prev_layer_output = nodes.AddInputLayer(config_lines, feat_dim, splice_indexes[0], ivector_dim, offset_dim = (feat_dim if num_cmn_offsets > 0 else 0))
+    prev_layer_output = nodes.AddInputLayer(config_lines, feat_dim, splice_indexes[0], ivector_dim, offset_dim=(feat_dim if num_cmn_offsets > 0 else 0))
 
     # Add the init config lines for estimating the preconditioning matrices
     init_config_lines = copy.deepcopy(config_lines)
@@ -573,14 +559,10 @@
                 xent_regularize = args.xent_regularize,
                 xent_separate_forward_affine = args.xent_separate_forward_affine,
                 self_repair_scale = args.self_repair_scale_nonlinearity,
-<<<<<<< HEAD
-                objective_type = args.objective_type, 
-                num_cmn_offsets = args.num_cmn_offsets)
-=======
                 max_change_per_component = args.max_change_per_component,
                 max_change_per_component_final = args.max_change_per_component_final,
-                objective_type = args.objective_type)
->>>>>>> 735b2b14
+                objective_type = args.objective_type,
+                num_cmn_offsets = args.num_cmn_offsets)
 
 if __name__ == "__main__":
     Main()
