#!/bin/bash

# Copyright 2012-2016 Johns Hopkins University (Author: Daniel Povey).  Apache 2.0.
#
# This script, which will generally be called from other neural-net training
# scripts, extracts the training examples used to train the neural net (and also
# the validation examples used for diagnostics), and puts them in separate archives.
#
# This script dumps egs with several frames of labels, controlled by the
# frames_per_eg config variable (default: 8).  This takes many times less disk
# space because typically we have 4 to 7 frames of context on the left and
# right, and this ends up getting shared.  This is at the expense of slightly
# higher disk I/O while training.

set -o pipefail
trap "" PIPE

# Begin configuration section.
cmd=run.pl
<<<<<<< HEAD
feat_type=raw     # set it to 'lda' to use LDA features.
frame_subsampling_factor=1
=======
>>>>>>> 1644b5bb
frames_per_eg=8   # number of frames of labels per example.  more->less disk space and
                  # less time preparing egs, but more I/O during training.
                  # Note: may in general be a comma-separated string of alternative
                  # durations (more useful when using large chunks, e.g. for BLSTMs);
                  # the first one (the principal num-frames) is preferred.
left_context=4    # amount of left-context per eg (i.e. extra frames of input features
                  # not present in the output supervision).
right_context=4   # amount of right-context per eg.
left_context_initial=-1    # if >=0, left-context for first chunk of an utterance
right_context_final=-1     # if >=0, right-context for last chunk of an utterance
compress=true   # set this to false to disable compression (e.g. if you want to see whether
                # results are affected).

num_utts_subset=300     # number of utterances in validation and training
                        # subsets used for shrinkage and diagnostics.
num_valid_frames_combine=0 # #valid frames for combination weights at the very end.
num_train_frames_combine=60000 # # train frames for the above.
num_frames_diagnostic=10000 # number of frames for "compute_prob" jobs
samples_per_iter=400000 # this is the target number of egs in each archive of egs
                        # (prior to merging egs).  We probably should have called
                        # it egs_per_iter. This is just a guideline; it will pick
                        # a number that divides the number of samples in the
                        # entire data.

transform_dir=     # If supplied, overrides alidir as the place to find fMLLR transforms

stage=0
nj=6         # This should be set to the maximum number of jobs you are
             # comfortable to run in parallel; you can increase it if your disk
             # speed is greater and you have more machines.
srand=0     # rand seed for nnet3-copy-egs and nnet3-shuffle-egs
online_ivector_dir=  # can be used if we are including speaker information as iVectors.
cmvn_opts=  # can be used for specifying CMVN options, if feature type is not lda (if lda,
            # it doesn't make sense to use different options than were used as input to the
            # LDA transform).  This is used to turn off CMVN in the online-nnet experiments.
generate_egs_scp=false # If true, it will generate egs.JOB.*.scp per egs archive

echo "$0 $@"  # Print the command line for logging

if [ -f path.sh ]; then . ./path.sh; fi
. parse_options.sh || exit 1;

if [ $# != 3 ]; then
  echo "Usage: $0 [opts] <data> <ali-dir> <egs-dir>"
  echo " e.g.: $0 data/train exp/tri3_ali exp/tri4_nnet/egs"
  echo ""
  echo "Main options (for others, see top of script file)"
  echo "  --config <config-file>                           # config file containing options"
  echo "  --nj <nj>                                        # The maximum number of jobs you want to run in"
  echo "                                                   # parallel (increase this only if you have good disk and"
  echo "                                                   # network speed).  default=6"
  echo "  --cmd (utils/run.pl;utils/queue.pl <queue opts>) # how to run jobs."
  echo "  --samples-per-iter <#samples;400000>             # Target number of egs per archive (option is badly named)"
  echo "  --frames-per-eg <frames;8>                       # number of frames per eg on disk"
  echo "                                                   # May be either a single number or a comma-separated list"
  echo "                                                   # of alternatives (useful when training LSTMs, where the"
  echo "                                                   # frames-per-eg is the chunk size, to get variety of chunk"
  echo "                                                   # sizes).  The first in the list is preferred and is used"
  echo "                                                   # when working out the number of archives etc."
  echo "  --left-context <int;4>                           # Number of frames on left side to append for feature input"
  echo "  --right-context <int;4>                          # Number of frames on right side to append for feature input"
  echo "  --left-context-initial <int;-1>                  # If >= 0, left-context for first chunk of an utterance"
  echo "  --right-context-final <int;-1>                   # If >= 0, right-context for last chunk of an utterance"
  echo "  --num-frames-diagnostic <#frames;4000>           # Number of frames used in computing (train,valid) diagnostics"
  echo "  --num-valid-frames-combine <#frames;10000>       # Number of frames used in getting combination weights at the"
  echo "                                                   # very end."
  echo "  --stage <stage|0>                                # Used to run a partially-completed training process from somewhere in"
  echo "                                                   # the middle."

  exit 1;
fi

data=$1
alidir=$2
dir=$3

# Check some files.
[ ! -z "$online_ivector_dir" ] && \
  extra_files="$online_ivector_dir/ivector_online.scp $online_ivector_dir/ivector_period"

for f in $data/feats.scp $alidir/ali.1.gz $alidir/final.mdl $alidir/tree $extra_files; do
  [ ! -f $f ] && echo "$0: no such file $f" && exit 1;
done

sdata=$data/split$nj
utils/split_data.sh $data $nj

mkdir -p $dir/log $dir/info
cp $alidir/tree $dir

num_ali_jobs=$(cat $alidir/num_jobs) || exit 1;


num_utts=$(cat $data/utt2spk | wc -l)
if ! [ $num_utts -gt $[$num_utts_subset*4] ]; then
  echo "$0: number of utterances $num_utts in your training data is too small versus --num-utts-subset=$num_utts_subset"
  echo "... you probably have so little data that it doesn't make sense to train a neural net."
  exit 1
fi

# Get list of validation utterances.
awk '{print $1}' $data/utt2spk | utils/shuffle_list.pl | head -$num_utts_subset \
    > $dir/valid_uttlist || exit 1;

if [ -f $data/utt2uniq ]; then  # this matters if you use data augmentation.
  echo "File $data/utt2uniq exists, so augmenting valid_uttlist to"
  echo "include all perturbed versions of the same 'real' utterances."
  mv $dir/valid_uttlist $dir/valid_uttlist.tmp
  utils/utt2spk_to_spk2utt.pl $data/utt2uniq > $dir/uniq2utt
  cat $dir/valid_uttlist.tmp | utils/apply_map.pl $data/utt2uniq | \
    sort | uniq | utils/apply_map.pl $dir/uniq2utt | \
    awk '{for(n=1;n<=NF;n++) print $n;}' | sort  > $dir/valid_uttlist
  rm $dir/uniq2utt $dir/valid_uttlist.tmp
fi

awk '{print $1}' $data/utt2spk | utils/filter_scp.pl --exclude $dir/valid_uttlist | \
   utils/shuffle_list.pl | head -$num_utts_subset > $dir/train_subset_uttlist || exit 1;

[ -z "$transform_dir" ] && transform_dir=$alidir

# because we'll need the features with a different number of jobs than $alidir,
# copy to ark,scp.
if [ -f $transform_dir/raw_trans.1 ]; then
  echo "$0: using raw transforms from $transform_dir"
  if [ $stage -le 0 ]; then
    $cmd $dir/log/copy_transforms.log \
      copy-feats "ark:cat $transform_dir/raw_trans.* |" "ark,scp:$dir/trans.ark,$dir/trans.scp"
  fi
fi

## Set up features.
echo "$0: feature type is raw"

feats="ark,s,cs:utils/filter_scp.pl --exclude $dir/valid_uttlist $sdata/JOB/feats.scp | apply-cmvn $cmvn_opts --utt2spk=ark:$sdata/JOB/utt2spk scp:$sdata/JOB/cmvn.scp scp:- ark:- |"
valid_feats="ark,s,cs:utils/filter_scp.pl $dir/valid_uttlist $data/feats.scp | apply-cmvn $cmvn_opts --utt2spk=ark:$data/utt2spk scp:$data/cmvn.scp scp:- ark:- |"
train_subset_feats="ark,s,cs:utils/filter_scp.pl $dir/train_subset_uttlist $data/feats.scp | apply-cmvn $cmvn_opts --utt2spk=ark:$data/utt2spk scp:$data/cmvn.scp scp:- ark:- |"
echo $cmvn_opts >$dir/cmvn_opts # caution: the top-level nnet training script should copy this to its own dir now.

if [ -f $dir/trans.scp ]; then
  feats="$feats transform-feats --utt2spk=ark:$sdata/JOB/utt2spk scp:$dir/trans.scp ark:- ark:- |"
  valid_feats="$valid_feats transform-feats --utt2spk=ark:$data/utt2spk scp:$dir/trans.scp ark:- ark:- |"
  train_subset_feats="$train_subset_feats transform-feats --utt2spk=ark:$data/utt2spk scp:$dir/trans.scp ark:- ark:- |"
fi

if [ ! -z "$online_ivector_dir" ]; then
  ivector_dim=$(feat-to-dim scp:$online_ivector_dir/ivector_online.scp -) || exit 1;
  echo $ivector_dim > $dir/info/ivector_dim
  steps/nnet2/get_ivector_id.sh $online_ivector_dir > $dir/info/final.ie.id || exit 1
  ivector_period=$(cat $online_ivector_dir/ivector_period) || exit 1;
  ivector_opts="--online-ivectors=scp:$online_ivector_dir/ivector_online.scp --online-ivector-period=$ivector_period"
else
  ivector_opts=""
  echo 0 >$dir/info/ivector_dim
fi

if [ $stage -le 1 ]; then
  echo "$0: working out number of frames of training data"
  num_frames=$(steps/nnet2/get_num_frames.sh $data)
  echo $num_frames > $dir/info/num_frames
  echo "$0: working out feature dim"
  feats_one="$(echo $feats | sed s/JOB/1/g)"
  if feat_dim=$(feat-to-dim "$feats_one" - 2>/dev/null); then
    echo $feat_dim > $dir/info/feat_dim
  else # run without redirection to show the error.
    feat-to-dim "$feats_one" -; exit 1
  fi
else
  num_frames=$(cat $dir/info/num_frames) || exit 1;
  feat_dim=$(cat $dir/info/feat_dim) || exit 1;
fi


# the first field in frames_per_eg (which is a comma-separated list of numbers)
# is the 'principal' frames-per-eg, and for purposes of working out the number
# of archives we assume that this will be the average number of frames per eg.
frames_per_eg_principal=$(echo $frames_per_eg | cut -d, -f1)

# the + 1 is to round up, not down... we assume it doesn't divide exactly.
num_archives=$[$num_frames/($frames_per_eg_principal*$samples_per_iter)+1]
if [ $num_archives -eq 1 ]; then
  echo "*** $0: warning: the --frames-per-eg is too large to generate one archive with"
  echo "*** as many as --samples-per-iter egs in it.  Consider reducing --frames-per-eg."
  sleep 4
fi

# We may have to first create a smaller number of larger archives, with number
# $num_archives_intermediate, if $num_archives is more than the maximum number
# of open filehandles that the system allows per process (ulimit -n).
# This sometimes gives a misleading answer as GridEngine sometimes changes that
# somehow, so we limit it to 512.
max_open_filehandles=$(ulimit -n) || exit 1
[ $max_open_filehandles -gt 512 ] && max_open_filehandles=512
num_archives_intermediate=$num_archives
archives_multiple=1
while [ $[$num_archives_intermediate+4] -gt $max_open_filehandles ]; do
  archives_multiple=$[$archives_multiple+1]
  num_archives_intermediate=$[$num_archives/$archives_multiple+1];
done
# now make sure num_archives is an exact multiple of archives_multiple.
num_archives=$[$archives_multiple*$num_archives_intermediate]

echo $num_archives >$dir/info/num_archives
echo $frames_per_eg >$dir/info/frames_per_eg
# Work out the number of egs per archive
egs_per_archive=$[$num_frames/($frames_per_eg_principal*$num_archives)]
! [ $egs_per_archive -le $samples_per_iter ] && \
  echo "$0: script error: egs_per_archive=$egs_per_archive not <= samples_per_iter=$samples_per_iter" \
  && exit 1;

echo $egs_per_archive > $dir/info/egs_per_archive

echo "$0: creating $num_archives archives, each with $egs_per_archive egs, with"
echo "$0:   $frames_per_eg labels per example, and (left,right) context = ($left_context,$right_context)"
if [ $left_context_initial -ge 0 ] || [ $right_context_final -ge 0 ]; then
  echo "$0:   ... and (left-context-initial,right-context-final) = ($left_context_initial,$right_context_final)"
fi



if [ -e $dir/storage ]; then
  # Make soft links to storage directories, if distributing this way..  See
  # utils/create_split_dir.pl.
  echo "$0: creating data links"
  utils/create_data_link.pl $(for x in $(seq $num_archives); do echo $dir/egs.$x.ark; done)
  for x in $(seq $num_archives_intermediate); do
    utils/create_data_link.pl $(for y in $(seq $nj); do echo $dir/egs_orig.$y.$x.ark; done)
  done
fi

if [ $stage -le 2 ]; then
  echo "$0: copying data alignments"
  for id in $(seq $num_ali_jobs); do gunzip -c $alidir/ali.$id.gz; done | \
    copy-int-vector ark:- ark,scp:$dir/ali.ark,$dir/ali.scp || exit 1;
fi

egs_opts="--left-context=$left_context --right-context=$right_context --compress=$compress --num-frames=$frames_per_eg"
[ $left_context_initial -ge 0 ] && egs_opts="$egs_opts --left-context-initial=$left_context_initial"
[ $right_context_final -ge 0 ] && egs_opts="$egs_opts --right-context-final=$right_context_final"

echo $left_context > $dir/info/left_context
echo $right_context > $dir/info/right_context
echo $left_context_initial > $dir/info/left_context_initial
echo $right_context_final > $dir/info/right_context_final


num_pdfs=$(tree-info --print-args=false $alidir/tree | grep num-pdfs | awk '{print $2}')
if [ $stage -le 3 ]; then
  echo "$0: Getting validation and training subset examples."
  rm $dir/.error 2>/dev/null
  echo "$0: ... extracting validation and training-subset alignments."


  # do the filtering just once, as ali.scp may be long.
  utils/filter_scp.pl <(cat $dir/valid_uttlist $dir/train_subset_uttlist) \
    <$dir/ali.scp >$dir/ali_special.scp

  $cmd $dir/log/create_valid_subset.log \
    utils/filter_scp.pl $dir/valid_uttlist $dir/ali_special.scp \| \
    ali-to-pdf $alidir/final.mdl scp:- ark:- \| \
    ali-to-post ark:- ark:- \| \
    nnet3-get-egs --num-pdfs=$num_pdfs --frame-subsampling-factor=$frame_subsampling_factor \
      $ivector_opts $egs_opts "$valid_feats" \
      ark,s,cs:- "ark:$dir/valid_all.egs" || touch $dir/.error &
  $cmd $dir/log/create_train_subset.log \
    utils/filter_scp.pl $dir/train_subset_uttlist $dir/ali_special.scp \| \
    ali-to-pdf $alidir/final.mdl scp:- ark:- \| \
    ali-to-post ark:- ark:- \| \
    nnet3-get-egs --num-pdfs=$num_pdfs --frame-subsampling-factor=$frame_subsampling_factor \
      $ivector_opts $egs_opts "$train_subset_feats" \
      ark,s,cs:- "ark:$dir/train_subset_all.egs" || touch $dir/.error &
  wait;
  [ -f $dir/.error ] && echo "Error detected while creating train/valid egs" && exit 1
  echo "... Getting subsets of validation examples for diagnostics and combination."
  if $generate_egs_scp; then
    valid_diagnostic_output="ark,scp:$dir/valid_diagnostic.egs,$dir/valid_diagnostic.scp"
    train_diagnostic_output="ark,scp:$dir/train_diagnostic.egs,$dir/train_diagnostic.scp"
  else
    valid_diagnostic_output="ark:$dir/valid_diagnostic.egs"
    train_diagnostic_output="ark:$dir/train_diagnostic.egs"
  fi
  $cmd $dir/log/create_valid_subset_combine.log \
    nnet3-subset-egs --n=$[$num_valid_frames_combine/$frames_per_eg_principal] ark:$dir/valid_all.egs \
      ark:$dir/valid_combine.egs || touch $dir/.error &
  $cmd $dir/log/create_valid_subset_diagnostic.log \
    nnet3-subset-egs --n=$[$num_frames_diagnostic/$frames_per_eg_principal] ark:$dir/valid_all.egs \
    $valid_diagnostic_output || touch $dir/.error &

  $cmd $dir/log/create_train_subset_combine.log \
    nnet3-subset-egs --n=$[$num_train_frames_combine/$frames_per_eg_principal] ark:$dir/train_subset_all.egs \
      ark:$dir/train_combine.egs || touch $dir/.error &
  $cmd $dir/log/create_train_subset_diagnostic.log \
    nnet3-subset-egs --n=$[$num_frames_diagnostic/$frames_per_eg_principal] ark:$dir/train_subset_all.egs \
    $train_diagnostic_output || touch $dir/.error &
  wait
  sleep 5  # wait for file system to sync.
  cat $dir/valid_combine.egs $dir/train_combine.egs > $dir/combine.egs
  if $generate_egs_scp; then
    cat $dir/valid_combine.egs $dir/train_combine.egs  | \
    nnet3-copy-egs ark:- ark,scp:$dir/combine.egs,$dir/combine.scp
    rm $dir/{train,valid}_combine.scp
  else
    cat $dir/valid_combine.egs $dir/train_combine.egs > $dir/combine.egs
  fi
  for f in $dir/{combine,train_diagnostic,valid_diagnostic}.egs; do
    [ ! -s $f ] && echo "No examples in file $f" && exit 1;
  done
  rm $dir/valid_all.egs $dir/train_subset_all.egs $dir/{train,valid}_combine.egs
fi

if [ $stage -le 4 ]; then
  # create egs_orig.*.*.ark; the first index goes to $nj,
  # the second to $num_archives_intermediate.

  egs_list=
  for n in $(seq $num_archives_intermediate); do
    egs_list="$egs_list ark:$dir/egs_orig.JOB.$n.ark"
  done
  echo "$0: Generating training examples on disk"
  # The examples will go round-robin to egs_list.
  $cmd JOB=1:$nj $dir/log/get_egs.JOB.log \
    nnet3-get-egs --num-pdfs=$num_pdfs --frame-subsampling-factor=$frame_subsampling_factor \
    $ivector_opts $egs_opts "$feats" \
    "ark,s,cs:filter_scp.pl $sdata/JOB/utt2spk $dir/ali.scp | ali-to-pdf $alidir/final.mdl scp:- ark:- | ali-to-post ark:- ark:- |" ark:- \| \
    nnet3-copy-egs --random=true --srand=\$[JOB+$srand] ark:- $egs_list || exit 1;
fi

if [ $stage -le 5 ]; then
  echo "$0: recombining and shuffling order of archives on disk"
  # combine all the "egs_orig.*.JOB.scp" (over the $nj splits of the data) and
  # shuffle the order, writing to the egs.JOB.ark

  # the input is a concatenation over the input jobs.
  egs_list=
  for n in $(seq $nj); do
    egs_list="$egs_list $dir/egs_orig.$n.JOB.ark"
  done

  if [ $archives_multiple == 1 ]; then # normal case.
    if $generate_egs_scp; then
      output_archive="ark,scp:$dir/egs.JOB.ark,$dir/egs.JOB.scp"
    else
      output_archive="ark:$dir/egs.JOB.ark"
    fi
    $cmd --max-jobs-run $nj JOB=1:$num_archives_intermediate $dir/log/shuffle.JOB.log \
      nnet3-shuffle-egs --srand=\$[JOB+$srand] "ark:cat $egs_list|" $output_archive  || exit 1;

    if $generate_egs_scp; then
      #concatenate egs.JOB.scp in single egs.scp
      rm -rf $dir/egs.scp
      for j in $(seq $num_archives_intermediate); do
        cat $dir/egs.$j.scp || exit 1;
      done > $dir/egs.scp || exit 1;
      for f in $dir/egs.*.scp; do rm $f; done
    fi
  else
    # we need to shuffle the 'intermediate archives' and then split into the
    # final archives.  we create soft links to manage this splitting, because
    # otherwise managing the output names is quite difficult (and we don't want
    # to submit separate queue jobs for each intermediate archive, because then
    # the --max-jobs-run option is hard to enforce).
    if $generate_egs_scp; then
      output_archives="$(for y in $(seq $archives_multiple); do echo ark,scp:$dir/egs.JOB.$y.ark,$dir/egs.JOB.$y.scp; done)"
    else
      output_archives="$(for y in $(seq $archives_multiple); do echo ark:$dir/egs.JOB.$y.ark; done)"
    fi
    for x in $(seq $num_archives_intermediate); do
      for y in $(seq $archives_multiple); do
        archive_index=$[($x-1)*$archives_multiple+$y]
        # egs.intermediate_archive.{1,2,...}.ark will point to egs.archive.ark
        ln -sf egs.$archive_index.ark $dir/egs.$x.$y.ark || exit 1
      done
    done
    $cmd --max-jobs-run $nj JOB=1:$num_archives_intermediate $dir/log/shuffle.JOB.log \
      nnet3-shuffle-egs --srand=\$[JOB+$srand] "ark:cat $egs_list|" ark:- \| \
      nnet3-copy-egs ark:- $output_archives || exit 1;

    if $generate_egs_scp; then
      #concatenate egs.JOB.scp in single egs.scp
      rm -rf $dir/egs.scp
      for j in $(seq $num_archives_intermediate); do
        for y in $(seq $num_archives_intermediate); do
          cat $dir/egs.$j.$y.scp || exit 1;
        done
      done > $dir/egs.scp || exit 1;
      for f in $dir/egs.*.*.scp; do rm $f; done
    fi
  fi
fi

if [ $frame_subsampling_factor -ne 1 ]; then
  echo $frame_subsampling_factor > $dir/frame_subsampling_factor
fi

if [ $stage -le 6 ]; then
  echo "$0: removing temporary archives"
  for x in $(seq $nj); do
    for y in $(seq $num_archives_intermediate); do
      file=$dir/egs_orig.$x.$y.ark
      [ -L $file ] && rm $(utils/make_absolute.sh $file)
      rm $file
    done
  done
  if [ $archives_multiple -gt 1 ]; then
    # there are some extra soft links that we should delete.
    for f in $dir/egs.*.*.ark; do rm $f; done
  fi
  echo "$0: removing temporary alignments and transforms"
  # Ignore errors below because trans.* might not exist.
  rm $dir/{ali,trans}.{ark,scp} 2>/dev/null
fi

echo "$0: Finished preparing training examples"<|MERGE_RESOLUTION|>--- conflicted
+++ resolved
@@ -17,11 +17,7 @@
 
 # Begin configuration section.
 cmd=run.pl
-<<<<<<< HEAD
-feat_type=raw     # set it to 'lda' to use LDA features.
 frame_subsampling_factor=1
-=======
->>>>>>> 1644b5bb
 frames_per_eg=8   # number of frames of labels per example.  more->less disk space and
                   # less time preparing egs, but more I/O during training.
                   # Note: may in general be a comma-separated string of alternative
@@ -412,7 +408,7 @@
 fi
 
 if [ $frame_subsampling_factor -ne 1 ]; then
-  echo $frame_subsampling_factor > $dir/frame_subsampling_factor
+  echo $frame_subsampling_factor > $dir/info/frame_subsampling_factor
 fi
 
 if [ $stage -le 6 ]; then
