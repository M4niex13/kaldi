--- conflicted
+++ resolved
@@ -318,13 +318,8 @@
     backup_xconfig_file(args.xconfig_file, args.config_dir)
     existing_layers = []
     if args.existing_model is not None:
-<<<<<<< HEAD
-        aux_layers = xparser.get_model_component_info(args.existing_model)
-    all_layers = xparser.read_xconfig_file(args.xconfig_file, aux_layers)
-=======
         existing_layers = xparser.get_model_component_info(args.existing_model)
-        all_layers = xparser.read_xconfig_file(args.xconfig_file, existing_layers)
->>>>>>> 26b4ddd8
+    all_layers = xparser.read_xconfig_file(args.xconfig_file, existing_layers)
     write_expanded_xconfig_files(args.config_dir, all_layers)
     write_config_files(args.config_dir, all_layers)
     check_model_contexts(args.config_dir, args.nnet_edits,
