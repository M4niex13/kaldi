--- conflicted
+++ resolved
@@ -24,7 +24,6 @@
         logger.info(" Unable to send mail due to error:\n {error}".format(error = str(e)))
         pass
 
-<<<<<<< HEAD
 def IsMultilingual(egs_dir):
     # num of langs used to generate egs is written in egs_dir/info/num_lang
     # in multilingual setup.
@@ -90,8 +89,6 @@
 
     return egs_for_train_string
 
-=======
->>>>>>> 167d9099
 def StrToBool(values):
     if values == "true":
         return True
@@ -100,10 +97,6 @@
     else:
         raise ValueError
 
-<<<<<<< HEAD
-
-=======
->>>>>>> 167d9099
 class StrToBoolAction(argparse.Action):
     """ A custom action to convert bools from shell format i.e., true/false
         to python format i.e., True/False """
@@ -406,7 +399,6 @@
           egs_dir = egs_dir,
           egs_opts = egs_opts if egs_opts is not None else '' ))
 
-<<<<<<< HEAD
 def GenerateMultilingualEgs(egs_dirs, run_opts, minibatch_size = 512,
                             samples_per_iter = 40000,
                             egs_opts = None, stage = 0):
@@ -427,15 +419,6 @@
              egs_dirs = egs_dirs))
 
 def GenerateEgsFromTargets(data, targets_scp, egs_dir,
-=======
-# This method generates egs directly from an scp file of targets, instead of
-# getting them from the alignments (as with the method GenerateEgs).
-# The targets are in matrix format for target_type="dense" and in posterior
-# format for target_type="sparse".
-# If using sparse targets, num_targets must be explicity specified.
-# If using dense targets, num_targets is computed by reading the feature matrix dimension.
-def GenerateEgsUsingTargets(data, targets_scp, egs_dir,
->>>>>>> 167d9099
                 left_context, right_context,
                 valid_left_context, valid_right_context,
                 run_opts, stage = 0,
@@ -764,11 +747,8 @@
         model = "nnet3-am-copy --raw=true {dir}/{iter}.mdl - |".format(dir = dir, iter = iter)
     else:
         model = "{dir}/{iter}.raw".format(dir = dir, iter = iter)
-<<<<<<< HEAD
-=======
 
     compute_prob_opts = "--compute-accuracy" if compute_accuracy else "";
->>>>>>> 167d9099
 
     compute_prob_opts = "--compute-accuracy" if compute_accuracy else "";
     
@@ -783,44 +763,28 @@
     RunKaldiCommand("""
 {command} {dir}/log/compute_prob_valid.{iter}.log \
   nnet3-compute-prob {compute_prob_opts} "{model}" \
-<<<<<<< HEAD
         "{egs_string}"
-=======
-        "ark,bg:nnet3-merge-egs --minibatch-size={mb_size} ark:{egs_dir}/valid_diagnostic.egs ark:- |"
->>>>>>> 167d9099
     """.format(command = run_opts.command,
                dir = dir,
                iter = iter,
                mb_size = mb_size,
                model = model,
                compute_prob_opts = compute_prob_opts,
-<<<<<<< HEAD
                egs_dir = egs_dir,
                egs_string = valid_egs_for_compute_prob_str), wait = wait)
-=======
-               egs_dir = egs_dir), wait = wait)
->>>>>>> 167d9099
 
     RunKaldiCommand("""
 {command} {dir}/log/compute_prob_train.{iter}.log \
   nnet3-compute-prob {compute_prob_opts} "{model}" \
-<<<<<<< HEAD
        "{egs_string}"
-=======
-       "ark,bg:nnet3-merge-egs --minibatch-size={mb_size} ark:{egs_dir}/train_diagnostic.egs ark:- |"
->>>>>>> 167d9099
     """.format(command = run_opts.command,
                dir = dir,
                iter = iter,
                mb_size = mb_size,
                model = model,
                compute_prob_opts = compute_prob_opts,
-<<<<<<< HEAD
                egs_dir = egs_dir,
                egs_string = train_egs_for_compute_prob_str), wait = wait)
-=======
-               egs_dir = egs_dir), wait = wait)
->>>>>>> 167d9099
 
 def ComputeProgress(dir, iter, egs_dir, run_opts, mb_size=256, wait=False,
                     get_raw_nnet_from_am = True):
