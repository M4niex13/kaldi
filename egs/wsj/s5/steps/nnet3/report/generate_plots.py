#!/usr/bin/env python

# Copyright 2016    Vijayaditya Peddinti
#           2016    Vimal Manohar
# Apache 2.0.

import argparse
import errno
import logging
import os
import re
import sys
import warnings

sys.path.insert(0, 'steps')
import libs.nnet3.report.log_parse as log_parse
import libs.common as common_lib

try:
    import matplotlib as mpl
    mpl.use('Agg')
    import matplotlib.pyplot as plt
    import numpy as np
    from matplotlib.patches import Rectangle
    g_plot = True
except ImportError:
    warnings.warn(
        """This script requires matplotlib and numpy.
        Please install them to generate plots.
        Proceeding with generation of tables.
        If you are on a cluster where you do not have admin rights you could
        try using virtualenv.""")
    g_plot = False


logger = logging.getLogger('libs')
logger.setLevel(logging.INFO)
handler = logging.StreamHandler()
handler.setLevel(logging.INFO)
formatter = logging.Formatter("%(asctime)s [%(filename)s:%(lineno)s - "
                              "%(funcName)s - %(levelname)s ] %(message)s")
handler.setFormatter(formatter)
logger.addHandler(handler)
logger.info('Generating plots')


def get_args():
    parser = argparse.ArgumentParser(
        description="""Parses the training logs and generates a variety of
        plots.
        e.g. (deprecated): steps/nnet3/report/generate_plots.py
        --comparison-dir exp/nnet3/tdnn1 --comparison-dir exp/nnet3/tdnn2
        exp/nnet3/tdnn exp/nnet3/tdnn/report
        or (current): steps/nnet3/report/generate_plots.py
        exp/nnet3/tdnn exp/nnet3/tdnn1 exp/nnet3/tdnn2 exp/nnet3/tdnn/report.
        Look for the report.pdf in the output (report) directory.""")

    parser.add_argument("--comparison-dir", type=str, action='append',
                        help="other experiment directories for comparison. "
                        "These will only be used for plots, not tables"
                        "Note: this option is deprecated.")
    parser.add_argument("--start-iter", type=int,
                        help="Iteration from which plotting will start",
                        default=1)
    parser.add_argument("--is-chain", type=str, default=False,
                        action=common_lib.StrToBoolAction,
                        help="True if directory contains chain models")
    parser.add_argument("--is-rnnlm", type=str, default=False,
                        action=common_lib.StrToBoolAction,
                        help="True if directory contains RNNLM.")
    parser.add_argument("--output-nodes", type=str, default=None,
                        action=common_lib.NullstrToNoneAction,
                        help="""List of space separated
                        <output-node>:<objective-type> entities,
                        one for each output node""")
    parser.add_argument("exp_dir", nargs='+',
                        help="the first dir is the experiment directory, "
                        "e.g. exp/nnet3/tdnn, the rest dirs (if exist) "
                        "are other experiment directories for comparison.")
    parser.add_argument("output_dir",
                        help="experiment directory, "
                        "e.g. exp/nnet3/tdnn/report")

    args = parser.parse_args()
    if (args.comparison_dir is not None and len(args.comparison_dir) > 6) or \
    (args.exp_dir is not None and len(args.exp_dir) > 7):
        raise Exception(
            """max 6 comparison directories can be specified.
            If you want to compare with more comparison_dir, you would have to
            carefully tune the plot_colors variable which specified colors used
            for plotting.""")
    assert args.start_iter >= 1
    if args.is_chain and args.is_rnnlm:
        raise Exception("""is_chain and is_rnnlm is not compatible.""")
    return args


g_plot_colors = ['red', 'blue', 'green', 'black', 'magenta', 'yellow', 'cyan']

class LatexReport:
    """Class for writing a Latex report"""

    def __init__(self, pdf_file):
        self.pdf_file = pdf_file
        self.document = []
        self.document.append("""
\documentclass[prl,10pt,twocolumn]{revtex4}
\usepackage{graphicx}    % Used to import the graphics
\\begin{document}
""")

    def add_figure(self, figure_pdf, title):
        """we will have keep extending this replacement list based on errors
        during compilation escaping underscores in the title"""
        title = "\\texttt{"+re.sub("_", "\_", title)+"}"
        fig_latex = """
%...
\\newpage
\\begin{figure}[h]
  \\begin{center}
    \caption{""" + title + """}
    \includegraphics[width=\\textwidth]{""" + figure_pdf + """}
  \end{center}
\end{figure}
\clearpage
%...
"""
        self.document.append(fig_latex)

    def close(self):
        self.document.append("\end{document}")
        return self.compile()

    def compile(self):
        root, ext = os.path.splitext(self.pdf_file)
        dir_name = os.path.dirname(self.pdf_file)
        latex_file = root + ".tex"
        lat_file = open(latex_file, "w")
        lat_file.write("\n".join(self.document))
        lat_file.close()
        logger.info("Compiling the latex report.")
        try:
            common_lib.execute_command(
                "pdflatex -interaction=batchmode "
                "-output-directory={0} {1}".format(dir_name, latex_file))
        except Exception as e:
            logger.warning("There was an error compiling the latex file {0}, "
                           "please do it manually: {1}".format(latex_file, e))
            return False
        return True


def latex_compliant_name(name_string):
    """this function is required as latex does not allow all the component names
    allowed by nnet3.
    Identified incompatibilities :
        1. latex does not allow dot(.) in file names
    """
    node_name_string = re.sub("\.", "_dot_", name_string)

    return node_name_string


def generate_acc_logprob_plots(exp_dir, output_dir, plot, key='accuracy',
        file_basename='accuracy', comparison_dir=None,
        start_iter=1, latex_report=None, output_name='output'):

    assert start_iter >= 1

    if plot:
        fig = plt.figure()
        plots = []

    comparison_dir = [] if comparison_dir is None else comparison_dir
    dirs = [exp_dir] + comparison_dir
    index = 0
    for dir in dirs:
        [report, times, data] = log_parse.generate_acc_logprob_report(dir, key,
                output_name)
        if index == 0:
            # this is the main experiment directory
            with open("{0}/{1}.log".format(output_dir,
                                           file_basename), "w") as f:
                f.write(report)

        if plot:
            color_val = g_plot_colors[index]
            data = np.array(data)
            if data.shape[0] == 0:
                logger.warning("Couldn't find any rows for the"
                               "accuracy/log-probability plot, not generating it")
                return
            data = data[data[:, 0] >= start_iter, :]
            plot_handle, = plt.plot(data[:, 0], data[:, 1], color=color_val,
                                    linestyle="--",
                                    label="train {0}".format(dir))
            plots.append(plot_handle)
            plot_handle, = plt.plot(data[:, 0], data[:, 2], color=color_val,
                                    label="valid {0}".format(dir))
            plots.append(plot_handle)
        index += 1
    if plot:
        plt.xlabel('Iteration')
        plt.ylabel(key)
        lgd = plt.legend(handles=plots, loc='lower center',
                         bbox_to_anchor=(0.5, -0.2 + len(dirs) * -0.1),
                         ncol=1, borderaxespad=0.)
        plt.grid(True)
        fig.suptitle("{0} plot for {1}".format(key, output_name))
        figfile_name = '{0}/{1}_{2}.pdf'.format(
            output_dir, file_basename,
            latex_compliant_name(output_name))
        plt.savefig(figfile_name, bbox_extra_artists=(lgd,),
                    bbox_inches='tight')
        if latex_report is not None:
            latex_report.add_figure(
                figfile_name,
                "Plot of {0} vs iterations for {1}".format(key, output_name))


# The name of five gates of lstmp
g_lstm_gate = ['i_t_sigmoid', 'f_t_sigmoid', 'c_t_tanh', 'o_t_sigmoid', 'm_t_tanh']

# The "extra" item looks like a placeholder. As each unit in python plot is
# composed by a legend_handle(linestyle) and a legend_label(description).
# For the unit which doesn't have linestyle, we use the "extra" placeholder.
extra = Rectangle((0, 0), 1, 1, facecolor="w", fill=False, edgecolor='none', linewidth=0)

# This function is used to insert a column to the legend, the column_index is 1-based
def insert_a_column_legend(legend_handle, legend_label, lp, mp, hp,
        dir, prefix_length, column_index):
    handle = [extra, lp, mp, hp]
    label = ["[1]{0}".format(dir[prefix_length:]), "", "", ""]
    for row in range(1,5):
        legend_handle.insert(column_index*row-1, handle[row-1])
        legend_label.insert(column_index*row-1, label[row-1])


# This function is used to plot a normal nonlinearity component or a gate of lstmp
def plot_a_nonlin_component(fig, dirs, stat_tables_per_component_per_dir,
        component_name, common_prefix, prefix_length, component_type,
        start_iter, gate_index=0, with_oderiv=0):
    fig.clf()
    index = 0
    legend_handle = [extra, extra, extra, extra]
    legend_label = ["", '5th percentile', '50th percentile', '95th percentile']

    if not with_oderiv:
        for dir in dirs:
            color_val = g_plot_colors[index]
            index += 1
            try:
                iter_stats = (stat_tables_per_component_per_dir[dir][component_name])
            except KeyError:
                # this component is not available in this network so lets
                # not just plot it
                insert_a_column_legend(legend_handle, legend_label, lp, mp, hp,
                        dir, prefix_length, index+1)
                continue

            data = np.array(iter_stats)
            data = data[data[:, 0] >= start_iter, :] 

            ax = plt.subplot(211)
            lp, = ax.plot(data[:, 0], data[:, gate_index*10+5], color=color_val,
                    linestyle='--')
            mp, = ax.plot(data[:, 0], data[:, gate_index*10+6], color=color_val,
                    linestyle='-')
            hp, = ax.plot(data[:, 0], data[:, gate_index*10+7], color=color_val,
                    linestyle='--')
            insert_a_column_legend(legend_handle, legend_label, lp, mp, hp,
                    dir, prefix_length, index+1)

            ax.set_ylabel('Value-{0}'.format(component_type))
            ax.grid(True)

            ax = plt.subplot(212)
            lp, = ax.plot(data[:, 0], data[:, gate_index*10+8], color=color_val,
                    linestyle='--')
            mp, = ax.plot(data[:, 0], data[:, gate_index*10+9], color=color_val,
                    linestyle='-')
            hp, = ax.plot(data[:, 0], data[:, gate_index*10+10], color=color_val,
                    linestyle='--')
            ax.set_xlabel('Iteration')
            ax.set_ylabel('Derivative-{0}'.format(component_type))
            ax.grid(True)

        lgd = plt.legend(legend_handle, legend_label, loc='lower center',
                bbox_to_anchor=(0.5 , -0.5 + len(dirs) * -0.2),
                ncol=4, handletextpad = -2, title="[1]:{0}".format(common_prefix),
                borderaxespad=0.)
        plt.grid(True)

    else:
        for dir in dirs:
            color_val = g_plot_colors[index]
            index += 1
            try:
                iter_stats = (stat_tables_per_component_per_dir[dir][component_name])
            except KeyError:
                # this component is not available in this network so lets
                # not just plot it
                insert_a_column_legend(legend_handle, legend_label, lp, mp, hp,
                        dir, prefix_length, index+1)
                continue

            data = np.array(iter_stats)
            data = data[data[:, 0] >= start_iter, :]
            ax = plt.subplot(311)
            lp, = ax.plot(data[:, 0], data[:, gate_index*10+7], color=color_val,
                    linestyle='--')
            mp, = ax.plot(data[:, 0], data[:, gate_index*10+8], color=color_val,
                    linestyle='-')
            hp, = ax.plot(data[:, 0], data[:, gate_index*10+9], color=color_val,
                    linestyle='--')
            insert_a_column_legend(legend_handle, legend_label, lp, mp, hp,
                    dir, prefix_length, index+1)

            ax.set_ylabel('Value-{0}'.format(component_type))
            ax.grid(True)

            ax = plt.subplot(312)
            lp, = ax.plot(data[:, 0], data[:, gate_index*10+10], color=color_val,
                    linestyle='--')
            mp, = ax.plot(data[:, 0], data[:, gate_index*10+11], color=color_val,
                    linestyle='-')
            hp, = ax.plot(data[:, 0], data[:, gate_index*10+12], color=color_val,
                    linestyle='--')
            ax.set_ylabel('Derivative-{0}'.format(component_type))
            ax.grid(True)

            ax = plt.subplot(313)
            lp, = ax.plot(data[:, 0], data[:, gate_index*10+13], color=color_val,
                    linestyle='--')
            mp, = ax.plot(data[:, 0], data[:, gate_index*10+14], color=color_val,
                    linestyle='-')
            hp, = ax.plot(data[:, 0], data[:, gate_index*10+15], color=color_val,
                    linestyle='--')
            ax.set_xlabel('Iteration')
            ax.set_ylabel('Oderivative-{0}'.format(component_type))
            ax.grid(True)

            plt.subplots_adjust(top=0.8, hspace = 1.0, bottom = -0.2)
        lgd = plt.legend(legend_handle, legend_label, loc='lower center',
                bbox_to_anchor=(0.5 , -1.5 + len(dirs) * -0.2),
                ncol=4, handletextpad = -2, title="[1]:{0}".format(common_prefix),
                borderaxespad=0.)
        plt.grid(True)        

    return lgd


# This function is used to generate the statistic plots of nonlinearity component
# Mainly divided into the following steps:
# 1) With log_parse function, we get the statistics from each directory.
# 2) Convert the collected nonlinearity statistics into the tables. Each table
#    contains all the statistics in each component of each directory.
# 3) The statistics of each component are stored into corresponding log files.
#    Each line of the log file contains the statistics of one iteration.
# 4) Plot the "Per-dimension average-(value, derivative) percentiles" figure
#    for each nonlinearity component.
def generate_nonlin_stats_plots(exp_dir, output_dir, plot, comparison_dir=None,
                                start_iter=1, latex_report=None):
    assert start_iter >= 1

    comparison_dir = [] if comparison_dir is None else comparison_dir
    dirs = [exp_dir] + comparison_dir
    index = 0
    stats_per_dir = {}
    with_oderiv = 0

    for dir in dirs:
        stats_per_component_per_iter = (
            log_parse.parse_progress_logs_for_nonlinearity_stats(dir))
        for key in stats_per_component_per_iter:
            if len(stats_per_component_per_iter[key]['stats']) == 0:
                logger.warning("Couldn't find any rows for the"
                               "nonlin stats plot, not generating it")

        stats_per_dir[dir] = stats_per_component_per_iter
    # convert the nonlin stats into tables
    stat_tables_per_component_per_dir = {}

    for dir in dirs:
        stats_per_component_per_iter = stats_per_dir[dir]
        component_names = stats_per_component_per_iter.keys()
        stat_tables_per_component = {}
        for component_name in component_names:
            comp_data = stats_per_component_per_iter[component_name]
            comp_type = comp_data['type']
            comp_stats = comp_data['stats']
            iters = comp_stats.keys()
            iters.sort()
            iter_stats = []
            for iter in iters:
                iter_stats.append([iter] + comp_stats[iter])
            stat_tables_per_component[component_name] = iter_stats
        stat_tables_per_component_per_dir[dir] = stat_tables_per_component
    if len(comp_stats[iter]) == 15:
        with_oderiv = 1
    main_stat_tables = stat_tables_per_component_per_dir[exp_dir]

    for component_name in main_stat_tables.keys():
        # this is the main experiment directory
        with open("{dir}/nonlinstats_{comp_name}.log".format(
                    dir=output_dir, comp_name=component_name), "w") as f:
            if with_oderiv:
                # with oderiv-rms
                f.write("Iteration\tValueMean\tValueStddev\tDerivMean\tDerivStddev\tOderivMean\tOderivStddev\t"
                               "Value_5th\tValue_50th\tValue_95th\t"
                               "Deriv_5th\tDeriv_50th\tDeriv_95th\t"
                               "Oderiv_5th\tOderiv_50th\tOderiv_95th\n")
            else:
                # without oderiv-rms
                f.write("Iteration\tValueMean\tValueStddev\tDerivMean\tDerivStddev\t"
                               "Value_5th\tValue_50th\tValue_95th\t"
                               "Deriv_5th\tDeriv_50th\tDeriv_95th\n")
            iter_stat_report = []
            iter_stats = main_stat_tables[component_name]
            for row in iter_stats:
                iter_stat_report.append("\t".join([str(x) for x in row]))
            f.write("\n".join(iter_stat_report))
            f.close()
    if plot:
        main_component_names = main_stat_tables.keys()
        main_component_names.sort()

        plot_component_names = set(main_component_names)
        for dir in dirs:
            component_names = set(stats_per_dir[dir].keys())
            plot_component_names = plot_component_names.intersection(
                component_names)
        plot_component_names = list(plot_component_names)
        plot_component_names.sort()
        if plot_component_names != main_component_names:
            logger.warning("""The components in all the neural networks in the
            given experiment dirs are not the same, so comparison plots are
            provided only for common component names. Make sure that these are
            comparable experiments before analyzing these plots.""")

        fig = plt.figure()

        common_prefix = os.path.commonprefix(dirs)
        prefix_length = common_prefix.rfind('/')
        common_prefix = common_prefix[0:prefix_length]

        for component_name in main_component_names:
            if stats_per_dir[exp_dir][component_name]['type'] == 'LstmNonlinearity':
                for i in range(0,5):
                    component_type = 'Lstm-' + g_lstm_gate[i]
                    lgd = plot_a_nonlin_component(fig, dirs,
                            stat_tables_per_component_per_dir, component_name,
                            common_prefix, prefix_length, component_type, start_iter, i, with_oderiv)
                    fig.suptitle("Per-dimension average-(value, derivative) percentiles for "
                         "{component_name}-{gate}".format(component_name=component_name, gate=g_lstm_gate[i]))
                    comp_name = latex_compliant_name(component_name)
                    figfile_name = '{dir}/nonlinstats_{comp_name}_{gate}.pdf'.format(
                        dir=output_dir, comp_name=comp_name, gate=g_lstm_gate[i])
                    fig.savefig(figfile_name, bbox_extra_artists=(lgd,),
                        bbox_inches='tight')
                    if latex_report is not None:
                        latex_report.add_figure(
                        figfile_name,
                        "Per-dimension average-(value, derivative) percentiles for "
                        "{0}-{1}".format(component_name, g_lstm_gate[i]))
            else:
                component_type = stats_per_dir[exp_dir][component_name]['type']
                lgd = plot_a_nonlin_component(fig, dirs,
                        stat_tables_per_component_per_dir,component_name,
                        common_prefix, prefix_length, component_type, start_iter, 0, with_oderiv)
                if with_oderiv:
                    fig.suptitle("Per-dimension average-(value, derivative) and rms-oderivative percentiles for "
                         "{component_name}".format(component_name=component_name))
                else:
                    fig.suptitle("Per-dimension average-(value, derivative) percentiles for "
                         "{component_name}".format(component_name=component_name))
                comp_name = latex_compliant_name(component_name)
                figfile_name = '{dir}/nonlinstats_{comp_name}.pdf'.format(
                    dir=output_dir, comp_name=comp_name)
                fig.savefig(figfile_name, bbox_extra_artists=(lgd,),
                        bbox_inches='tight')
                if latex_report is not None:
                    if with_oderiv:
                        latex_report.add_figure(
                        figfile_name,
                        "Per-dimension average-(value, derivative) and rms-oderivative percentiles for "
                        "{0}".format(component_name))
                    else:
                        latex_report.add_figure(
                        figfile_name,
                        "Per-dimension average-(value, derivative) percentiles for "
                        "{0}".format(component_name))



def generate_clipped_proportion_plots(exp_dir, output_dir, plot,
                                      comparison_dir=None, start_iter=1,
                                      latex_report=None):
    assert(start_iter >= 1)

    comparison_dir = [] if comparison_dir is None else comparison_dir
    dirs = [exp_dir] + comparison_dir
    index = 0
    stats_per_dir = {}
    for dir in dirs:
        try:
            stats_per_dir[dir] = (
                log_parse.parse_progress_logs_for_clipped_proportion(dir))
        except log_parse.MalformedClippedProportionLineException as e:
            raise e
        except common_lib.KaldiCommandException as e:
            warnings.warn("Could not extract the clipped proportions for {0},"
                          " this might be because there are no "
                          "ClipGradientComponents.".format(dir))
            continue
        if len(stats_per_dir[dir]) == 0:
            logger.warning("Couldn't find any rows for the"
                           "clipped proportion plot, not generating it")
    try:
        main_cp_stats = stats_per_dir[exp_dir]['table']
    except KeyError:
        warnings.warn("The main experiment directory {0} does not have "
                      "clipped proportions. So not generating clipped "
                      "proportion plots.".format(exp_dir))
        return

    # this is the main experiment directory
    file = open("{dir}/clipped_proportion.log".format(dir=output_dir), "w")
    iter_stat_report = ""
    for row in main_cp_stats:
        iter_stat_report += "\t".join(map(lambda x: str(x), row)) + "\n"
    file.write(iter_stat_report)
    file.close()

    if plot:
        main_component_names = (
            stats_per_dir[exp_dir]['cp_per_iter_per_component'].keys())
        main_component_names.sort()
        plot_component_names = set(main_component_names)
        for dir in dirs:
            try:
                component_names = set(
                    stats_per_dir[dir]['cp_per_iter_per_component'].keys())
                plot_component_names = (
                    plot_component_names.intersection(component_names))
            except KeyError:
                continue
        plot_component_names = list(plot_component_names)
        plot_component_names.sort()
        if plot_component_names != main_component_names:
            logger.warning(
                """The components in all the neural networks in the given
                experiment dirs are not the same, so comparison plots are
                provided only for common component names. Make sure that these
                are comparable experiments before analyzing these plots.""")

        fig = plt.figure()
        for component_name in main_component_names:
            fig.clf()
            index = 0
            plots = []
            for dir in dirs:
                color_val = g_plot_colors[index]
                index += 1
                try:
                    iter_stats = stats_per_dir[dir][
                        'cp_per_iter_per_component'][component_name]
                except KeyError:
                    # this component is not available in this network so lets
                    # not just plot it
                    continue

                data = np.array(iter_stats)
                data = data[data[:, 0] >= start_iter, :]
                ax = plt.subplot(111)
                mp, = ax.plot(data[:, 0], data[:, 1], color=color_val,
                              label="Clipped Proportion {0}".format(dir))
                plots.append(mp)
                ax.set_ylabel('Clipped Proportion')
                ax.set_ylim([0, 1.2])
                ax.grid(True)
            lgd = plt.legend(handles=plots, loc='lower center',
                             bbox_to_anchor=(0.5, -0.5 + len(dirs) * -0.2),
                             ncol=1, borderaxespad=0.)
            plt.grid(True)
            fig.suptitle("Clipped-proportion value at {comp_name}".format(
                            comp_name=component_name))
            comp_name = latex_compliant_name(component_name)
            figfile_name = '{dir}/clipped_proportion_{comp_name}.pdf'.format(
                dir=output_dir, comp_name=comp_name)
            fig.savefig(figfile_name, bbox_extra_artists=(lgd,),
                        bbox_inches='tight')
            if latex_report is not None:
                latex_report.add_figure(
                    figfile_name,
                    "Clipped proportion at {0}".format(component_name))


def generate_parameter_diff_plots(exp_dir, output_dir, plot,
                                  comparison_dir=None, start_iter=1,
                                  latex_report=None):
    # Parameter changes
    assert start_iter >= 1

    comparison_dir = [] if comparison_dir is None else comparison_dir
    dirs = [exp_dir] + comparison_dir
    index = 0
    stats_per_dir = {}
    key_file = {"Parameter differences": "parameter.diff",
                "Relative parameter differences": "relative_parameter.diff"}
    stats_per_dir = {}
    for dir in dirs:
        stats_per_dir[dir] = {}
        for key in key_file:
            stats_per_dir[dir][key] = (
                log_parse.parse_progress_logs_for_param_diff(dir, key))

    # write down the stats for the main experiment directory
    for diff_type in key_file:
        with open("{0}/{1}".format(output_dir, key_file[diff_type]), "w") as f:
            diff_per_component_per_iter = (
                stats_per_dir[exp_dir][diff_type]['progress_per_component'])
            component_names = (
                stats_per_dir[exp_dir][diff_type]['component_names'])
            max_iter = stats_per_dir[exp_dir][diff_type]['max_iter']
            f.write(" ".join(["Iteration"] + component_names)+"\n")
            total_missing_iterations = 0
            gave_user_warning = False
            for iter in range(max_iter + 1):
                iter_data = [str(iter)]
                for c in component_names:
                    try:
                        iter_data.append(
                            str(diff_per_component_per_iter[c][iter]))
                    except KeyError:
                        total_missing_iterations += 1
                        iter_data.append("NA")
                if (total_missing_iterations/len(component_names) > 20
                        and not gave_user_warning):
                    logger.warning("There are more than {0} missing "
                                   "iterations per component. "
                                   "Something might be wrong.".format(
                                       total_missing_iterations
                                       / len(component_names)))
                    gave_user_warning = True

                f.write(" ".join(iter_data)+"\n")

    if plot:
        # get the component names
        diff_type = key_file.keys()[0]
        main_component_names = stats_per_dir[exp_dir][diff_type][
            'progress_per_component'].keys()
        main_component_names.sort()
        plot_component_names = set(main_component_names)

        for dir in dirs:
            try:
                component_names = set(stats_per_dir[dir][diff_type][
                    'progress_per_component'].keys())
                plot_component_names = plot_component_names.intersection(
                    component_names)
            except KeyError:
                continue
        plot_component_names = list(plot_component_names)
        plot_component_names.sort()
        if plot_component_names != main_component_names:
            logger.warning("The components in all the neural networks in the "
                           "given experiment dirs are not the same, "
                           "so comparison plots are provided only for common "
                           "component names. "
                           "Make sure that these are comparable experiments "
                           "before analyzing these plots.")

        assert main_component_names

        fig = plt.figure()
        logger.info("Generating parameter-difference plots for the "
                    "following components:{0}".format(
                        ', '.join(main_component_names)))

        for component_name in main_component_names:
            fig.clf()
            index = 0
            plots = []
            for dir in dirs:
                color_val = g_plot_colors[index]
                index += 1
                iter_stats = []
                try:
                    for diff_type in ['Parameter differences',
                                      'Relative parameter differences']:
                        iter_stats.append(np.array(
                            sorted(stats_per_dir[dir][diff_type][
                                'progress_per_component'][
                                    component_name].items())))
                except KeyError as e:
                    # this component is not available in this network so lets
                    # not just plot it
                    if dir == exp_dir:
                        raise Exception("No parameter differences were "
                                        "available even in the main "
                                        "experiment dir for the component "
                                        "{0}. Something went wrong: "
                                        "{1}.".format(
                                            component_name, str(e)))
                    continue
                ax = plt.subplot(211)
                mp, = ax.plot(iter_stats[0][:, 0], iter_stats[0][:, 1],
                              color=color_val,
                              label="Parameter Differences {0}".format(dir))
                plots.append(mp)
                ax.set_ylabel('Parameter Differences')
                ax.grid(True)

                ax = plt.subplot(212)
                mp, = ax.plot(iter_stats[1][:, 0], iter_stats[1][:, 1],
                              color=color_val,
                              label="Relative Parameter "
                                    "Differences {0}".format(dir))
                ax.set_xlabel('Iteration')
                ax.set_ylabel('Relative Parameter Differences')
                ax.grid(True)

            lgd = plt.legend(handles=plots, loc='lower center',
                             bbox_to_anchor=(0.5, -0.5 + len(dirs) * -0.2),
                             ncol=1, borderaxespad=0.)
            plt.grid(True)
            fig.suptitle("Parameter differences at {comp_name}".format(
                comp_name=component_name))
            comp_name = latex_compliant_name(component_name)
            figfile_name = '{dir}/param_diff_{comp_name}.pdf'.format(
                dir=output_dir, comp_name=comp_name)
            fig.savefig(figfile_name, bbox_extra_artists=(lgd,),
                        bbox_inches='tight')
            if latex_report is not None:
                latex_report.add_figure(
                    figfile_name,
                    "Parameter differences at {0}".format(component_name))


def generate_plots(exp_dir, output_dir, output_names, comparison_dir=None,
                   start_iter=1):
    try:
        os.makedirs(output_dir)
    except OSError as e:
        if e.errno == errno.EEXIST and os.path.isdir(output_dir):
            pass
        else:
            raise e
    if g_plot:
        latex_report = LatexReport("{0}/report.pdf".format(output_dir))
    else:
        latex_report = None

    for (output_name, objective_type) in output_names:
        if objective_type == "linear":
            logger.info("Generating accuracy plots")
            generate_acc_logprob_plots(
                exp_dir, output_dir, g_plot, key='accuracy',
                file_basename='accuracy', comparison_dir=comparison_dir,
                start_iter=start_iter,
                latex_report=latex_report, output_name=output_name)

            logger.info("Generating log-likelihood plots")
            generate_acc_logprob_plots(
                exp_dir, output_dir, g_plot, key='log-likelihood',
                file_basename='loglikelihood', comparison_dir=comparison_dir,
                start_iter=start_iter,
                latex_report=latex_report, output_name=output_name)
        elif objective_type == "chain":
            logger.info("Generating log-probability plots")
            generate_acc_logprob_plots(
                exp_dir, output_dir, g_plot,
                key='log-probability', file_basename='log_probability',
                comparison_dir=comparison_dir, start_iter=start_iter,
                latex_report=latex_report, output_name=output_name)
        elif objective_type == "rnnlm_objective":
            logger.info("Generating RNNLM objective plots")
            generate_acc_logprob_plots(
                exp_dir, output_dir, g_plot, key='rnnlm_objective',
                file_basename='objective', comparison_dir=comparison_dir,
                start_iter=start_iter,
                latex_report=latex_report, output_name=output_name)
        else:
            logger.info("Generating " + objective_type + " objective plots")
            generate_acc_logprob_plots(
                exp_dir, output_dir, g_plot, key='objective',
                file_basename='objective', comparison_dir=comparison_dir,
                start_iter=start_iter,
                latex_report=latex_report, output_name=output_name)

    logger.info("Generating non-linearity stats plots")
    generate_nonlin_stats_plots(
        exp_dir, output_dir, g_plot, comparison_dir=comparison_dir,
        start_iter=start_iter, latex_report=latex_report)

    logger.info("Generating clipped-proportion plots")
    generate_clipped_proportion_plots(
        exp_dir, output_dir, g_plot, comparison_dir=comparison_dir,
        start_iter=start_iter, latex_report=latex_report)

    logger.info("Generating parameter difference plots")
    generate_parameter_diff_plots(
        exp_dir, output_dir, g_plot, comparison_dir=comparison_dir,
        start_iter=start_iter, latex_report=latex_report)

    if g_plot and latex_report is not None:
        has_compiled = latex_report.close()
        if has_compiled:
            logger.info("Report has been generated. "
                        "You can find it at the location "
                        "{0}".format("{0}/report.pdf".format(output_dir)))


def main():
    args = get_args()

    output_nodes = []

    if args.output_nodes is not None:
        nodes = args.output_nodes.split(' ')
        for n in nodes:
            parts = n.split(':')
            assert len(parts) == 2
            output_nodes.append(tuple(parts))
    elif args.is_chain:
        output_nodes.append(('output', 'chain'))
<<<<<<< HEAD
        output_nodes.append(('output-xent', 'chain'))
=======
    elif args.is_rnnlm:
        output_nodes.append(('output', 'rnnlm_objective'))
>>>>>>> cc16eece
    else:
        output_nodes.append(('output', 'linear'))

    if args.comparison_dir is not None:
      generate_plots(args.exp_dir[0], args.output_dir, output_nodes,
                     comparison_dir=args.comparison_dir,
                     start_iter=args.start_iter)
    else:
      if len(args.exp_dir) == 1:
        generate_plots(args.exp_dir[0], args.output_dir, output_nodes,
                       start_iter=args.start_iter)
      if len(args.exp_dir) > 1:
        generate_plots(args.exp_dir[0], args.output_dir, output_nodes,
                       comparison_dir=args.exp_dir[1:],
                       start_iter=args.start_iter)


if __name__ == "__main__":
    main()<|MERGE_RESOLUTION|>--- conflicted
+++ resolved
@@ -259,7 +259,7 @@
                 continue
 
             data = np.array(iter_stats)
-            data = data[data[:, 0] >= start_iter, :] 
+            data = data[data[:, 0] >= start_iter, :]
 
             ax = plt.subplot(211)
             lp, = ax.plot(data[:, 0], data[:, gate_index*10+5], color=color_val,
@@ -345,7 +345,7 @@
                 bbox_to_anchor=(0.5 , -1.5 + len(dirs) * -0.2),
                 ncol=4, handletextpad = -2, title="[1]:{0}".format(common_prefix),
                 borderaxespad=0.)
-        plt.grid(True)        
+        plt.grid(True)
 
     return lgd
 
@@ -826,12 +826,9 @@
             output_nodes.append(tuple(parts))
     elif args.is_chain:
         output_nodes.append(('output', 'chain'))
-<<<<<<< HEAD
         output_nodes.append(('output-xent', 'chain'))
-=======
     elif args.is_rnnlm:
         output_nodes.append(('output', 'rnnlm_objective'))
->>>>>>> cc16eece
     else:
         output_nodes.append(('output', 'linear'))
 
