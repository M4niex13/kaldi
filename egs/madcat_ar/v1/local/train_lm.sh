--- conflicted
+++ resolved
@@ -6,11 +6,7 @@
 #           2017  Hossein Hadian
 # Apache 2.0
 #
-<<<<<<< HEAD
-# This script trains a LM on the training transcriptions and corpus text.
-=======
 # This script trains a LM on the training transcriptions.
->>>>>>> 9b9196b6
 # It is based on the example scripts distributed with PocoLM
 
 # It will check if pocolm is installed and if not will proceed with installation
