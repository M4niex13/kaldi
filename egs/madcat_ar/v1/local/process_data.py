--- conflicted
+++ resolved
@@ -5,11 +5,7 @@
 """ This script reads MADCAT files and creates the following files (for the
     data subset selected via --dataset) :text, utt2spk, images.scp.
   Eg. local/process_data.py data/local /export/corpora/LDC/LDC2012T15 /export/corpora/LDC/LDC2013T09
-<<<<<<< HEAD
       /export/corpora/LDC/LDC2013T15 data/download/data_splits/madcat.train.raw.lineid
-=======
-      /export/corpora/LDC/LDC2013T15 /home/kduh/proj/scale2018/data/madcat_datasplit/ar-en/madcat.train.raw.lineid
->>>>>>> ef9bd79a
       data/dev data/local/lines/images.scp
   Eg. text file: LDC0001_000404_NHR_ARB_20070113.0052_11_LDC0001_00z2 وجه وعقل غارق حتّى النخاع
       utt2spk file: LDC0001_000397_NHR_ARB_20070113.0052_11_LDC0001_00z1 LDC0001
