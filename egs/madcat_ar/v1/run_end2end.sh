--- conflicted
+++ resolved
@@ -82,11 +82,7 @@
 
     mv data/$set/text data/$set/text.old
     paste -d' ' data/$set/ids data/$set/bpe_text > data/$set/text
-<<<<<<< HEAD
-    #rm -f data/$set/bpe_text data/$set/ids
-=======
     rm -f data/$set/bpe_text data/$set/ids
->>>>>>> 9b9196b6
   done
 
   echo "$0:Preparing dictionary and lang..."
@@ -105,11 +101,7 @@
 
 if [ $stage -le 4 ]; then
   echo "$0: Calling the flat-start chain recipe... $(date)."
-<<<<<<< HEAD
-  local/chain/run_flatstart_cnn1a.sh --nj $nj
-=======
   local/chain/run_e2e_cnn.sh --nj $nj
->>>>>>> 9b9196b6
 fi
 
 if [ $stage -le 5 ]; then
@@ -121,9 +113,5 @@
 
 if [ $stage -le 6 ]; then
   echo "$0: Building a tree and training a regular chain model using the e2e alignments...$(date)"
-<<<<<<< HEAD
-  local/chain/run_cnn_e2eali_1b.sh --nj $nj
-=======
   local/chain/run_cnn_e2eali.sh --nj $nj
->>>>>>> 9b9196b6
 fi