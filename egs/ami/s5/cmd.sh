# you can change cmd.sh depending on what type of queue you are using.
# If you have no queueing system and want to run on a local machine, you
# can change all instances 'queue.pl' to run.pl (but be careful and run
# commands one by one: most recipes will exhaust the memory on your
# machine).  queue.pl works with GridEngine (qsub).  slurm.pl works
# with slurm.  Different queues are configured differently, with different
# queue names and different ways of specifying things like memory;
# to account for these differences you can create and edit the file
# conf/queue.conf to match your queue's configuration.  Search for
# conf/queue.conf in http://kaldi-asr.org/doc/queue.html for more information,
# or search for the string 'default_config' in utils/queue.pl or utils/slurm.pl.

export train_cmd="queue.pl --mem 1G"
export decode_cmd="queue.pl --mem 2G"
# the use of cuda_cmd is deprecated but it is sometimes still used in nnet1
# scripts.
export cuda_cmd="queue.pl --gpu 1 --mem 20G"

# the rest of this file is present for historical reasons.
# In general it's best to rely on conf/queue.conf for cluster-specific
# configuration.

# On Eddie use:
#export train_cmd="queue.pl -P inf_hcrc_cstr_nst -l h_rt=08:00:00"
#export decode_cmd="queue.pl -P inf_hcrc_cstr_nst  -l h_rt=05:00:00 -pe memory-2G 4"
#export highmem_cmd="queue.pl -P inf_hcrc_cstr_nst -l h_rt=05:00:00 -pe memory-2G 4"
#export scoring_cmd="queue.pl -P inf_hcrc_cstr_nst  -l h_rt=00:20:00"

<<<<<<< HEAD
# JSALT2015 workshop, cluster AWS-EC2, (setup from Vijay)
export train_cmd="queue.pl -l arch=*64* --mem 1G"
export decode_cmd="queue.pl -l arch=*64* --mem 2G"
export highmem_cmd="queue.pl -l arch=*64* --mem 4G"
export scoring_cmd="queue.pl -l arch=*64*"
export cuda_cmd="queue.pl --gpu 1 -l mem_free=20G,ram_free=20G"
export cuda_mem_cmd="queue.pl --gpu 1 -l mem_free=42G,ram_free=42G"
export cntk_decode_cmd="queue.pl -l arch=*64* --mem 1G -pe smp 2"

# To run locally, use:
#export train_cmd=run.pl
#export decode_cmd=run.pl
#export highmem_cmd=run.pl
#export cuda_cmd=run.pl

=======
>>>>>>> 6c7c0170
if [ "$(hostname -d)" == "fit.vutbr.cz" ]; then
  # BUT cluster:
  queue="all.q@@blade,all.q@@speech"
  gpu_queue="long.q@@gpu"
  storage="matylda5"
  export train_cmd="queue.pl -q $queue -l ram_free=1.5G,mem_free=1.5G,${storage}=1"
  export decode_cmd="queue.pl -q $queue -l ram_free=2.5G,mem_free=2.5G,${storage}=0.5"
  export cuda_cmd="queue.pl -q $gpu_queue -l gpu=1"
fi
<|MERGE_RESOLUTION|>--- conflicted
+++ resolved
@@ -26,7 +26,7 @@
 #export highmem_cmd="queue.pl -P inf_hcrc_cstr_nst -l h_rt=05:00:00 -pe memory-2G 4"
 #export scoring_cmd="queue.pl -P inf_hcrc_cstr_nst  -l h_rt=00:20:00"
 
-<<<<<<< HEAD
+#<<<<<<< HEAD
 # JSALT2015 workshop, cluster AWS-EC2, (setup from Vijay)
 export train_cmd="queue.pl -l arch=*64* --mem 1G"
 export decode_cmd="queue.pl -l arch=*64* --mem 2G"
@@ -42,14 +42,14 @@
 #export highmem_cmd=run.pl
 #export cuda_cmd=run.pl
 
-=======
->>>>>>> 6c7c0170
-if [ "$(hostname -d)" == "fit.vutbr.cz" ]; then
-  # BUT cluster:
-  queue="all.q@@blade,all.q@@speech"
-  gpu_queue="long.q@@gpu"
-  storage="matylda5"
-  export train_cmd="queue.pl -q $queue -l ram_free=1.5G,mem_free=1.5G,${storage}=1"
-  export decode_cmd="queue.pl -q $queue -l ram_free=2.5G,mem_free=2.5G,${storage}=0.5"
-  export cuda_cmd="queue.pl -q $gpu_queue -l gpu=1"
-fi
+#=======
+#>>>>>>> 6c7c0170812a1f7dfb5c09c078787e79ee72333a
+#if [ "$(hostname -d)" == "fit.vutbr.cz" ]; then
+#  # BUT cluster:
+#  queue="all.q@@blade,all.q@@speech"
+#  gpu_queue="long.q@@gpu"
+#  storage="matylda5"
+#  export train_cmd="queue.pl -q $queue -l ram_free=1.5G,mem_free=1.5G,${storage}=1"
+#  export decode_cmd="queue.pl -q $queue -l ram_free=2.5G,mem_free=2.5G,${storage}=0.5"
+#  export cuda_cmd="queue.pl -q $gpu_queue -l gpu=1"
+#fi
