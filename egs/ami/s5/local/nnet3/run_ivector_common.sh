#!/bin/bash

# this script contains some common (shared) parts of the run_nnet*.sh scripts.
# speed perturbation is done for the training data

stage=0
mic=ihm
num_threads_ubm=32
nj=10
use_ihm_ali=false
use_sat_alignments=true
nj=30

. cmd.sh
. ./path.sh
. ./utils/parse_options.sh

volume_perturb_datadir()  {
  dir=$1
  cat $dir/wav.scp | python -c "
import sys, os, subprocess, re, random
scale_low = 1.0/8
scale_high = 2.0
for line in sys.stdin.readlines():
  if len(line.strip()) == 0:
    continue
  print '{0} sox --vol {1} -t wav - -t wav - |'.format(line.strip(), random.uniform(scale_low, scale_high))
"| sort -k1,1 -u  > $dir/wav.scp_scaled || exit 1;
  mv $dir/wav.scp $dir/wav.scp_nonorm
  mv $dir/wav.scp_scaled $dir/wav.scp
}

if [ "$use_sat_alignments" == "true" ]; then
  gmm=tri4a
else
  gmm=tri3a
fi

if [ "$use_ihm_ali" == "true" ]; then
  if [ "$mic" == "ihm" ]; then
    echo "This is an IHM setup, using the use_ihm_ali=true options does not make sense. Rerun with use_ihm_ali=false" && exit 1;
  fi
  # prepare the parallel data directory ${mic}_clean_ali
  # generate alignments from the perturbed parallel data
  local/nnet3/prepare_parallel_perturbed_alignments.sh --stage $stage \
                                                       --mic $mic \
                                                       --new-mic ${mic}_cleanali \
                                                       --use-sat-alignments $use_sat_alignments
  # we are going to modify the mic name as changing the alignments
  # changes the ivector extractor
  mic=${mic}_cleanali
  ali_dir=exp/ihm/${gmm}_${mic}_train_parallel_sp_ali
else
  # prepare the perturbed data directory and generate alignments
  local/nnet3/prepare_perturbed_alignments.sh --stage $stage --mic $mic \
                                              --use-sat-alignments $use_sat_alignments

  ali_dir=exp/$mic/${gmm}_${mic}_train_sp_ali
fi

if [ $stage -le 4 ]; then
  # Create high-resolution MFCC features (with 40 cepstra instead of 13).
  # this shows how you can split across multiple file-systems.  we'll split the
  # MFCC dir across multiple locations.  You might want to be careful here, if you
  # have multiple copies of Kaldi checked out and run the same recipe, not to let
  # them overwrite each other.
  mfccdir=mfcc_${mic}_hires
  if [[ $(hostname -f) == *.clsp.jhu.edu ]] && [ ! -d $mfccdir/storage ]; then
    utils/create_split_dir.pl /export/b0{1,2,3,4}/$USER/kaldi-data/egs/ami-$mic-$(date +'%m_%d_%H_%M')/s5/$mfccdir/storage $mfccdir/storage
  fi

  for datadir in train_sp dev eval; do
    utils/copy_data_dir.sh data/$mic/$datadir data/$mic/${datadir}_hires
    if [ "$datadir" == "train_sp" ]; then
      volume_perturb_datadir data/$mic/${datadir}_hires
    fi

    steps/make_mfcc.sh --nj $nj --mfcc-config conf/mfcc_hires.conf \
      --cmd "$train_cmd" data/$mic/${datadir}_hires exp/make_${mic}_hires/$datadir $mfccdir || exit 1;
    steps/compute_cmvn_stats.sh data/$mic/${datadir}_hires exp/make_${mic}_hires/$mic/$datadir $mfccdir || exit 1;

    utils/fix_data_dir.sh data/$mic/${datadir}_hires
  done
fi

if [ $stage -le 5 ]; then
  # Train a system just for its LDA+MLLT transform.  We use --num-iters 13
  # because after we get the transform (12th iter is the last), any further
  # training is pointless.
  steps/train_lda_mllt.sh --cmd "$train_cmd" --num-iters 13 \
    --realign-iters "" \
    --splice-opts "--left-context=3 --right-context=3" \
    5000 10000 data/$mic/train_sp_hires data/lang \
    $ali_dir exp/$mic/nnet3/tri5
fi


if [ $stage -le 6 ]; then
  steps/online/nnet2/train_diag_ubm.sh --cmd "$train_cmd" --nj 30 \
    --num-frames 700000 \
    --num-threads $num_threads_ubm \
    data/$mic/train_sp_hires 512 exp/$mic/nnet3/tri5 exp/$mic/nnet3/diag_ubm
fi

if [ $stage -le 7 ]; then
  # iVector extractors can in general be sensitive to the amount of data, but
  # this one has a fairly small dim (defaults to 100)
  steps/online/nnet2/train_ivector_extractor.sh --cmd "$train_cmd" --nj 10 \
    data/$mic/train_sp_hires exp/$mic/nnet3/diag_ubm exp/$mic/nnet3/extractor || exit 1;
fi


<<<<<<< HEAD
if [ $stage -le 6 ]; then
  if [ -f exp/$mic/nnet3/.error ]; then rm exp/$mic/nnet3/.error 2>/dev/null; fi
  ivectordir=exp/$mic/nnet3/ivectors_${train_set}_hires
=======
if [ $stage -le 8 ]; then
  rm -f exp/$mic/nnet3/.error 2>/dev/null
  ivectordir=exp/$mic/nnet3/ivectors_train_sp_hires
>>>>>>> 6c7c0170
  if [[ $(hostname -f) == *.clsp.jhu.edu ]] && [ ! -d $ivectordir/storage ]; then
    utils/create_split_dir.pl /export/b0{1,2,3,4}/$USER/kaldi-data/egs/ami-$mic-$(date +'%m_%d_%H_%M')/s5/$ivectordir/storage $ivectordir/storage
  fi
  # We extract iVectors on all the train data, which will be what we train the
  # system on.  With --utts-per-spk-max 2, the script.  pairs the utterances
  # into twos, and treats each of these pairs as one speaker.  Note that these
  # are extracted 'online'.

  # having a larger number of speakers is helpful for generalization, and to
  # handle per-utterance decoding well (iVector starts at zero).
  steps/online/nnet2/copy_data_dir.sh --utts-per-spk-max 2 data/$mic/train_sp_hires data/$mic/train_sp_hires_max2
  steps/online/nnet2/extract_ivectors_online.sh --cmd "$train_cmd" --nj 30 \
    data/$mic/train_sp_hires_max2 \
    exp/$mic/nnet3/extractor \
    exp/$mic/nnet3/ivectors_train_sp_hires \
    || touch exp/$mic/nnet3/.error
  [ -f exp/$mic/nnet3/.error ] && echo "$0: error extracting iVectors." && exit 1;
fi

if [ $stage -le 9 ]; then
  rm -f exp/$mic/nnet3/.error 2>/dev/null
  for data in dev eval; do
    steps/online/nnet2/extract_ivectors_online.sh --cmd "$train_cmd" --nj 8 \
      data/$mic/${data}_hires exp/$mic/nnet3/extractor exp/$mic/nnet3/ivectors_${data} || touch exp/$mic/nnet3/.error &
  done
  wait
  [ -f exp/$mic/nnet3/.error ] && echo "$0: error extracting iVectors." && exit 1;
fi

exit 0;<|MERGE_RESOLUTION|>--- conflicted
+++ resolved
@@ -110,15 +110,15 @@
 fi
 
 
-<<<<<<< HEAD
+#<<<<<<< HEAD
 if [ $stage -le 6 ]; then
   if [ -f exp/$mic/nnet3/.error ]; then rm exp/$mic/nnet3/.error 2>/dev/null; fi
   ivectordir=exp/$mic/nnet3/ivectors_${train_set}_hires
-=======
-if [ $stage -le 8 ]; then
-  rm -f exp/$mic/nnet3/.error 2>/dev/null
-  ivectordir=exp/$mic/nnet3/ivectors_train_sp_hires
->>>>>>> 6c7c0170
+#=======
+#if [ $stage -le 8 ]; then
+#  rm -f exp/$mic/nnet3/.error 2>/dev/null
+#  ivectordir=exp/$mic/nnet3/ivectors_train_sp_hires
+#>>>>>>> 6c7c0170812a1f7dfb5c09c078787e79ee72333a
   if [[ $(hostname -f) == *.clsp.jhu.edu ]] && [ ! -d $ivectordir/storage ]; then
     utils/create_split_dir.pl /export/b0{1,2,3,4}/$USER/kaldi-data/egs/ami-$mic-$(date +'%m_%d_%H_%M')/s5/$ivectordir/storage $ivectordir/storage
   fi
