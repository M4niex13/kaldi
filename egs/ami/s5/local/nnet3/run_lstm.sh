--- conflicted
+++ resolved
@@ -22,11 +22,7 @@
 non_recurrent_projection_dim=256
 chunk_width=20
 chunk_left_context=20
-<<<<<<< HEAD
-clipping_threshold=10.0
-=======
 clipping_threshold=30.0
->>>>>>> 29d83b0d
 norm_based_clipping=true
 common_egs_dir=
 
@@ -46,9 +42,6 @@
 num_bptt_steps=20
 samples_per_iter=20000
 remove_egs=true
-# End configuration section.
-
-echo "$0 $@"  # Print the command line for logging
 
 # End configuration section.
 
@@ -129,11 +122,7 @@
     data/$mic/${train_set}_hires data/lang $ali_dir $dir  || exit 1;
 fi
 
-<<<<<<< HEAD
-if [ $stage -le 8 ]; then
-=======
 if [ $stage -le 9 ]; then
->>>>>>> 29d83b0d
   # this version of the decoding treats each utterance separately
   # without carrying forward speaker information.
   for decode_set in dev eval; do
@@ -141,12 +130,8 @@
       num_jobs=`cat data/$mic/${decode_set}_hires/utt2spk|cut -d' ' -f2|sort -u|wc -l`
       decode_dir=${dir}/decode_${decode_set}
 
-<<<<<<< HEAD
-      steps/nnet3/decode.sh --nj $num_jobs --cmd "$decode_cmd" \
-=======
       steps/nnet3/lstm/decode.sh --nj 250 --cmd "$decode_cmd" \
           --extra-left-context $chunk_left_context  \
->>>>>>> 29d83b0d
           --online-ivector-dir exp/$mic/nnet3/ivectors_${decode_set} \
          $graph_dir data/$mic/${decode_set}_hires $decode_dir || exit 1;
       ) &
