--- conflicted
+++ resolved
@@ -7,11 +7,7 @@
 micid=1 #which mic from array should be used?
 mic=sdm$micid
 
-<<<<<<< HEAD
 stage=15
-=======
-stage=1
->>>>>>> 7215c071
 . utils/parse_options.sh
 
 # Set bash to 'debug' mode, it prints the commands (option '-x') and exits on :
@@ -174,7 +170,6 @@
     --srcdir exp/$mic/nnet2_online/nnet_ms_sp
 fi
 
-<<<<<<< HEAD
 #TDNN training
 #if [ $stage -le 14 ]; then
 #  local/nnet3/run_tdnn.sh \
@@ -183,17 +178,6 @@
 #    --stage 9 \
 #    --use-sat-alignments false
 #fi
-=======
-#TDNN training (nnet3)
-if [ $stage -le 14 ]; then
-  local/nnet3/run_tdnn.sh \
-    --mic $mic \
-    --speed-perturb true \
-    --stage 9 \
-    --use-sat-alignments false
-fi
-exit 1;
->>>>>>> 7215c071
 
 #LSTM training (nnet3)
 if [ $stage -le 15 ]; then
