#!/usr/bin/env python3

# Copyright      2017  Chun Chieh Chang
#                2017  Ashish Arora
#                2017  Yiwen Shao
#                2018  Hossein Hadian

""" This script converts images to Kaldi-format feature matrices. The input to
    this script is the path to a data directory, e.g. "data/train". This script
    reads the images listed in images.scp and writes them to standard output
    (by default) as Kaldi-formatted matrices (in text form). It also scales the
    images so they have the same height (via --feat-dim). It can optionally pad
    the images (on left/right sides) with white pixels. It by default performs 
    augmentation, (directly scaling down and scaling up). It will double the 
    data but we can turn augmentation off (via --no-augment).
    If an 'image2num_frames' file is found in the data dir, it will be used
    to enforce the images to have the specified length in that file by padding
    white pixels (the --padding option will be ignored in this case). This relates
    to end2end chain training.
    eg. local/make_features.py data/train --feat-dim 40
"""
import random
import argparse
import os
import sys
import numpy as np
from scipy import misc
import math
from signal import signal, SIGPIPE, SIG_DFL
signal(SIGPIPE, SIG_DFL)

parser = argparse.ArgumentParser(description="""Converts images (in 'dir'/images.scp) to features and
                                                writes them to standard output in text format.""")
parser.add_argument('images_scp_path', type=str,
                    help='Path of images.scp file')
parser.add_argument('--allowed_len_file_path', type=str, default=None,
                    help='If supplied, each images will be padded to reach the '
                    'target length (this overrides --padding).')
parser.add_argument('--out-ark', type=str, default='-',
                    help='Where to write the output feature file')
parser.add_argument('--feat-dim', type=int, default=40,
                    help='Size to scale the height of all images')
parser.add_argument('--padding', type=int, default=5,
                    help='Number of white pixels to pad on the left'
                    'and right side of the image.')
parser.add_argument('--num-channels', type=int, default=1,
                    help='Number of color channels')
<<<<<<< HEAD
=======
parser.add_argument('--vertical-shift', type=int, default=0,
                    help='total number of padding pixel per column')
>>>>>>> fcf9b979
parser.add_argument('--fliplr', type=lambda x: (str(x).lower()=='true'), default=False,
                   help="Flip the image left-right for right to left languages")
parser.add_argument('--augment_type', type=str, default='no_aug',
                    choices=['no_aug', 'random_scale','random_shift'],
                    help='Subset of data to process.')
args = parser.parse_args()


def write_kaldi_matrix(file_handle, matrix, key):
    file_handle.write(key + " [ ")
    num_rows = len(matrix)
    if num_rows == 0:
        raise Exception("Matrix is empty")
    num_cols = len(matrix[0])

    for row_index in range(len(matrix)):
        if num_cols != len(matrix[row_index]):
            raise Exception("All the rows of a matrix are expected to "
                            "have the same length")
        file_handle.write(" ".join(map(lambda x: str(x), matrix[row_index])))
        if row_index != num_rows - 1:
            file_handle.write("\n")
    file_handle.write(" ]\n")

def horizontal_pad(im, allowed_lengths = None):
    if allowed_lengths is None:
        left_padding = right_padding = args.padding
    else:  # Find an allowed length for the image
        imlen = im.shape[1] # width
        allowed_len = 0
        for l in allowed_lengths:
            if l > imlen:
                allowed_len = l
                break
        if allowed_len == 0:
            #  No allowed length was found for the image (the image is too long)
            return None
        padding = allowed_len - imlen
        left_padding = int(padding // 2)
        right_padding = padding - left_padding
    dim_y = im.shape[0] # height
    im_pad = np.concatenate((255 * np.ones((dim_y, left_padding, args.num_channels),
                                           dtype=int), im), axis=1)
    im_pad1 = np.concatenate((im_pad, 255 * np.ones((dim_y, right_padding, args.num_channels),
                                                    dtype=int)), axis=1)
    return im_pad1

def get_scaled_image_aug(im, mode='normal'):
    scale_size = args.feat_dim
    sx = im.shape[1]
    sy = im.shape[0]
    scale = (1.0 * scale_size) / sy
    nx = int(scale_size)
    ny = int(scale * sx) 
    scale_size = random.randint(10, 30)
    scale = (1.0 * scale_size) / sy
    down_nx = int(scale_size)
    down_ny = int(scale * sx)
    if mode == 'normal':
        im = misc.imresize(im, (nx, ny))
        return im
    else:
        im_scaled_down = misc.imresize(im, (down_nx, down_ny))
        im_scaled_up = misc.imresize(im_scaled_down, (nx, ny))
        return im_scaled_up
    return im

def vertical_shift(im, mode='normal'):
    if args.vertical_shift == 0:
        return im
    total = args.vertical_shift
    if mode == 'notmid':
        val = random.randint(0, 1)
        if val == 0:
            mode = 'top'
        else:
            mode = 'bottom'
    if mode == 'normal':
        top = int(total / 2)
        bottom = total - top
    elif mode == 'top':  # more padding on top
        top = random.randint(total / 2, total)
        bottom = total - top
    elif mode == 'bottom':  # more padding on bottom
        top = random.randint(0, total / 2)
        bottom = total - top
    width = im.shape[1]
    im_pad = np.concatenate(
        (255 * np.ones((top, width), dtype=int) -
         np.random.normal(2, 1, (top, width)).astype(int), im), axis=0)
    im_pad = np.concatenate(
        (im_pad, 255 * np.ones((bottom, width), dtype=int) -
         np.random.normal(2, 1, (bottom, width)).astype(int)), axis=0)
    return im_pad

### main ###
random.seed(1)
data_list_path = args.images_scp_path
if args.out_ark == '-':
    out_fh = sys.stdout
else:
    out_fh = open(args.out_ark,'w')

allowed_lengths = None
allowed_len_handle = args.allowed_len_file_path
if os.path.isfile(allowed_len_handle):
    print("Found 'allowed_lengths.txt' file...", file=sys.stderr)
    allowed_lengths = []
    with open(allowed_len_handle) as f:
        for line in f:
            allowed_lengths.append(int(line.strip()))
    print("Read {} allowed lengths and will apply them to the "
          "features.".format(len(allowed_lengths)), file=sys.stderr)

num_fail = 0
num_ok = 0
with open(data_list_path) as f:
    for line in f:
        line = line.strip()
        line_vect = line.split(' ')
        image_id = line_vect[0]
        image_path = line_vect[1]
        im = misc.imread(image_path)
        if args.fliplr:
            im = np.fliplr(im)
        if args.augment_type == 'no_aug' or 'random_shift':
            im = get_scaled_image_aug(im, 'normal')
        elif args.augment_type == 'random_scale':
            im = get_scaled_image_aug(im, 'scaled')
        im = horizontal_pad(im, allowed_lengths)
        if im is None:
            num_fail += 1
            continue
<<<<<<< HEAD
        if args.num_channels == 1:
            data = np.transpose(im_horizontal_padded, (1, 0))
        elif args.num_channels == 3:
            H = im_horizontal_padded.shape[0]
            W = im_horizontal_padded.shape[1]
            C = im_horizontal_padded.shape[2]
            data = np.reshape(np.transpose(im_horizontal_padded, (1, 0, 2)), (W, H * C))
=======
        if args.augment_type == 'no_aug' or 'random_scale':
            im = vertical_shift(im, 'normal')
        elif args.augment_type == 'random_shift':
            im = vertical_shift(im, 'notmid')
        if args.num_channels == 1:
            data = np.transpose(im, (1, 0))
        elif args.num_channels == 3:
            H = im.shape[0]
            W = im.shape[1]
            C = im.shape[2]
            data = np.reshape(np.transpose(im, (1, 0, 2)), (W, H * C))
>>>>>>> fcf9b979
        data = np.divide(data, 255.0)
        num_ok += 1
        write_kaldi_matrix(out_fh, data, image_id)

print('Generated features for {} images. Failed for {} (image too '
      'long).'.format(num_ok, num_fail), file=sys.stderr)<|MERGE_RESOLUTION|>--- conflicted
+++ resolved
@@ -45,11 +45,8 @@
                     'and right side of the image.')
 parser.add_argument('--num-channels', type=int, default=1,
                     help='Number of color channels')
-<<<<<<< HEAD
-=======
 parser.add_argument('--vertical-shift', type=int, default=0,
                     help='total number of padding pixel per column')
->>>>>>> fcf9b979
 parser.add_argument('--fliplr', type=lambda x: (str(x).lower()=='true'), default=False,
                    help="Flip the image left-right for right to left languages")
 parser.add_argument('--augment_type', type=str, default='no_aug',
@@ -183,15 +180,6 @@
         if im is None:
             num_fail += 1
             continue
-<<<<<<< HEAD
-        if args.num_channels == 1:
-            data = np.transpose(im_horizontal_padded, (1, 0))
-        elif args.num_channels == 3:
-            H = im_horizontal_padded.shape[0]
-            W = im_horizontal_padded.shape[1]
-            C = im_horizontal_padded.shape[2]
-            data = np.reshape(np.transpose(im_horizontal_padded, (1, 0, 2)), (W, H * C))
-=======
         if args.augment_type == 'no_aug' or 'random_scale':
             im = vertical_shift(im, 'normal')
         elif args.augment_type == 'random_shift':
@@ -203,7 +191,6 @@
             W = im.shape[1]
             C = im.shape[2]
             data = np.reshape(np.transpose(im, (1, 0, 2)), (W, H * C))
->>>>>>> fcf9b979
         data = np.divide(data, 255.0)
         num_ok += 1
         write_kaldi_matrix(out_fh, data, image_id)
