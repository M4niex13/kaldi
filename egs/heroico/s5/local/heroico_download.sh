#!/bin/bash

# Copyright 2018 John Morgan
# Apache 2.0.

# The corpus and lexicon are on openslr.org
lexicon="http://www.openslr.org/resources/34/santiago.tar.gz"
speech="http://www.openslr.org/resources/39/LDC2006S37.tar.gz"

download_dir=$(pwd)
tmpdir=data/local/tmp
data_dir=$tmpdir/LDC2006S37/data
downloaddir=$(pwd)

mkdir -p $tmpdir

# download the corpus from openslr
<<<<<<< HEAD
if [ ! -f $download_dir/LDC2006S37.tar.gz ]; then
  wget -O $download_dir/heroico.tar.gz $speech

  (
    cd $download_dir
    tar -xzf heroico.tar.gz
=======
if [ ! -f $downloaddir/LDC2006S37.tar.gz ]; then
  wget -O $downloaddir/LDC2006S37.tar.gz $speech

  (
    cd $downloaddir
    tar -xzf LDC2006S37.tar.gz
>>>>>>> 76f445d1
  )
fi

mkdir -p data/local/dict $tmpdir/dict

# download the dictionary from openslr
<<<<<<< HEAD
if [ ! -f $download_dir/santiago.tar.gz ]; then
    wget -O $download_dir/santiago.tar.gz $lexicon
fi

(
  cd $download_dir
=======
if [ ! -f $downloaddir/dict/santiago.tar.gz ]; then
    wget -O $downloaddir/dict/santiago.tar.gz $lexicon
fi

(
  cd $downloaddir/dict
>>>>>>> 76f445d1
  tar -xzf santiago.tar.gz
)<|MERGE_RESOLUTION|>--- conflicted
+++ resolved
@@ -10,46 +10,29 @@
 download_dir=$(pwd)
 tmpdir=data/local/tmp
 data_dir=$tmpdir/LDC2006S37/data
-downloaddir=$(pwd)
 
 mkdir -p $tmpdir
 
 # download the corpus from openslr
-<<<<<<< HEAD
-if [ ! -f $download_dir/LDC2006S37.tar.gz ]; then
+
+if [ ! -f $download_dir/heroico.tar.gz ]; then
   wget -O $download_dir/heroico.tar.gz $speech
 
   (
     cd $download_dir
     tar -xzf heroico.tar.gz
-=======
-if [ ! -f $downloaddir/LDC2006S37.tar.gz ]; then
-  wget -O $downloaddir/LDC2006S37.tar.gz $speech
-
-  (
-    cd $downloaddir
-    tar -xzf LDC2006S37.tar.gz
->>>>>>> 76f445d1
   )
 fi
 
 mkdir -p data/local/dict $tmpdir/dict
 
 # download the dictionary from openslr
-<<<<<<< HEAD
+
 if [ ! -f $download_dir/santiago.tar.gz ]; then
     wget -O $download_dir/santiago.tar.gz $lexicon
 fi
 
 (
   cd $download_dir
-=======
-if [ ! -f $downloaddir/dict/santiago.tar.gz ]; then
-    wget -O $downloaddir/dict/santiago.tar.gz $lexicon
-fi
-
-(
-  cd $downloaddir/dict
->>>>>>> 76f445d1
   tar -xzf santiago.tar.gz
 )