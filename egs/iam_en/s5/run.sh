#!/bin/bash

stage=0
nj=20
variance_floor_val=0.1
data_dir=data_gray
exp_dir=exp_gray
. ./cmd.sh ## You'll want to change cmd.sh to something that will work on your system.
           ## This relates to the queue.
. utils/parse_options.sh  # e.g. this parses the --stage option if supplied.

if [ $stage -le 0 ]; then
  # data preparation
  local/prepare_data.sh --nj $nj
fi

<<<<<<< HEAD
mkdir -p data/{train,val_1,val_2,test}/data
mkdir -p char_data/{train,val_1,val_2,test}/data
=======
mkdir -p $data_dir/{train,val_1,val_2,test}/data
>>>>>>> 2f7f7d95
if [ $stage -le 1 ]; then
  for f in train val_1 val_2 test; do
    local/make_feature_vect.py $data_dir/$f --scale-size 40 | \
      copy-feats --compress=true --compression-method=7 \
      ark:- ark,scp:$data_dir/$f/data/images.ark,$data_dir/$f/feats.scp || exit 1
    
    steps/compute_cmvn_stats.sh $data_dir/$f || exit 1;
  done
<<<<<<< HEAD
  steps/compute_cmvn_stats.sh data/train || exit 1;


  for f in train val_1 val_2 test; do
    local/make_feature_vect.py char_data/$f --scale-size 40 | \
      copy-feats --compress=true --compression-method=7 \
      ark:- ark,scp:char_data/$f/data/images.ark,char_data/$f/feats.scp || exit 1
  done
  steps/compute_cmvn_stats.sh char_data/train || exit 1;
fi

if [ $stage -le 2 ]; then
  local/prepare_dict.sh data/train/ data/dict
  utils/prepare_lang.sh --position-dependent-phones false data/dict "<sil>" data/lang/temp data/lang

  local/prepare_char_dict.sh char_data/train/ char_data/dict
  utils/prepare_lang.sh --position-dependent-phones false --sil-prob 0.0 char_data/dict "<sil>" char_data/lang/temp char_data/lang
fi

if [ $stage -le 3 ]; then
  ## Starting basic training on features
  steps/train_mono.sh --nj $nj \
    --variance_floor_val $variance_floor_val data/train data/lang exp/mono

  steps/train_mono.sh --nj $nj \
    --variance_floor_val $variance_floor_val char_data/train char_data/lang char_exp/mono
=======

#  mkdir -p data/train/log
#  image/split_ocr_dir.sh data/train/ $nj
#  $cmd JOB=1:$nj data/train/log/make_feature_vect.JOB.log \
#    local/make_feature_vect.py data/train/split${nj}/JOB/ --scale-size 40 \| \
#    copy-feats --compress=true --compression-method=7 \
#    ark:- ark,scp:data/train/split${nj}/JOB/data/images.ark,data/train/split${nj}/JOB/feats.scp \
#    || exit 1
fi

if [ $stage -le 2 ]; then
  local/prepare_dict.sh $data_dir/train/ $data_dir/dict
  utils/prepare_lang.sh --num-nonsil-states 5 --position-dependent-phones false $data_dir/dict "<sil>" $data_dir/lang_5states/temp $data_dir/lang_5states
fi

if [ $stage -le 3 ]; then
  ## Starting basic training on features
  ## passing value for variance floor
  steps/train_mono.sh --nj $nj \
    --variance_floor_val $variance_floor_val $data_dir/train $data_dir/lang_5states $exp_dir/mono_5states_700
fi

if [ $stage -le 4 ]; then
  cp -R $data_dir/lang_5states -T $data_dir/lang_test_5states
  local/prepare_lm.sh $data_dir/train/text $data_dir/lang_test_5states 2 || exit 1;
fi

if [ $stage -le 5 ]; then
  utils/mkgraph.sh --mono $data_dir/lang_test_5states $exp_dir/mono_5states_700 $exp_dir/mono_5states_700/graph
  steps/decode.sh --nj $nj --cmd $cmd $exp_dir/mono_5states_700/graph $data_dir/test $exp_dir/mono_5states_700/decode_train
>>>>>>> 2f7f7d95
fi<|MERGE_RESOLUTION|>--- conflicted
+++ resolved
@@ -3,8 +3,12 @@
 stage=0
 nj=20
 variance_floor_val=0.1
-data_dir=data_gray
-exp_dir=exp_gray
+data_dir=char_data
+exp_dir=char_exp
+totgauss=1000
+boost_sil=1.25
+numLeavesTri=10
+numGaussTri=20
 . ./cmd.sh ## You'll want to change cmd.sh to something that will work on your system.
            ## This relates to the queue.
 . utils/parse_options.sh  # e.g. this parses the --stage option if supplied.
@@ -14,68 +18,29 @@
   local/prepare_data.sh --nj $nj
 fi
 
-<<<<<<< HEAD
-mkdir -p data/{train,val_1,val_2,test}/data
-mkdir -p char_data/{train,val_1,val_2,test}/data
-=======
 mkdir -p $data_dir/{train,val_1,val_2,test}/data
->>>>>>> 2f7f7d95
 if [ $stage -le 1 ]; then
   for f in train val_1 val_2 test; do
     local/make_feature_vect.py $data_dir/$f --scale-size 40 | \
       copy-feats --compress=true --compression-method=7 \
       ark:- ark,scp:$data_dir/$f/data/images.ark,$data_dir/$f/feats.scp || exit 1
-    
+
     steps/compute_cmvn_stats.sh $data_dir/$f || exit 1;
   done
-<<<<<<< HEAD
-  steps/compute_cmvn_stats.sh data/train || exit 1;
 
-
-  for f in train val_1 val_2 test; do
-    local/make_feature_vect.py char_data/$f --scale-size 40 | \
-      copy-feats --compress=true --compression-method=7 \
-      ark:- ark,scp:char_data/$f/data/images.ark,char_data/$f/feats.scp || exit 1
-  done
-  steps/compute_cmvn_stats.sh char_data/train || exit 1;
 fi
 
 if [ $stage -le 2 ]; then
-  local/prepare_dict.sh data/train/ data/dict
-  utils/prepare_lang.sh --position-dependent-phones false data/dict "<sil>" data/lang/temp data/lang
-
-  local/prepare_char_dict.sh char_data/train/ char_data/dict
-  utils/prepare_lang.sh --position-dependent-phones false --sil-prob 0.0 char_data/dict "<sil>" char_data/lang/temp char_data/lang
+  local/prepare_char_dict.sh $data_dir/train/ $data_dir/dict
+  
+  utils/prepare_lang.sh --num-nonsil-states 5 --position-dependent-phones false \
+    --sil-prob 0.0 $data_dir/dict "<sil>" $data_dir/lang_5states/temp $data_dir/lang_5states
 fi
 
 if [ $stage -le 3 ]; then
-  ## Starting basic training on features
   steps/train_mono.sh --nj $nj \
-    --variance_floor_val $variance_floor_val data/train data/lang exp/mono
-
-  steps/train_mono.sh --nj $nj \
-    --variance_floor_val $variance_floor_val char_data/train char_data/lang char_exp/mono
-=======
-
-#  mkdir -p data/train/log
-#  image/split_ocr_dir.sh data/train/ $nj
-#  $cmd JOB=1:$nj data/train/log/make_feature_vect.JOB.log \
-#    local/make_feature_vect.py data/train/split${nj}/JOB/ --scale-size 40 \| \
-#    copy-feats --compress=true --compression-method=7 \
-#    ark:- ark,scp:data/train/split${nj}/JOB/data/images.ark,data/train/split${nj}/JOB/feats.scp \
-#    || exit 1
-fi
-
-if [ $stage -le 2 ]; then
-  local/prepare_dict.sh $data_dir/train/ $data_dir/dict
-  utils/prepare_lang.sh --num-nonsil-states 5 --position-dependent-phones false $data_dir/dict "<sil>" $data_dir/lang_5states/temp $data_dir/lang_5states
-fi
-
-if [ $stage -le 3 ]; then
-  ## Starting basic training on features
-  ## passing value for variance floor
-  steps/train_mono.sh --nj $nj \
-    --variance_floor_val $variance_floor_val $data_dir/train $data_dir/lang_5states $exp_dir/mono_5states_700
+    --variance_floor_val $variance_floor_val --totgauss $totgauss \
+    $data_dir/train $data_dir/lang_5states $exp_dir/mono_5states_700
 fi
 
 if [ $stage -le 4 ]; then
@@ -84,7 +49,19 @@
 fi
 
 if [ $stage -le 5 ]; then
-  utils/mkgraph.sh --mono $data_dir/lang_test_5states $exp_dir/mono_5states_700 $exp_dir/mono_5states_700/graph
-  steps/decode.sh --nj $nj --cmd $cmd $exp_dir/mono_5states_700/graph $data_dir/test $exp_dir/mono_5states_700/decode_train
->>>>>>> 2f7f7d95
+  utils/mkgraph.sh --mono $data_dir/lang_test_5states $exp_dir/mono_5states_700 \
+    $exp_dir/mono_5states_700/graph
+
+  steps/decode.sh --nj $nj --cmd $cmd $exp_dir/mono_5states_700/graph $data_dir/test \
+    $exp_dir/mono_5states_700/decode_train
+fi
+
+if [ $stage -le 4 ]; then
+
+    steps/align_si.sh --boost-silence "$boost_sil" --nj $nj \
+     $traindata $lang $exp_dir/mono_grey_1000_3 $exp_dir/mono_ali_1000_3
+
+    steps/train_deltas.sh --variance_floor_val $variance_floor_val \
+     $numLeavesTri $numGaussTri $data_dir/train $data_dir/lang_5states $exp_dir/mono_ali_1000_3 $exp_dir/tri_1000_3
+
 fi