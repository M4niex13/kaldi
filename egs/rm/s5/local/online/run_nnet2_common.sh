#!/bin/bash
<<<<<<< HEAD
# This script extracts mfcc features using mfcc_config and train ubm model and
# ivector extractor and extract ivector for train and test.
=======
# This script extracts mfcc features using mfcc_config and trains ubm model and
# ivector extractor and extracts ivector for train and test.
>>>>>>> 82686ee6
. cmd.sh


stage=1
nnet_affix=_online
extractor=exp/nnet2${nnet_affix}/extractor
ivector_dim=50
mfcc_config=conf/mfcc_hires.conf
use_ivector=true # If false, it skips training ivector extractor and
                 # ivector extraction stages.
. cmd.sh
. ./path.sh
. ./utils/parse_options.sh

if $use_gpu; then
  if ! cuda-compiled; then
    cat <<EOF && exit 1
This script is intended to be used with GPUs but you have not compiled Kaldi with CUDA
If you want to use GPUs (and have them), go to src/, and configure and make on a machine
where "nvcc" is installed.  Otherwise, call this script with --use-gpu false
EOF
  fi
  parallel_opts="--gpu 1"
  num_threads=1
  minibatch_size=512
else
  # Use 4 nnet jobs just like run_4d_gpu.sh so the results should be
  # almost the same, but this may be a little bit slow.
  num_threads=16
  minibatch_size=128
  parallel_opts="--num-threads $num_threads"
  dir=exp/nnet2${nnet_affix}/nnet
fi

train_set=train
if [ $stage -le 0 ]; then
  echo "$0: creating high-resolution MFCC features."
  mfccdir=data/${train_set}_hires/data

  for datadir in $train_set test; do
    utils/copy_data_dir.sh data/$datadir data/${datadir}_hires

    steps/make_mfcc.sh --nj 30 --mfcc-config $mfcc_config \
      --cmd "$train_cmd" data/${datadir}_hires || exit 1;
    steps/compute_cmvn_stats.sh data/${datadir}_hires
    utils/fix_data_dir.sh data/${datadir}_hires
  done
fi

train_set=${train_set}_hires
if [ ! -f $extractor/final.ie ] && [ $ivector_dim -gt 0 ]; then
  if [ $stage -le 1 ]; then
    mkdir -p exp/nnet2${nnet_affix}
    steps/online/nnet2/train_diag_ubm.sh --cmd "$train_cmd" --nj 40 --num-frames 200000 \
      data/${train_set} 256 exp/tri3b exp/nnet2${nnet_affix}/diag_ubm
  fi

  if [ $stage -le 2 ]; then
    # use a smaller iVector dim (50) than the default (100) because RM has a very
    # small amount of data.
    steps/online/nnet2/train_ivector_extractor.sh --cmd "$train_cmd" --nj 40 \
      --ivector-dim $ivector_dim \
     data/${train_set} exp/nnet2${nnet_affix}/diag_ubm $extractor || exit 1;
  fi
fi

if [ $stage -le 3 ] && [ $ivector_dim -gt 0 ]; then
  # having a larger number of speakers is helpful for generalization, and to
  # handle per-utterance decoding well (iVector starts at zero).
  steps/online/nnet2/copy_data_dir.sh --utts-per-spk-max 2 data/${train_set} data/${train_set}_max2

  steps/online/nnet2/extract_ivectors_online.sh --cmd "$train_cmd" --nj 40 \
    data/${train_set}_max2 $extractor exp/nnet2${nnet_affix}/ivectors || exit 1;

  steps/online/nnet2/extract_ivectors_online.sh --cmd "$train_cmd" --nj 10 \
    data/test_hires $extractor exp/nnet2${nnet_affix}/ivectors_test || exit 1;
fi<|MERGE_RESOLUTION|>--- conflicted
+++ resolved
@@ -1,11 +1,6 @@
 #!/bin/bash
-<<<<<<< HEAD
-# This script extracts mfcc features using mfcc_config and train ubm model and
-# ivector extractor and extract ivector for train and test.
-=======
 # This script extracts mfcc features using mfcc_config and trains ubm model and
 # ivector extractor and extracts ivector for train and test.
->>>>>>> 82686ee6
 . cmd.sh
 
 
