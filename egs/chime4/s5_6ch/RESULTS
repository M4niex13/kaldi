--- conflicted
+++ resolved
@@ -78,7 +78,7 @@
 -------------------
 
 ######## Advanced baseline
-######## All 6 channel training, Lattice-free MMI TDNN, BLSTM-mask-based GEV beamformer
+######## All 6 channel training, enhanced data training, Lattice-free MMI TDNN, BLSTM-mask-based GEV beamformer
 
 TDNN with beamformit
 exp/chain/tdnn1d_sp/best_wer_beamformit_5mics.result
@@ -108,8 +108,7 @@
 et05_real WER: 7.04% (Average), 9.89% (BUS), 5.49% (CAFE), 5.70% (PEDESTRIAN), 7.10% (STREET)
 -------------------
 
-<<<<<<< HEAD
-TDNN using 6 channel data plus enhanced data
+TDNN using 6 channel data plus enhanced data with beamformit
 exp/chain/tdnn7a_sp/best_wer_beamformit_5mics.result
 -------------------
 best overall dt05 WER 5.80% (language model weight = 10)
@@ -123,8 +122,8 @@
 et05_real WER: 9.63% (Average), 13.46% (BUS), 7.98% (CAFE), 8.13% (PEDESTRIAN), 8.97% (STREET)
 -------------------
 
-TDNN+RNNLM using 6 channel data plus enhanced data
-exp/chain/tdnn7a_sp_smbr_lmrescore beamformit_5mics_rnnlm_5k_h300_w0.5_n100 exp/chain/tdnn7a_sp_smbr_lmrescore/graph_tgpr_5k
+TDNN+RNNLM using 6 channel data plus enhanced data with beamformit
+exp/chain/tdnn7a_sp_smbr_lmrescore/best_wer_beamformit_5mics_rnnlm_5k_h300_w0.5_n100.result
 compute dt05 WER for each location
 -------------------
 best overall dt05 WER 4.02% (language model weight = 11)
@@ -136,7 +135,8 @@
 et05_simu WER: 7.49% (Average), 5.16% (BUS), 7.21% (CAFE), 7.45% (PEDESTRIAN), 10.14% (STREET)
 -------------------
 et05_real WER: 6.84% (Average), 9.74% (BUS), 5.38% (CAFE), 5.25% (PEDESTRIAN), 7.00% (STREET)
-=======
+-------------------
+
 TDNN+RNNLM with blstm_gev
 exp/chain/tdnn1a_sp_smbr_lmrescore/best_wer_blstm_gev_rnnlm_5k_h300_w0.5_n100.result
 -------------------
@@ -149,5 +149,4 @@
 et05_simu WER: 3.95% (Average), 3.29% (BUS), 4.71% (CAFE), 4.30% (PEDESTRIAN), 3.53% (STREET)
 -------------------
 et05_real WER: 4.04% (Average), 4.94% (BUS), 3.66% (CAFE), 3.66% (PEDESTRIAN), 3.90% (STREET)
->>>>>>> a5c01bf9
 -------------------