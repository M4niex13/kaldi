#!/bin/bash

# Kaldi ASR baseline for the CHiME-4 Challenge (6ch track: 6 channel track)
#
# Copyright 2016 University of Sheffield (Jon Barker, Ricard Marxer)
#                Inria (Emmanuel Vincent)
#                Mitsubishi Electric Research Labs (Shinji Watanabe)
#           2017 JHU CLSP (Szu-Jui Chen)
#  Apache 2.0  (http://www.apache.org/licenses/LICENSE-2.0)

. ./path.sh
. ./cmd.sh
#####Baseline settings#####
# Usage: 
# 1. For using original baseline, execute './run.sh --baseline chime4_official'. 
# We don't provide the function to train original baseline models anymore. Instead, we provided the
# trained original baseline models in tools/ASR_models for directly using.
#
# 2. For using advanced baseline, first execute './run.sh --baseline advanced --flatstart true' to
<<<<<<< HEAD
# get the models. If you want to use DNN instead of TDNN, add option "--tdnn false".
# Then execute './run.sh --baseline advanced' for your experiments. 

# Config:
stage=0 # resume training with --stage N
=======
# get the models.
# Then execute './run.sh --baseline advanced' for your experiments. 

# Config:
stage=0 # resume training with --stage=N
>>>>>>> 061d1268
baseline=advanced
flatstart=false
tdnn=true

. utils/parse_options.sh || exit 1;

# Set bash to 'debug' mode, it will exit on :
# -e 'error', -u 'undefined variable', -o ... 'error in pipeline', -x 'print commands',
set -e
set -u
set -o pipefail

#####check data and model paths################
# Set a main root directory of the CHiME4 data
# If you use scripts distributed in the CHiME4 package,
chime4_data=`pwd`/../..
# Otherwise, please specify it, e.g.,
chime4_data=/db/laputa1/data/processed/public/CHiME4

<<<<<<< HEAD
case $(hostname -d) in
  *.jhu.edu) chime4_data=/export/corpora4/CHiME4/CHiME3 ;; # JHU,
=======
case $(hostname -f) in
  *.clsp.jhu.edu) chime4_data=/export/corpora4/CHiME4/CHiME3 ;; # JHU,
>>>>>>> 061d1268
esac 

if [ ! -d $chime4_data ]; then
  echo "$chime4_data does not exist. Please specify chime4 data root correctly" && exit 1;
fi
# Set a model directory for the CHiME4 data.
case $baseline in
  chime4_official)
      if $flatstart; then
        echo "We don't support this anymore for 'chime4_official' baseline"
        echo " ... Automatically set it to false"
      fi
      modeldir=$chime4_data/tools/ASR_models
      flatstart=false
      ;;
  advanced)
      modeldir=`pwd`
      ;;
  *)
      echo "Usage: './run.sh --baseline chime4_official' or './run.sh --baseline advanced'"
      echo " ... If you haven't run flatstart for advanced baseline, please execute"
      echo " ... './run.sh --baseline advanced --flatstart true' first";
      exit 1;
esac

if [ "$flatstart" = false ]; then
  for d in $modeldir $modeldir/data/{lang,lang_test_tgpr_5k,lang_test_5gkn_5k,lang_test_rnnlm_5k_h300,local} \
    $modeldir/exp/{tri3b_tr05_multi_noisy,tri4a_dnn_tr05_multi_noisy,tri4a_dnn_tr05_multi_noisy_smbr_i1lats}; do
    [ ! -d $d ] && echo "$0: no such directory $d. specify models correctly" && \
    echo " or execute './run.sh --baseline advanced --flatstart true' first" && exit 1;
  done
fi
#####check data and model paths finished#######


#####main program start################
# You can execute run_init.sh only "once"
# This creates 3-gram LM, FSTs, and basic task files
if [ $stage -le 0 ] && $flatstart; then
  local/run_init.sh $chime4_data
fi

# Using Beamformit
# See Hori et al, "The MERL/SRI system for the 3rd CHiME challenge using beamforming,
# robust feature extraction, and advanced speech recognition," in Proc. ASRU'15
# note that beamformed wav files are generated in the following directory
enhancement_method=beamformit_5mics
enhancement_data=`pwd`/enhan/$enhancement_method
if [ $stage -le 1 ]; then
  local/run_beamform_6ch_track.sh --cmd "$train_cmd" --nj 20 $chime4_data/data/audio/16kHz/isolated_6ch_track $enhancement_data
fi

# GMM based ASR experiment without "retraining"
# Please set a directory of your speech enhancement method.
# run_gmm_recog.sh can be done every time when you change a speech enhancement technique.
# The directory structure and audio files must follow the attached baseline enhancement directory
if [ $stage -le 2 ]; then
  if $flatstart; then
    local/run_gmm.sh $enhancement_method $enhancement_data $chime4_data
  else
    local/run_gmm_recog.sh $enhancement_method $enhancement_data $modeldir
  fi
fi

# DNN based ASR experiment
# Since it takes time to evaluate DNN, we make the GMM and DNN scripts separately.
# You may execute it after you would have promising results using GMM-based ASR experiments
if [ $stage -le 3 ]; then
  if $tdnn; then
    if $flatstart; then
      local/chain/run_tdnn.sh $enhancement_method
    else
      local/chain/run_tdnn_recog.sh $enhancement_method $modeldir
    fi
  else
    if $flatstart; then
      local/run_dnn.sh $enhancement_method
    else
      local/run_dnn_recog.sh $enhancement_method $modeldir
    fi
  fi
fi

# LM-rescoring experiment with 5-gram and RNN LMs
# It takes a few days to train a RNNLM.
if [ $stage -le 4 ]; then
  if $flatstart; then
    if $tdnn; then
      local/run_lmrescore_tdnn.sh $chime4_data $enhancement_method
    else
      local/run_lmrescore.sh $chime4_data $enhancement_method
    fi
  else
    if $tdnn; then
      local/run_lmrescore_tdnn_recog.sh $enhancement_method $modeldir
    else
      local/run_lmrescore_recog.sh $enhancement_method $modeldir
    fi
  fi
fi

echo "Done."<|MERGE_RESOLUTION|>--- conflicted
+++ resolved
@@ -17,19 +17,12 @@
 # trained original baseline models in tools/ASR_models for directly using.
 #
 # 2. For using advanced baseline, first execute './run.sh --baseline advanced --flatstart true' to
-<<<<<<< HEAD
 # get the models. If you want to use DNN instead of TDNN, add option "--tdnn false".
 # Then execute './run.sh --baseline advanced' for your experiments. 
 
 # Config:
 stage=0 # resume training with --stage N
-=======
-# get the models.
-# Then execute './run.sh --baseline advanced' for your experiments. 
 
-# Config:
-stage=0 # resume training with --stage=N
->>>>>>> 061d1268
 baseline=advanced
 flatstart=false
 tdnn=true
@@ -49,13 +42,8 @@
 # Otherwise, please specify it, e.g.,
 chime4_data=/db/laputa1/data/processed/public/CHiME4
 
-<<<<<<< HEAD
-case $(hostname -d) in
-  *.jhu.edu) chime4_data=/export/corpora4/CHiME4/CHiME3 ;; # JHU,
-=======
 case $(hostname -f) in
   *.clsp.jhu.edu) chime4_data=/export/corpora4/CHiME4/CHiME3 ;; # JHU,
->>>>>>> 061d1268
 esac 
 
 if [ ! -d $chime4_data ]; then
