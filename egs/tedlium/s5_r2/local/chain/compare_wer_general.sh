--- conflicted
+++ resolved
@@ -1,27 +1,5 @@
 #!/bin/bash
 
-<<<<<<< HEAD
-
-echo $0 $*
-
-include_looped=false
-if [ "$1" == "--looped" ]; then
-  include_looped=true
-  shift
-fi
-
-echo -n "System               "
-for x in $*; do   printf "% 10s" " $(basename $x)";   done
-echo
-
-dirnames=(dev dev_rescore test test_rescore)
-strings=("WER on dev(orig)     " "WER on dev(rescored) " "WER on test(orig)    " "WER on test(rescored)")
-
-for n in 0 1 2 3; do
-   echo -n "${strings[$n]}"
-   for x in $*; do
-     wer=$(grep Sum $x/decode_${dirnames[$n]}/score*/*ys | utils/best_wer.sh | awk '{print $2}')
-=======
 # this script is used for comparing decoding results between systems.
 # e.g. local/chain/compare_wer_general.sh exp/chain_cleaned/tdnn_{c,d}_sp
 # For use with discriminatively trained systems you specify the epochs after a colon:
@@ -78,22 +56,15 @@
      set_names $x  # sets $dirname and $epoch_infix
      decode_names=(dev${epoch_infix} dev${epoch_infix}_rescore test${epoch_infix} test${epoch_infix}_rescore)
      wer=$(grep Sum $dirname/decode_${decode_names[$n]}/score*/*ys | utils/best_wer.sh | awk '{print $2}')
->>>>>>> 80284fe3
      printf "% 10s" $wer
    done
    echo
    if $include_looped; then
-<<<<<<< HEAD
-     echo -n "        [looped:]    "
-     for x in $*; do
-       wer=$(grep Sum $x/decode_looped_${dirnames[$n]}/score*/*ys | utils/best_wer.sh | awk '{print $2}')
-=======
      echo -n "#         [looped:]    "
      for x in $*; do
        set_names $x  # sets $dirname and $epoch_infix
        decode_names=(dev${epoch_infix} dev${epoch_infix}_rescore test${epoch_infix} test${epoch_infix}_rescore)
        wer=$(grep Sum $dirname/decode_looped_${decode_names[$n]}/score*/*ys | utils/best_wer.sh | awk '{print $2}')
->>>>>>> 80284fe3
        printf "% 10s" $wer
      done
      echo
